os: linux
language: python

addons:
  apt:
    packages:
      - gdb
      - python-dbg
      - python3-dbg
      - libzmq-dev  # needed by IPython/Tornado
      #- gcc-8
      #- g++-8

cache:
  pip: true
  directories:
    - $HOME/.ccache

python:
  - 3.8
  - 2.7
  - 3.9-dev
  - 3.7
  - 3.6
  - 3.5
  - 3.4

env:
  global:
    - USE_CCACHE=1
    - CCACHE_SLOPPINESS=pch_defines,time_macros
    - CCACHE_COMPRESS=1
    - CCACHE_MAXSIZE=250M
    - PATH="/usr/lib/ccache:$HOME/miniconda/bin:$PATH"
    - BACKEND=c,cpp
  matrix:
    - BACKEND=c
    - BACKEND=cpp

matrix:
  include:
    # slowest first
    - os: osx
      osx_image: xcode10.3
      env: PY=2 MACOSX_DEPLOYMENT_TARGET=10.9
      python: 2
      language: c
      compiler: clang
      cache: false
    - os: osx
      osx_image: xcode10.3
      env: PY=3 MACOSX_DEPLOYMENT_TARGET=10.9
      python: 3
      language: c
      compiler: clang
      cache: false
# Disabled: coverage analysis takes excessively long, several times longer than without.
#    - python: 3.7
#      env: COVERAGE=1
    - python: 3.7
      env: TEST_CODE_STYLE=1
    - python: 3.8
      env: LIMITED_API=--limited-api EXCLUDE=--no-file
    - python: 3.7
      env: LIMITED_API=--limited-api EXCLUDE=--no-file
    - python: 3.6
      env: LIMITED_API=--limited-api EXCLUDE=--no-file
    - env: STACKLESS=true BACKEND=c PY=2
      python: 2.7
    - env: STACKLESS=true BACKEND=c PY=3
      python: 3.6
    - python: pypy
      env: BACKEND=c
    - python: pypy3
      env: BACKEND=c
# a secondary pypy tests which is allowed to fail and which specifically
# tests known bugs
    - python: pypy
      env: BACKEND=c EXCLUDE="--listfile=tests/pypy_bugs.txt --listfile=tests/pypy2_bugs.txt bugs"
    - python: pypy3
      env: BACKEND=c EXCLUDE="--listfile=tests/pypy_bugs.txt bugs"
  allow_failures:
    - python: 3.9-dev
    - env: BACKEND=c EXCLUDE="--listfile=tests/pypy_bugs.txt bugs"
    - env: BACKEND=c EXCLUDE="--listfile=tests/pypy_bugs.txt --listfile=tests/pypy2_bugs.txt bugs"

branches:
  only:
    - master
    - release

before_install:
  - |
    if [ "$TRAVIS_OS_NAME" == "linux" ]; then
      # adding apt repos in travis is really fragile => retry a couple of times.
      for i in {1..10}; do travis_retry sudo apt-add-repository --yes 'ppa:ubuntu-toolchain-r/test' && break; sleep 2; done
      for i in {1..10}; do travis_retry sudo apt-get update && travis_retry sudo apt-get install --yes gcc-8  $(if [ -z "${BACKEND##*cpp*}" ]; then echo -n "g++-8"; fi ) && break; sleep 2; done
      sudo update-alternatives --install /usr/bin/gcc gcc /usr/bin/gcc-8 60 $(if [ -z "${BACKEND##*cpp*}" ]; then echo " --slave /usr/bin/g++ g++ /usr/bin/g++-8"; fi)
      sudo update-alternatives --set gcc /usr/bin/gcc-8
      export CC=gcc
      if [ -z "${BACKEND##*cpp*}" ]; then sudo update-alternatives --set g++ /usr/bin/g++-8; export CXX=g++; fi
    fi

  - |
    if [ "$TRAVIS_OS_NAME" == "osx" -o "$STACKLESS" == "true" ]; then
      echo "Installing Miniconda"
      if [ "$TRAVIS_OS_NAME" == "osx" ]; then CONDA_PLATFORM=MacOSX; else CONDA_PLATFORM=Linux; fi
<<<<<<< HEAD
      travis_retry wget -O miniconda.sh https://repo.continuum.io/miniconda/Miniconda$PY-latest-${CONDA_PLATFORM}-x86_64.sh
      bash miniconda.sh -b -p $HOME/miniconda && rm miniconda.sh
      conda --version
=======
      travis_retry wget -O miniconda.sh https://repo.continuum.io/miniconda/Miniconda$PY-latest-${CONDA_PLATFORM}-x86_64.sh || exit 1
      bash miniconda.sh -b -p $HOME/miniconda && rm miniconda.sh || exit 1
      conda --version || exit 1
>>>>>>> b7438cab
      #conda install --quiet --yes nomkl --file=test-requirements.txt --file=test-requirements-cpython.txt
      if [ "$TRAVIS_OS_NAME" == "osx" ]; then
        which clang && clang --version && export CC=clang || true
        which clang++ && clang++ --version && export CXX="clang++ -stdlib=libc++" || true
      fi
    fi

  - if [ -n "$CC" ]; then which ${CC%% *}; $CC --version; fi
  - if [ -n "$CXX" ]; then which ${CXX%% *}; $CXX --version; fi

  - if [ "$STACKLESS" == "true" ]; then
      conda config --add channels stackless;
      travis_retry conda install --quiet --yes stackless;
    fi

install:
  - python -c 'import sys; print("Python %s" % (sys.version,))'
  - if [ -n "${TRAVIS_PYTHON_VERSION##*-dev}" ]; then pip install -r test-requirements.txt $( [ -z "${TRAVIS_PYTHON_VERSION##pypy*}" -o -z "${TRAVIS_PYTHON_VERSION##3.[4789]*}" ] || echo " -r test-requirements-cpython.txt" ) ; fi
#  - CFLAGS="-O2 -ggdb -Wall -Wextra $(python -c 'import sys; print("-fno-strict-aliasing" if sys.version_info[0] == 2 else "")')" python setup.py build

before_script: ccache -s || true

script:
  - PYTHON_DBG="python$( python -c 'import sys; print("%d.%d" % sys.version_info[:2])' )-dbg"
  - if [ "$TEST_CODE_STYLE" = "1" ]; then
      STYLE_ARGS="--no-unit --no-doctest --no-file --no-pyregr --no-examples";
    else
      STYLE_ARGS=--no-code-style;
      if $PYTHON_DBG -V >&2; then CFLAGS="-O0 -ggdb" $PYTHON_DBG runtests.py -vv --no-code-style Debugger --backends=$BACKEND; fi;
      if [ -z "${BACKEND##*cpp*}" -a -n "${TRAVIS_PYTHON_VERSION##*-dev}" ]; then pip install pythran; fi;
      if [ "$BACKEND" != "cpp" -a -n "${TRAVIS_PYTHON_VERSION##2*}"  -a -n "${TRAVIS_PYTHON_VERSION##pypy*}" -a -n "${TRAVIS_PYTHON_VERSION##*-dev}" -a -n "${TRAVIS_PYTHON_VERSION##*3.4}" ]; then pip install mypy; fi;
    fi
# Need to clear the ccache? Try something like this:
#  - if [ -n "${BACKEND##*cpp*}" -a -z "${TRAVIS_PYTHON_VERSION##*3.4}" ]; then ccache -C || true; fi
  - if [ "$COVERAGE" != "1" ]; then CFLAGS="-O2 -ggdb -Wall -Wextra $(python -c 'import sys; print("-fno-strict-aliasing" if sys.version_info[0] == 2 else "")')" python setup.py build_ext -i; fi
  - CFLAGS="-O0 -ggdb -Wall -Wextra" python runtests.py -vv $STYLE_ARGS -x Debugger --backends=$BACKEND $LIMITED_API $EXCLUDE $(if [ "$COVERAGE" == "1" ]; then echo " --coverage"; fi) $(if [ -z "$TEST_CODE_STYLE" ]; then echo " -j7 "; fi)
  - ccache -s || true<|MERGE_RESOLUTION|>--- conflicted
+++ resolved
@@ -105,15 +105,9 @@
     if [ "$TRAVIS_OS_NAME" == "osx" -o "$STACKLESS" == "true" ]; then
       echo "Installing Miniconda"
       if [ "$TRAVIS_OS_NAME" == "osx" ]; then CONDA_PLATFORM=MacOSX; else CONDA_PLATFORM=Linux; fi
-<<<<<<< HEAD
-      travis_retry wget -O miniconda.sh https://repo.continuum.io/miniconda/Miniconda$PY-latest-${CONDA_PLATFORM}-x86_64.sh
-      bash miniconda.sh -b -p $HOME/miniconda && rm miniconda.sh
-      conda --version
-=======
       travis_retry wget -O miniconda.sh https://repo.continuum.io/miniconda/Miniconda$PY-latest-${CONDA_PLATFORM}-x86_64.sh || exit 1
       bash miniconda.sh -b -p $HOME/miniconda && rm miniconda.sh || exit 1
       conda --version || exit 1
->>>>>>> b7438cab
       #conda install --quiet --yes nomkl --file=test-requirements.txt --file=test-requirements-cpython.txt
       if [ "$TRAVIS_OS_NAME" == "osx" ]; then
         which clang && clang --version && export CC=clang || true
