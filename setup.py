#!/usr/bin/env python
try:
    from setuptools import setup, Extension
except ImportError:
    from distutils.core import setup, Extension
import os
import stat
import subprocess
import textwrap
import sys

import platform
is_cpython = platform.python_implementation() == 'CPython'

if sys.platform == "darwin":
    # Don't create resource files on OS X tar.
    os.environ['COPY_EXTENDED_ATTRIBUTES_DISABLE'] = 'true'
    os.environ['COPYFILE_DISABLE'] = 'true'

setup_args = {}

def add_command_class(name, cls):
    cmdclasses = setup_args.get('cmdclass', {})
    cmdclasses[name] = cls
    setup_args['cmdclass'] = cmdclasses

from distutils.command.sdist import sdist as sdist_orig
class sdist(sdist_orig):
    def run(self):
        self.force_manifest = 1
        if (sys.platform != "win32" and
            os.path.isdir('.git')):
            assert os.system("git rev-parse --verify HEAD > .gitrev") == 0
        sdist_orig.run(self)
add_command_class('sdist', sdist)

if sys.version_info[:2] == (3, 2):
    import lib2to3.refactor
    from distutils.command.build_py \
         import build_py_2to3 as build_py
    # need to convert sources to Py3 on installation
    with open('2to3-fixers.txt') as f:
        fixers = [line.strip() for line in f if line.strip()]
    build_py.fixer_names = fixers
    add_command_class("build_py", build_py)

pxd_include_dirs = [
    directory for directory, dirs, files in os.walk('Cython/Includes')
    if '__init__.pyx' in files or '__init__.pxd' in files
    or directory == 'Cython/Includes' or directory == 'Cython/Includes/Deprecated']

pxd_include_patterns = [
    p+'/*.pxd' for p in pxd_include_dirs ] + [
    p+'/*.pyx' for p in pxd_include_dirs ]

setup_args['package_data'] = {
    'Cython.Plex'     : ['*.pxd'],
    'Cython.Compiler' : ['*.pxd'],
    'Cython.Runtime'  : ['*.pyx', '*.pxd'],
    'Cython.Utility'  : ['*.pyx', '*.pxd', '*.c', '*.h', '*.cpp'],
    'Cython'          : [ p[7:] for p in pxd_include_patterns ],
    }

# This dict is used for passing extra arguments that are setuptools
# specific to setup
setuptools_extra_args = {}

# tells whether to include cygdb (the script and the Cython.Debugger package
include_debugger = sys.version_info[:2] > (2, 5)

if 'setuptools' in sys.modules:
    setuptools_extra_args['zip_safe'] = False
    setuptools_extra_args['entry_points'] = {
        'console_scripts': [
            'cython = Cython.Compiler.Main:setuptools_main',
            'cythonize = Cython.Build.Cythonize:main'
        ]
    }
    scripts = []
else:
    if os.name == "posix":
        scripts = ["bin/cython", 'bin/cythonize']
    else:
        scripts = ["cython.py", "cythonize.py"]

if include_debugger:
    if 'setuptools' in sys.modules:
        setuptools_extra_args['entry_points']['console_scripts'].append(
            'cygdb = Cython.Debugger.Cygdb:main')
    else:
        if os.name == "posix":
            scripts.append('bin/cygdb')
        else:
            scripts.append('cygdb.py')


def compile_cython_modules(profile=False, compile_more=False, cython_with_refnanny=False):
    source_root = os.path.abspath(os.path.dirname(__file__))
    compiled_modules = [
        "Cython.Plex.Scanners",
        "Cython.Plex.Actions",
        "Cython.Compiler.Lexicon",
        "Cython.Compiler.Scanning",
        "Cython.Compiler.Parsing",
        "Cython.Compiler.Visitor",
        "Cython.Compiler.FlowControl",
        "Cython.Compiler.Code",
        "Cython.Runtime.refnanny",
        # "Cython.Compiler.FusedNode",
        "Cython.Tempita._tempita",
    ]
    if compile_more:
        compiled_modules.extend([
            "Cython.Build.Dependencies",
            "Cython.Compiler.ParseTreeTransforms",
            "Cython.Compiler.Nodes",
            "Cython.Compiler.ExprNodes",
            "Cython.Compiler.ModuleNode",
            "Cython.Compiler.Optimize",
            ])

    from distutils.spawn import find_executable
    from distutils.sysconfig import get_python_inc
    pgen = find_executable(
        'pgen', os.pathsep.join([os.environ['PATH'], os.path.join(get_python_inc(), '..', 'Parser')]))
    if not pgen:
        print ("Unable to find pgen, not compiling formal grammar.")
    else:
        parser_dir = os.path.join(os.path.dirname(__file__), 'Cython', 'Parser')
        grammar = os.path.join(parser_dir, 'Grammar')
        subprocess.check_call([
            pgen,
            os.path.join(grammar),
            os.path.join(parser_dir, 'graminit.h'),
            os.path.join(parser_dir, 'graminit.c'),
            ])
        cst_pyx = os.path.join(parser_dir, 'ConcreteSyntaxTree.pyx')
        if os.stat(grammar)[stat.ST_MTIME] > os.stat(cst_pyx)[stat.ST_MTIME]:
            mtime = os.stat(grammar)[stat.ST_MTIME]
            os.utime(cst_pyx, (mtime, mtime))
        compiled_modules.extend([
                "Cython.Parser.ConcreteSyntaxTree",
            ])

    defines = []
    if cython_with_refnanny:
        defines.append(('CYTHON_REFNANNY', '1'))

    extensions = []
<<<<<<< HEAD
    if sys.version_info[0] >= 3:
        from Cython.Distutils import build_ext as build_ext_orig
        for module in compiled_modules:
            source_file = os.path.join(source_root, *module.split('.'))
            if os.path.exists(source_file + ".py"):
                pyx_source_file = source_file + ".py"
            else:
                pyx_source_file = source_file + ".pyx"
            dep_files = []
            if os.path.exists(source_file + '.pxd'):
                dep_files.append(source_file + '.pxd')
            if '.refnanny' in module:
                defines_for_module = []
            else:
                defines_for_module = defines
            extensions.append(
                Extension(module, sources = [pyx_source_file],
                          define_macros = defines_for_module,
                          depends = dep_files)
                )

        class build_ext(build_ext_orig):
            # we must keep the original modules alive to make sure
            # their code keeps working when we remove them from
            # sys.modules
            dead_modules = []

            def build_extensions(self):
                if sys.version_info[:2] == (3, 2):
                    # add path where 2to3 installed the transformed sources
                    # and make sure Python (re-)imports them from there
                    already_imported = [
                        module for module in sys.modules
                        if module == 'Cython' or module.startswith('Cython.')
                    ]
                    keep_alive = self.dead_modules.append
                    for module in already_imported:
                        keep_alive(sys.modules[module])
                        del sys.modules[module]
                    sys.path.insert(0, os.path.join(source_root, self.build_lib))

                if profile:
                    from Cython.Compiler.Options import directive_defaults
                    directive_defaults['profile'] = True
                    print("Enabled profiling for the Cython binary modules")
                build_ext_orig.build_extensions(self)

        setup_args['ext_modules'] = extensions
        add_command_class("build_ext", build_ext)

    else: # Python 2.x
        from distutils.command.build_ext import build_ext as build_ext_orig
        try:
            class build_ext(build_ext_orig):
                def build_extension(self, ext, *args, **kargs):
                    try:
                        build_ext_orig.build_extension(self, ext, *args, **kargs)
                    except Exception:
                        print("Compilation of '%s' failed" % ext.sources[0])
            from Cython.Compiler.Main import compile
            from Cython import Utils
=======
    for module in compiled_modules:
        source_file = os.path.join(source_root, *module.split('.'))
        if os.path.exists(source_file + ".py"):
            pyx_source_file = source_file + ".py"
        else:
            pyx_source_file = source_file + ".pyx"
        dep_files = []
        if os.path.exists(source_file + '.pxd'):
            dep_files.append(source_file + '.pxd')
        if '.refnanny' in module:
            defines_for_module = []
        else:
            defines_for_module = defines
        extensions.append(Extension(
            module, sources=[pyx_source_file],
            define_macros=defines_for_module,
            depends=dep_files))
        # XXX hack around setuptools quirk for '*.pyx' sources
        extensions[-1].sources[0] = pyx_source_file

    if sys.version_info[:2] == (3, 2):
        # Python 3.2: can only run Cython *after* running 2to3
        _defer_cython_compilation_in_py32(source_root, profile)
    else:
        if profile:
            from Cython.Compiler.Options import directive_defaults
            directive_defaults['profile'] = True
            print("Enabled profiling for the Cython binary modules")

        from Cython.Build import cythonize
        extensions = cythonize(extensions)

    setup_args['ext_modules'] = extensions


def _defer_cython_compilation_in_py32(source_root, profile=False):
    # Python 3.2: can only run Cython *after* running 2to3
    # => hook into build_ext
    from Cython.Distutils import build_ext as build_ext_orig

    class build_ext(build_ext_orig):
        # we must keep the original modules alive to make sure
        # their code keeps working when we remove them from
        # sys.modules
        dead_modules = []

        def build_extensions(self):
            # add path where 2to3 installed the transformed sources
            # and make sure Python (re-)imports them from there
            already_imported = [
                module for module in sys.modules
                if module == 'Cython' or module.startswith('Cython.')
            ]
            keep_alive = self.dead_modules.append
            for module in already_imported:
                keep_alive(sys.modules[module])
                del sys.modules[module]
            sys.path.insert(0, os.path.join(source_root, self.build_lib))

>>>>>>> 64da2480
            if profile:
                from Cython.Compiler.Options import directive_defaults
                directive_defaults['profile'] = True
                print("Enabled profiling for the Cython binary modules")
            build_ext_orig.build_extensions(self)

    add_command_class("build_ext", build_ext)


cython_profile = '--cython-profile' in sys.argv
if cython_profile:
    sys.argv.remove('--cython-profile')

try:
    sys.argv.remove("--cython-compile-all")
    cython_compile_more = True
except ValueError:
    cython_compile_more = False

try:
    sys.argv.remove("--cython-with-refnanny")
    cython_with_refnanny = True
except ValueError:
    cython_with_refnanny = False

try:
    sys.argv.remove("--no-cython-compile")
    compile_cython_itself = False
except ValueError:
    compile_cython_itself = True

if compile_cython_itself and (is_cpython or cython_compile_more):
    compile_cython_modules(cython_profile, cython_compile_more, cython_with_refnanny)

setup_args.update(setuptools_extra_args)

from Cython import __version__ as version


def dev_status():
    if 'b' in version or 'c' in version:
        # 1b1, 1beta1, 2rc1, ...
        return 'Development Status :: 4 - Beta'
    elif 'a' in version:
        # 1a1, 1alpha1, ...
        return 'Development Status :: 3 - Alpha'
    else:
        return 'Development Status :: 5 - Production/Stable'


packages = [
    'Cython',
    'Cython.Build',
    'Cython.Compiler',
    'Cython.Runtime',
    'Cython.Distutils',
    'Cython.Plex',
    'Cython.Tests',
    'Cython.Build.Tests',
    'Cython.Compiler.Tests',
    'Cython.Utility',
    'Cython.Tempita',
    'pyximport',
]

if include_debugger:
    packages.append('Cython.Debugger')
    packages.append('Cython.Debugger.Tests')
    # it's enough to do this for Py2.5+:
    setup_args['package_data']['Cython.Debugger.Tests'] = ['codefile', 'cfuncs.c']

setup(
    name='Cython',
    version=version,
    url='http://cython.org/',
    author='Robert Bradshaw, Stefan Behnel, Dag Seljebotn, Greg Ewing, et al.',
    author_email='cython-devel@python.org',
    description="The Cython compiler for writing C extensions for the Python language.",
    long_description=textwrap.dedent("""\
    The Cython language makes writing C extensions for the Python language as
    easy as Python itself.  Cython is a source code translator based on Pyrex_,
    but supports more cutting edge functionality and optimizations.

    The Cython language is a superset of the Python language (almost all Python
    code is also valid Cython code), but Cython additionally supports optional
    static typing to natively call C functions, operate with C++ classes and
    declare fast C types on variables and class attributes.  This allows the
    compiler to generate very efficient C code from Cython code.

    This makes Cython the ideal language for writing glue code for external
    C/C++ libraries, and for fast C modules that speed up the execution of
    Python code.

    .. _Pyrex: http://www.cosc.canterbury.ac.nz/greg.ewing/python/Pyrex/
    """),
    classifiers=[
        dev_status(),
        "Intended Audience :: Developers",
        "License :: OSI Approved :: Apache Software License",
        "Operating System :: OS Independent",
        "Programming Language :: Python",
        "Programming Language :: Python :: 2",
        "Programming Language :: Python :: 3",
        "Programming Language :: C",
        "Programming Language :: Cython",
        "Topic :: Software Development :: Code Generators",
        "Topic :: Software Development :: Compilers",
        "Topic :: Software Development :: Libraries :: Python Modules"
    ],

    scripts=scripts,
    packages=packages,
    py_modules=["cython"],
    **setup_args
)<|MERGE_RESOLUTION|>--- conflicted
+++ resolved
@@ -147,69 +147,6 @@
         defines.append(('CYTHON_REFNANNY', '1'))
 
     extensions = []
-<<<<<<< HEAD
-    if sys.version_info[0] >= 3:
-        from Cython.Distutils import build_ext as build_ext_orig
-        for module in compiled_modules:
-            source_file = os.path.join(source_root, *module.split('.'))
-            if os.path.exists(source_file + ".py"):
-                pyx_source_file = source_file + ".py"
-            else:
-                pyx_source_file = source_file + ".pyx"
-            dep_files = []
-            if os.path.exists(source_file + '.pxd'):
-                dep_files.append(source_file + '.pxd')
-            if '.refnanny' in module:
-                defines_for_module = []
-            else:
-                defines_for_module = defines
-            extensions.append(
-                Extension(module, sources = [pyx_source_file],
-                          define_macros = defines_for_module,
-                          depends = dep_files)
-                )
-
-        class build_ext(build_ext_orig):
-            # we must keep the original modules alive to make sure
-            # their code keeps working when we remove them from
-            # sys.modules
-            dead_modules = []
-
-            def build_extensions(self):
-                if sys.version_info[:2] == (3, 2):
-                    # add path where 2to3 installed the transformed sources
-                    # and make sure Python (re-)imports them from there
-                    already_imported = [
-                        module for module in sys.modules
-                        if module == 'Cython' or module.startswith('Cython.')
-                    ]
-                    keep_alive = self.dead_modules.append
-                    for module in already_imported:
-                        keep_alive(sys.modules[module])
-                        del sys.modules[module]
-                    sys.path.insert(0, os.path.join(source_root, self.build_lib))
-
-                if profile:
-                    from Cython.Compiler.Options import directive_defaults
-                    directive_defaults['profile'] = True
-                    print("Enabled profiling for the Cython binary modules")
-                build_ext_orig.build_extensions(self)
-
-        setup_args['ext_modules'] = extensions
-        add_command_class("build_ext", build_ext)
-
-    else: # Python 2.x
-        from distutils.command.build_ext import build_ext as build_ext_orig
-        try:
-            class build_ext(build_ext_orig):
-                def build_extension(self, ext, *args, **kargs):
-                    try:
-                        build_ext_orig.build_extension(self, ext, *args, **kargs)
-                    except Exception:
-                        print("Compilation of '%s' failed" % ext.sources[0])
-            from Cython.Compiler.Main import compile
-            from Cython import Utils
-=======
     for module in compiled_modules:
         source_file = os.path.join(source_root, *module.split('.'))
         if os.path.exists(source_file + ".py"):
@@ -269,7 +206,6 @@
                 del sys.modules[module]
             sys.path.insert(0, os.path.join(source_root, self.build_lib))
 
->>>>>>> 64da2480
             if profile:
                 from Cython.Compiler.Options import directive_defaults
                 directive_defaults['profile'] = True
