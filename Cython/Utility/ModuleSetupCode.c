--- conflicted
+++ resolved
@@ -270,13 +270,22 @@
       #define CYTHON_FALLTHROUGH [[fallthrough]]
     #elif __has_cpp_attribute(clang::fallthrough)
       #define CYTHON_FALLTHROUGH [[clang::fallthrough]]
+    #elif __has_cpp_attribute(gnu::fallthrough)
+      #define CYTHON_FALLTHROUGH [[gnu::fallthrough]]
     #endif
   #endif
 
   #ifndef CYTHON_FALLTHROUGH
-    #if (defined(__GNUC__) || defined(__clang__)) && __has_attribute(fallthrough)
+    #if __has_attribute(fallthrough)
       #define CYTHON_FALLTHROUGH __attribute__((fallthrough))
     #else
+      #define CYTHON_FALLTHROUGH
+    #endif
+  #endif
+
+  #if defined(__clang__ ) && defined(__apple_build_version__)
+    #if __apple_build_version__ < 7000000 /* Xcode < 7.0 */
+      #undef  CYTHON_FALLTHROUGH
       #define CYTHON_FALLTHROUGH
     #endif
   #endif
@@ -588,154 +597,6 @@
     } __Pyx_PyAsyncMethodsStruct;
 #endif
 
-<<<<<<< HEAD
-=======
-// restrict
-#ifndef CYTHON_RESTRICT
-  #if defined(__GNUC__)
-    #define CYTHON_RESTRICT __restrict__
-  #elif defined(_MSC_VER) && _MSC_VER >= 1400
-    #define CYTHON_RESTRICT __restrict
-  #elif defined (__STDC_VERSION__) && __STDC_VERSION__ >= 199901L
-    #define CYTHON_RESTRICT restrict
-  #else
-    #define CYTHON_RESTRICT
-  #endif
-#endif
-
-// unused attribute
-#ifndef CYTHON_UNUSED
-# if defined(__GNUC__)
-#   if !(defined(__cplusplus)) || (__GNUC__ > 3 || (__GNUC__ == 3 && __GNUC_MINOR__ >= 4))
-#     define CYTHON_UNUSED __attribute__ ((__unused__))
-#   else
-#     define CYTHON_UNUSED
-#   endif
-# elif defined(__ICC) || (defined(__INTEL_COMPILER) && !defined(_MSC_VER))
-#   define CYTHON_UNUSED __attribute__ ((__unused__))
-# else
-#   define CYTHON_UNUSED
-# endif
-#endif
-
-#ifndef CYTHON_MAYBE_UNUSED_VAR
-#  if defined(__cplusplus)
-     template<class T> void CYTHON_MAYBE_UNUSED_VAR( const T& ) { }
-#  else
-#    define CYTHON_MAYBE_UNUSED_VAR(x) (void)(x)
-#  endif
-#endif
-
-#ifndef CYTHON_NCP_UNUSED
-# if CYTHON_COMPILING_IN_CPYTHON
-#  define CYTHON_NCP_UNUSED
-# else
-#  define CYTHON_NCP_UNUSED CYTHON_UNUSED
-# endif
-#endif
-
-#define __Pyx_void_to_None(void_result) ((void)(void_result), Py_INCREF(Py_None), Py_None)
-
-#ifdef _MSC_VER
-    #ifndef _MSC_STDINT_H_
-        #if _MSC_VER < 1300
-           typedef unsigned char     uint8_t;
-           typedef unsigned int      uint32_t;
-        #else
-           typedef unsigned __int8   uint8_t;
-           typedef unsigned __int32  uint32_t;
-        #endif
-    #endif
-#else
-   #include <stdint.h>
-#endif
-
-
-#ifndef CYTHON_FALLTHROUGH
-  #if defined(__cplusplus) && __cplusplus >= 201103L
-    #if __has_cpp_attribute(fallthrough)
-      #define CYTHON_FALLTHROUGH [[fallthrough]]
-    #elif __has_cpp_attribute(clang::fallthrough)
-      #define CYTHON_FALLTHROUGH [[clang::fallthrough]]
-    #elif __has_cpp_attribute(gnu::fallthrough)
-      #define CYTHON_FALLTHROUGH [[gnu::fallthrough]]
-    #endif
-  #endif
-
-  #ifndef CYTHON_FALLTHROUGH
-    #if __has_attribute(fallthrough)
-      #define CYTHON_FALLTHROUGH __attribute__((fallthrough))
-    #else
-      #define CYTHON_FALLTHROUGH
-    #endif
-  #endif
-
-  #if defined(__clang__ ) && defined(__apple_build_version__)
-    #if __apple_build_version__ < 7000000 /* Xcode < 7.0 */
-      #undef  CYTHON_FALLTHROUGH
-      #define CYTHON_FALLTHROUGH
-    #endif
-  #endif
-#endif
-
-/////////////// CInitCode ///////////////
-
-// inline attribute
-#ifndef CYTHON_INLINE
-  #if defined(__clang__)
-    #define CYTHON_INLINE __inline__ __attribute__ ((__unused__))
-  #elif defined(__GNUC__)
-    #define CYTHON_INLINE __inline__
-  #elif defined(_MSC_VER)
-    #define CYTHON_INLINE __inline
-  #elif defined (__STDC_VERSION__) && __STDC_VERSION__ >= 199901L
-    #define CYTHON_INLINE inline
-  #else
-    #define CYTHON_INLINE
-  #endif
-#endif
-
-
-/////////////// CppInitCode ///////////////
-
-#ifndef __cplusplus
-  #error "Cython files generated with the C++ option must be compiled with a C++ compiler."
-#endif
-
-// inline attribute
-#ifndef CYTHON_INLINE
-  #if defined(__clang__)
-    #define CYTHON_INLINE __inline__ __attribute__ ((__unused__))
-  #else
-    #define CYTHON_INLINE inline
-  #endif
-#endif
-
-// Work around clang bug http://stackoverflow.com/questions/21847816/c-invoke-nested-template-class-destructor
-template<typename T>
-void __Pyx_call_destructor(T& x) {
-    x.~T();
-}
-
-// Used for temporary variables of "reference" type.
-template<typename T>
-class __Pyx_FakeReference {
-  public:
-    __Pyx_FakeReference() : ptr(NULL) { }
-    // __Pyx_FakeReference(T& ref) : ptr(&ref) { }
-    // Const version needed as Cython doesn't know about const overloads (e.g. for stl containers).
-    __Pyx_FakeReference(const T& ref) : ptr(const_cast<T*>(&ref)) { }
-    T *operator->() { return ptr; }
-    T *operator&() { return ptr; }
-    operator T&() { return *ptr; }
-    // TODO(robertwb): Delegate all operators (or auto-generate unwrapping code where needed).
-    template<typename U> bool operator ==(U other) { return *ptr == other; }
-    template<typename U> bool operator !=(U other) { return *ptr != other; }
-  private:
-    T *ptr;
-};
-
->>>>>>> 7cd06bea
 
 /////////////// FastTypeChecks.proto ///////////////
 
