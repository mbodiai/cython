/////////////// Profile.proto ///////////////
//@requires: Exceptions.c::PyErrFetchRestore
//@substitute: naming

// Note that cPython ignores PyTrace_EXCEPTION,
// but maybe some other profilers don't.

#ifndef CYTHON_PROFILE
#if CYTHON_COMPILING_IN_PYPY || CYTHON_COMPILING_IN_PYSTON
  #define CYTHON_PROFILE 0
#else
  #define CYTHON_PROFILE 1
#endif
#endif

#ifndef CYTHON_TRACE_NOGIL
  #define CYTHON_TRACE_NOGIL 0
#else
  #if CYTHON_TRACE_NOGIL && !defined(CYTHON_TRACE)
    #define CYTHON_TRACE 1
  #endif
#endif

#ifndef CYTHON_TRACE
  #define CYTHON_TRACE 0
#endif

#if CYTHON_TRACE
  #undef CYTHON_PROFILE_REUSE_FRAME
#endif

#ifndef CYTHON_PROFILE_REUSE_FRAME
  #define CYTHON_PROFILE_REUSE_FRAME 0
#endif

#if CYTHON_PROFILE || CYTHON_TRACE

  #include "compile.h"
  #include "frameobject.h"
  #include "traceback.h"

  #if CYTHON_PROFILE_REUSE_FRAME
    #define CYTHON_FRAME_MODIFIER static
    #define CYTHON_FRAME_DEL(frame)
  #else
    #define CYTHON_FRAME_MODIFIER
    #define CYTHON_FRAME_DEL(frame) Py_CLEAR(frame)
  #endif

  #define __Pyx_TraceDeclarations                                     \
  static PyCodeObject *$frame_code_cname = NULL;                      \
  CYTHON_FRAME_MODIFIER PyFrameObject *$frame_cname = NULL;           \
  int __Pyx_use_tracing = 0;

  #define __Pyx_TraceFrameInit(codeobj)                               \
  if (codeobj) $frame_code_cname = (PyCodeObject*) codeobj;

  #ifdef WITH_THREAD
  #define __Pyx_TraceCall(funcname, srcfile, firstlineno, nogil, goto_error)             \
  if (nogil) {                                                                           \
      if (CYTHON_TRACE_NOGIL) {                                                          \
          PyThreadState *tstate;                                                         \
          PyGILState_STATE state = PyGILState_Ensure();                                  \
          tstate = __Pyx_PyThreadState_Current;                                          \
          if (unlikely(tstate->use_tracing) && !tstate->tracing &&                       \
                  (tstate->c_profilefunc || (CYTHON_TRACE && tstate->c_tracefunc))) {    \
              __Pyx_use_tracing = __Pyx_TraceSetupAndCall(&$frame_code_cname, &$frame_cname, tstate, funcname, srcfile, firstlineno);  \
          }                                                                              \
          PyGILState_Release(state);                                                     \
          if (unlikely(__Pyx_use_tracing < 0)) goto_error;                               \
      }                                                                                  \
  } else {                                                                               \
      PyThreadState* tstate = PyThreadState_GET();                                       \
      if (unlikely(tstate->use_tracing) && !tstate->tracing &&                           \
              (tstate->c_profilefunc || (CYTHON_TRACE && tstate->c_tracefunc))) {        \
          __Pyx_use_tracing = __Pyx_TraceSetupAndCall(&$frame_code_cname, &$frame_cname, tstate, funcname, srcfile, firstlineno);  \
          if (unlikely(__Pyx_use_tracing < 0)) goto_error;                               \
      }                                                                                  \
  }
  #else
  #define __Pyx_TraceCall(funcname, srcfile, firstlineno, nogil, goto_error)             \
  {   PyThreadState* tstate = PyThreadState_GET();                                       \
      if (unlikely(tstate->use_tracing) && !tstate->tracing &&                           \
              (tstate->c_profilefunc || (CYTHON_TRACE && tstate->c_tracefunc))) {        \
          __Pyx_use_tracing = __Pyx_TraceSetupAndCall(&$frame_code_cname, &$frame_cname, tstate, funcname, srcfile, firstlineno);  \
          if (unlikely(__Pyx_use_tracing < 0)) goto_error;                               \
      }                                                                                  \
  }
  #endif

  #define __Pyx_TraceException()                                                           \
  if (likely(!__Pyx_use_tracing)); else {                                                  \
      PyThreadState* tstate = __Pyx_PyThreadState_Current;                                 \
      if (tstate->use_tracing &&                                                           \
              (tstate->c_profilefunc || (CYTHON_TRACE && tstate->c_tracefunc))) {          \
          tstate->tracing++;                                                               \
          tstate->use_tracing = 0;                                                         \
          PyObject *exc_info = __Pyx_GetExceptionTuple(tstate);                            \
          if (exc_info) {                                                                  \
              if (CYTHON_TRACE && tstate->c_tracefunc)                                     \
                  tstate->c_tracefunc(                                                     \
                      tstate->c_traceobj, $frame_cname, PyTrace_EXCEPTION, exc_info);      \
              tstate->c_profilefunc(                                                       \
                  tstate->c_profileobj, $frame_cname, PyTrace_EXCEPTION, exc_info);        \
              Py_DECREF(exc_info);                                                         \
          }                                                                                \
          tstate->use_tracing = 1;                                                         \
          tstate->tracing--;                                                               \
      }                                                                                    \
  }

  static void __Pyx_call_return_trace_func(PyThreadState *tstate, PyFrameObject *frame, PyObject *result) {
      PyObject *type, *value, *traceback;
      __Pyx_ErrFetchInState(tstate, &type, &value, &traceback);
      tstate->tracing++;
      tstate->use_tracing = 0;
      if (CYTHON_TRACE && tstate->c_tracefunc)
          tstate->c_tracefunc(tstate->c_traceobj, frame, PyTrace_RETURN, result);
      if (tstate->c_profilefunc)
          tstate->c_profilefunc(tstate->c_profileobj, frame, PyTrace_RETURN, result);
      CYTHON_FRAME_DEL(frame);
      tstate->use_tracing = 1;
      tstate->tracing--;
      __Pyx_ErrRestoreInState(tstate, type, value, traceback);
  }

  #ifdef WITH_THREAD
  #define __Pyx_TraceReturn(result, nogil)                                                \
  if (likely(!__Pyx_use_tracing)); else {                                                 \
      if (nogil) {                                                                        \
          if (CYTHON_TRACE_NOGIL) {                                                       \
              PyThreadState *tstate;                                                      \
              PyGILState_STATE state = PyGILState_Ensure();                               \
              tstate = __Pyx_PyThreadState_Current;                                       \
              if (tstate->use_tracing) {                                                  \
                  __Pyx_call_return_trace_func(tstate, $frame_cname, (PyObject*)result);  \
              }                                                                           \
              PyGILState_Release(state);                                                  \
          }                                                                               \
      } else {                                                                            \
          PyThreadState* tstate = __Pyx_PyThreadState_Current;                            \
          if (tstate->use_tracing) {                                                      \
              __Pyx_call_return_trace_func(tstate, $frame_cname, (PyObject*)result);      \
          }                                                                               \
      }                                                                                   \
  }
  #else
  #define __Pyx_TraceReturn(result, nogil)                                                \
  if (likely(!__Pyx_use_tracing)); else {                                                 \
      PyThreadState* tstate = __Pyx_PyThreadState_Current;                                \
      if (tstate->use_tracing) {                                                          \
          __Pyx_call_return_trace_func(tstate, $frame_cname, (PyObject*)result);          \
      }                                                                                   \
  }
  #endif

  static PyCodeObject *__Pyx_createFrameCodeObject(const char *funcname, const char *srcfile, int firstlineno); /*proto*/
  static int __Pyx_TraceSetupAndCall(PyCodeObject** code, PyFrameObject** frame, PyThreadState* tstate, const char *funcname, const char *srcfile, int firstlineno); /*proto*/

#else

  #define __Pyx_TraceDeclarations
  #define __Pyx_TraceFrameInit(codeobj)
  // mark error label as used to avoid compiler warnings
  #define __Pyx_TraceCall(funcname, srcfile, firstlineno, nogil, goto_error)   if ((1)); else goto_error;
  #define __Pyx_TraceException()
  #define __Pyx_TraceReturn(result, nogil)

#endif /* CYTHON_PROFILE */

#if CYTHON_TRACE
  // see call_trace_protected() in CPython's ceval.c
  static int __Pyx_call_line_trace_func(PyThreadState *tstate, PyFrameObject *frame, int lineno) {
      int ret;
      PyObject *type, *value, *traceback;
      __Pyx_ErrFetchInState(tstate, &type, &value, &traceback);
      __Pyx_PyFrame_SetLineNumber(frame, lineno);
      tstate->tracing++;
      tstate->use_tracing = 0;
      ret = tstate->c_tracefunc(tstate->c_traceobj, frame, PyTrace_LINE, NULL);
      tstate->use_tracing = 1;
      tstate->tracing--;
      if (likely(!ret)) {
          __Pyx_ErrRestoreInState(tstate, type, value, traceback);
      } else {
          Py_XDECREF(type);
          Py_XDECREF(value);
          Py_XDECREF(traceback);
      }
      return ret;
  }

  #ifdef WITH_THREAD
  #define __Pyx_TraceLine(lineno, nogil, goto_error)                                       \
  if (likely(!__Pyx_use_tracing)); else {                                                  \
      if (nogil) {                                                                         \
          if (CYTHON_TRACE_NOGIL) {                                                        \
              int ret = 0;                                                                 \
              PyThreadState *tstate;                                                       \
              PyGILState_STATE state = __Pyx_PyGILState_Ensure();                          \
              tstate = __Pyx_PyThreadState_Current;                                        \
              if (unlikely(tstate->use_tracing && tstate->c_tracefunc && $frame_cname->f_trace)) { \
                  ret = __Pyx_call_line_trace_func(tstate, $frame_cname, lineno);          \
              }                                                                            \
              __Pyx_PyGILState_Release(state);                                             \
              if (unlikely(ret)) goto_error;                                               \
          }                                                                                \
      } else {                                                                             \
          PyThreadState* tstate = __Pyx_PyThreadState_Current;                             \
          if (unlikely(tstate->use_tracing && tstate->c_tracefunc && $frame_cname->f_trace)) { \
              int ret = __Pyx_call_line_trace_func(tstate, $frame_cname, lineno);          \
              if (unlikely(ret)) goto_error;                                               \
          }                                                                                \
      }                                                                                    \
  }
  #else
  #define __Pyx_TraceLine(lineno, nogil, goto_error)                                       \
  if (likely(!__Pyx_use_tracing)); else {                                                  \
      PyThreadState* tstate = __Pyx_PyThreadState_Current;                                 \
      if (unlikely(tstate->use_tracing && tstate->c_tracefunc && $frame_cname->f_trace)) { \
          int ret = __Pyx_call_line_trace_func(tstate, $frame_cname, lineno);              \
          if (unlikely(ret)) goto_error;                                                   \
      }                                                                                    \
  }
  #endif
#else
  // mark error label as used to avoid compiler warnings
  #define __Pyx_TraceLine(lineno, nogil, goto_error)   if ((1)); else goto_error;
#endif

/////////////// Profile ///////////////
//@substitute: naming

#if CYTHON_PROFILE

static int __Pyx_TraceSetupAndCall(PyCodeObject** code,
                                   PyFrameObject** frame,
                                   PyThreadState* tstate,
                                   const char *funcname,
                                   const char *srcfile,
                                   int firstlineno) {
    PyObject *type, *value, *traceback;
    int retval;
    if (*frame == NULL || !CYTHON_PROFILE_REUSE_FRAME) {
        if (*code == NULL) {
            *code = __Pyx_createFrameCodeObject(funcname, srcfile, firstlineno);
            if (*code == NULL) return 0;
        }
        *frame = PyFrame_New(
            tstate,                          /*PyThreadState *tstate*/
            *code,                           /*PyCodeObject *code*/
            $moddict_cname,                  /*PyObject *globals*/
            0                                /*PyObject *locals*/
        );
        if (*frame == NULL) return 0;
        if (CYTHON_TRACE && (*frame)->f_trace == NULL) {
            // this enables "f_lineno" lookup, at least in CPython ...
            Py_INCREF(Py_None);
            (*frame)->f_trace = Py_None;
        }
#if PY_VERSION_HEX < 0x030400B1
    } else {
        (*frame)->f_tstate = tstate;
#endif
    }
      __Pyx_PyFrame_SetLineNumber(*frame, firstlineno);
    retval = 1;
    tstate->tracing++;
    tstate->use_tracing = 0;
    __Pyx_ErrFetchInState(tstate, &type, &value, &traceback);
    #if CYTHON_TRACE
    if (tstate->c_tracefunc)
        retval = tstate->c_tracefunc(tstate->c_traceobj, *frame, PyTrace_CALL, NULL) == 0;
    if (retval && tstate->c_profilefunc)
    #endif
        retval = tstate->c_profilefunc(tstate->c_profileobj, *frame, PyTrace_CALL, NULL) == 0;
    tstate->use_tracing = (tstate->c_profilefunc ||
                           (CYTHON_TRACE && tstate->c_tracefunc));
    tstate->tracing--;
    if (retval) {
        __Pyx_ErrRestoreInState(tstate, type, value, traceback);
        return tstate->use_tracing && retval;
    } else {
        Py_XDECREF(type);
        Py_XDECREF(value);
        Py_XDECREF(traceback);
        return -1;
    }
}

static PyCodeObject *__Pyx_createFrameCodeObject(const char *funcname, const char *srcfile, int firstlineno) {
    PyCodeObject *py_code = 0;

#if PY_MAJOR_VERSION >= 3
    py_code = PyCode_NewEmpty(srcfile, funcname, firstlineno);
    // make CPython use a fresh dict for "f_locals" at need (see GH #1836)
    if (likely(py_code)) {
        py_code->co_flags |= CO_OPTIMIZED | CO_NEWLOCALS;
    }
#else
<<<<<<< HEAD
    PyObject *py_srcfile = 0;
    PyObject *py_funcname = 0;

    py_funcname = PyString_FromString(funcname);
    if (!py_funcname) goto bad;
    py_srcfile = PyString_FromString(srcfile);
    if (!py_srcfile) goto bad;
=======

    py_funcname = PyString_FromString(funcname);
    if (unlikely(!py_funcname)) goto bad;
    py_srcfile = PyString_FromString(srcfile);
    if (unlikely(!py_srcfile)) goto bad;
>>>>>>> d8dbd760

    py_code = PyCode_New(
        0,                /*int argcount,*/
        0,                /*int nlocals,*/
        0,                /*int stacksize,*/
        // make CPython use a fresh dict for "f_locals" at need (see GH #1836)
        CO_OPTIMIZED | CO_NEWLOCALS,  /*int flags,*/
        $empty_bytes,     /*PyObject *code,*/
        $empty_tuple,     /*PyObject *consts,*/
        $empty_tuple,     /*PyObject *names,*/
        $empty_tuple,     /*PyObject *varnames,*/
        $empty_tuple,     /*PyObject *freevars,*/
        $empty_tuple,     /*PyObject *cellvars,*/
        py_srcfile,       /*PyObject *filename,*/
        py_funcname,      /*PyObject *name,*/
        firstlineno,      /*int firstlineno,*/
        $empty_bytes      /*PyObject *lnotab*/
    );

bad:
    Py_XDECREF(py_srcfile);
    Py_XDECREF(py_funcname);
#endif

    return py_code;
}

#endif /* CYTHON_PROFILE */<|MERGE_RESOLUTION|>--- conflicted
+++ resolved
@@ -298,21 +298,13 @@
         py_code->co_flags |= CO_OPTIMIZED | CO_NEWLOCALS;
     }
 #else
-<<<<<<< HEAD
     PyObject *py_srcfile = 0;
     PyObject *py_funcname = 0;
-
-    py_funcname = PyString_FromString(funcname);
-    if (!py_funcname) goto bad;
-    py_srcfile = PyString_FromString(srcfile);
-    if (!py_srcfile) goto bad;
-=======
 
     py_funcname = PyString_FromString(funcname);
     if (unlikely(!py_funcname)) goto bad;
     py_srcfile = PyString_FromString(srcfile);
     if (unlikely(!py_srcfile)) goto bad;
->>>>>>> d8dbd760
 
     py_code = PyCode_New(
         0,                /*int argcount,*/
