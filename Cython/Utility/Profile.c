--- conflicted
+++ resolved
@@ -197,28 +197,18 @@
               int ret = 0;                                                                 \
               PyThreadState *tstate;                                                       \
               PyGILState_STATE state = PyGILState_Ensure();                                \
-<<<<<<< HEAD
-              tstate = PyThreadState_GET();                                                \
+              tstate = __Pyx_PyThreadState_Current;                                        \
               if (unlikely(tstate->use_tracing && tstate->c_tracefunc                      \
                   && __pyx_frame->f_trace != Py_None)) {                                   \
-=======
-              tstate = __Pyx_PyThreadState_Current;                                        \
-              if (unlikely(tstate->use_tracing && tstate->c_tracefunc)) {                  \
->>>>>>> de3436da
                   ret = __Pyx_call_line_trace_func(tstate, $frame_cname, lineno);          \
               }                                                                            \
               PyGILState_Release(state);                                                   \
               if (unlikely(ret)) goto_error;                                               \
           }                                                                                \
       } else {                                                                             \
-<<<<<<< HEAD
-          PyThreadState* tstate = PyThreadState_GET();                                     \
+          PyThreadState* tstate = __Pyx_PyThreadState_Current;                             \
           if (unlikely(tstate->use_tracing && tstate->c_tracefunc                          \
                 && __pyx_frame->f_trace != Py_None)) {                                     \
-=======
-          PyThreadState* tstate = __Pyx_PyThreadState_Current;                             \
-          if (unlikely(tstate->use_tracing && tstate->c_tracefunc)) {                      \
->>>>>>> de3436da
               int ret = __Pyx_call_line_trace_func(tstate, $frame_cname, lineno);          \
               if (unlikely(ret)) goto_error;                                               \
           }                                                                                \
@@ -227,14 +217,9 @@
   #else
   #define __Pyx_TraceLine(lineno, nogil, goto_error)                                       \
   if (likely(!__Pyx_use_tracing)); else {                                                  \
-<<<<<<< HEAD
-      PyThreadState* tstate = PyThreadState_GET();                                         \
+      PyThreadState* tstate = __Pyx_PyThreadState_Current;                                 \
       if (unlikely(tstate->use_tracing && tstate->c_tracefunc                              \
                 && __pyx_frame->f_trace != Py_None)) {                                     \
-=======
-      PyThreadState* tstate = __Pyx_PyThreadState_Current;                                 \
-      if (unlikely(tstate->use_tracing && tstate->c_tracefunc)) {                          \
->>>>>>> de3436da
           int ret = __Pyx_call_line_trace_func(tstate, $frame_cname, lineno);              \
           if (unlikely(ret)) goto_error;                                                   \
       }                                                                                    \
