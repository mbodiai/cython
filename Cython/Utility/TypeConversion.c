/////////////// TypeConversions.proto ///////////////

/* Type Conversion Predeclarations */

#define __Pyx_uchar_cast(c) ((unsigned char)c)
#define __Pyx_long_cast(x) ((long)x)

#define __Pyx_fits_Py_ssize_t(v, type, is_signed)  (    \
    (sizeof(type) < sizeof(Py_ssize_t))  ||             \
    (sizeof(type) > sizeof(Py_ssize_t) &&               \
          likely(v < (type)PY_SSIZE_T_MAX ||            \
                 v == (type)PY_SSIZE_T_MAX)  &&         \
          (!is_signed || likely(v > (type)PY_SSIZE_T_MIN ||       \
                                v == (type)PY_SSIZE_T_MIN)))  ||  \
    (sizeof(type) == sizeof(Py_ssize_t) &&              \
          (is_signed || likely(v < (type)PY_SSIZE_T_MAX ||        \
                               v == (type)PY_SSIZE_T_MAX)))  )

static CYTHON_INLINE int __Pyx_is_valid_index(Py_ssize_t i, Py_ssize_t limit) {
    // Optimisation from Section 14.2 "Bounds Checking" in
    //   https://www.agner.org/optimize/optimizing_cpp.pdf
    // See https://bugs.python.org/issue28397
    // The cast to unsigned effectively tests for "0 <= i < limit".
    return (size_t) i < (size_t) limit;
}

// fast and unsafe abs(Py_ssize_t) that ignores the overflow for (-PY_SSIZE_T_MAX-1)
#if defined (__cplusplus) && __cplusplus >= 201103L
    #include <cstdlib>
    #define __Pyx_sst_abs(value) std::abs(value)
#elif SIZEOF_INT >= SIZEOF_SIZE_T
    #define __Pyx_sst_abs(value) abs(value)
#elif SIZEOF_LONG >= SIZEOF_SIZE_T
    #define __Pyx_sst_abs(value) labs(value)
#elif defined (_MSC_VER)
    // abs() is defined for long, but 64-bits type on MSVC is long long.
    // Use MS-specific _abs64 instead.
    #define __Pyx_sst_abs(value) ((Py_ssize_t)_abs64(value))
#elif defined (__STDC_VERSION__) && __STDC_VERSION__ >= 199901L
    #define __Pyx_sst_abs(value) llabs(value)
#elif defined (__GNUC__)
    // gcc or clang on 64 bit windows.
    #define __Pyx_sst_abs(value) __builtin_llabs(value)
#else
    #define __Pyx_sst_abs(value) ((value<0) ? -value : value)
#endif

static CYTHON_INLINE const char* __Pyx_PyObject_AsString(PyObject*);
static CYTHON_INLINE const char* __Pyx_PyObject_AsStringAndSize(PyObject*, Py_ssize_t* length);

#define __Pyx_PyByteArray_FromString(s) PyByteArray_FromStringAndSize((const char*)s, strlen((const char*)s))
#define __Pyx_PyByteArray_FromStringAndSize(s, l) PyByteArray_FromStringAndSize((const char*)s, l)
#define __Pyx_PyBytes_FromString        PyBytes_FromString
#define __Pyx_PyBytes_FromStringAndSize PyBytes_FromStringAndSize
static CYTHON_INLINE PyObject* __Pyx_PyUnicode_FromString(const char*);

#if PY_MAJOR_VERSION < 3
    #define __Pyx_PyStr_FromString        __Pyx_PyBytes_FromString
    #define __Pyx_PyStr_FromStringAndSize __Pyx_PyBytes_FromStringAndSize
#else
    #define __Pyx_PyStr_FromString        __Pyx_PyUnicode_FromString
    #define __Pyx_PyStr_FromStringAndSize __Pyx_PyUnicode_FromStringAndSize
#endif

#define __Pyx_PyBytes_AsWritableString(s)     ((char*) PyBytes_AS_STRING(s))
#define __Pyx_PyBytes_AsWritableSString(s)    ((signed char*) PyBytes_AS_STRING(s))
#define __Pyx_PyBytes_AsWritableUString(s)    ((unsigned char*) PyBytes_AS_STRING(s))
#define __Pyx_PyBytes_AsString(s)     ((const char*) PyBytes_AS_STRING(s))
#define __Pyx_PyBytes_AsSString(s)    ((const signed char*) PyBytes_AS_STRING(s))
#define __Pyx_PyBytes_AsUString(s)    ((const unsigned char*) PyBytes_AS_STRING(s))
#define __Pyx_PyObject_AsWritableString(s)    ((char*)(__pyx_uintptr_t) __Pyx_PyObject_AsString(s))
#define __Pyx_PyObject_AsWritableSString(s)    ((signed char*)(__pyx_uintptr_t) __Pyx_PyObject_AsString(s))
#define __Pyx_PyObject_AsWritableUString(s)    ((unsigned char*)(__pyx_uintptr_t) __Pyx_PyObject_AsString(s))
#define __Pyx_PyObject_AsSString(s)    ((const signed char*) __Pyx_PyObject_AsString(s))
#define __Pyx_PyObject_AsUString(s)    ((const unsigned char*) __Pyx_PyObject_AsString(s))
#define __Pyx_PyObject_FromCString(s)  __Pyx_PyObject_FromString((const char*)s)
#define __Pyx_PyBytes_FromCString(s)   __Pyx_PyBytes_FromString((const char*)s)
#define __Pyx_PyByteArray_FromCString(s)   __Pyx_PyByteArray_FromString((const char*)s)
#define __Pyx_PyStr_FromCString(s)     __Pyx_PyStr_FromString((const char*)s)
#define __Pyx_PyUnicode_FromCString(s) __Pyx_PyUnicode_FromString((const char*)s)

// There used to be a Py_UNICODE_strlen() in CPython 3.x, but it is deprecated since Py3.3.
#if CYTHON_COMPILING_IN_LIMITED_API
static CYTHON_INLINE size_t __Pyx_Py_UNICODE_strlen(const wchar_t *u)
{
    const wchar_t *u_end = u;
    while (*u_end++) ;
    return (size_t)(u_end - u - 1);
}
#else
static CYTHON_INLINE size_t __Pyx_Py_UNICODE_strlen(const Py_UNICODE *u)
{
    const Py_UNICODE *u_end = u;
    while (*u_end++) ;
    return (size_t)(u_end - u - 1);
}
#endif

#define __Pyx_PyUnicode_FromUnicode(u)       PyUnicode_FromUnicode(u, __Pyx_Py_UNICODE_strlen(u))
#define __Pyx_PyUnicode_FromUnicodeAndLength PyUnicode_FromUnicode
#define __Pyx_PyUnicode_AsUnicode            PyUnicode_AsUnicode

#define __Pyx_NewRef(obj) (Py_INCREF(obj), obj)
#define __Pyx_Owned_Py_None(b) __Pyx_NewRef(Py_None)
static CYTHON_INLINE PyObject * __Pyx_PyBool_FromLong(long b);
static CYTHON_INLINE int __Pyx_PyObject_IsTrue(PyObject*);
static CYTHON_INLINE int __Pyx_PyObject_IsTrueAndDecref(PyObject*);
static CYTHON_INLINE PyObject* __Pyx_PyNumber_IntOrLong(PyObject* x);

#define __Pyx_PySequence_Tuple(obj) \
    (likely(PyTuple_CheckExact(obj)) ? __Pyx_NewRef(obj) : PySequence_Tuple(obj))

static CYTHON_INLINE Py_ssize_t __Pyx_PyIndex_AsSsize_t(PyObject*);
static CYTHON_INLINE PyObject * __Pyx_PyInt_FromSize_t(size_t);
static CYTHON_INLINE Py_hash_t __Pyx_PyIndex_AsHash_t(PyObject*);

#if CYTHON_ASSUME_SAFE_MACROS
#define __pyx_PyFloat_AsDouble(x) (PyFloat_CheckExact(x) ? PyFloat_AS_DOUBLE(x) : PyFloat_AsDouble(x))
#else
#define __pyx_PyFloat_AsDouble(x) PyFloat_AsDouble(x)
#endif
#define __pyx_PyFloat_AsFloat(x) ((float) __pyx_PyFloat_AsDouble(x))

#if PY_MAJOR_VERSION >= 3
#define __Pyx_PyNumber_Int(x) (PyLong_CheckExact(x) ? __Pyx_NewRef(x) : PyNumber_Long(x))
#else
#define __Pyx_PyNumber_Int(x) (PyInt_CheckExact(x) ? __Pyx_NewRef(x) : PyNumber_Int(x))
#endif
// __Pyx_PyNumber_Float is now in it's own section since it has dependencies (needed to make
// string conversion work the same in all circumstances)

#if PY_MAJOR_VERSION < 3 && __PYX_DEFAULT_STRING_ENCODING_IS_ASCII
static int __Pyx_sys_getdefaultencoding_not_ascii;
static int __Pyx_init_sys_getdefaultencoding_params(void) {
    PyObject* sys;
    PyObject* default_encoding = NULL;
    PyObject* ascii_chars_u = NULL;
    PyObject* ascii_chars_b = NULL;
    const char* default_encoding_c;
    sys = PyImport_ImportModule("sys");
    if (!sys) goto bad;
    default_encoding = PyObject_CallMethod(sys, (char*) "getdefaultencoding", NULL);
    Py_DECREF(sys);
    if (!default_encoding) goto bad;
    default_encoding_c = PyBytes_AsString(default_encoding);
    if (!default_encoding_c) goto bad;
    if (strcmp(default_encoding_c, "ascii") == 0) {
        __Pyx_sys_getdefaultencoding_not_ascii = 0;
    } else {
        char ascii_chars[128];
        int c;
        for (c = 0; c < 128; c++) {
            ascii_chars[c] = c;
        }
        __Pyx_sys_getdefaultencoding_not_ascii = 1;
        ascii_chars_u = PyUnicode_DecodeASCII(ascii_chars, 128, NULL);
        if (!ascii_chars_u) goto bad;
        ascii_chars_b = PyUnicode_AsEncodedString(ascii_chars_u, default_encoding_c, NULL);
        if (!ascii_chars_b || !PyBytes_Check(ascii_chars_b) || memcmp(ascii_chars, PyBytes_AS_STRING(ascii_chars_b), 128) != 0) {
            PyErr_Format(
                PyExc_ValueError,
                "This module compiled with c_string_encoding=ascii, but default encoding '%.200s' is not a superset of ascii.",
                default_encoding_c);
            goto bad;
        }
        Py_DECREF(ascii_chars_u);
        Py_DECREF(ascii_chars_b);
    }
    Py_DECREF(default_encoding);
    return 0;
bad:
    Py_XDECREF(default_encoding);
    Py_XDECREF(ascii_chars_u);
    Py_XDECREF(ascii_chars_b);
    return -1;
}
#endif

#if __PYX_DEFAULT_STRING_ENCODING_IS_DEFAULT && PY_MAJOR_VERSION >= 3
#define __Pyx_PyUnicode_FromStringAndSize(c_str, size) PyUnicode_DecodeUTF8(c_str, size, NULL)
#else
#define __Pyx_PyUnicode_FromStringAndSize(c_str, size) PyUnicode_Decode(c_str, size, __PYX_DEFAULT_STRING_ENCODING, NULL)

// __PYX_DEFAULT_STRING_ENCODING is either a user provided string constant
// or we need to look it up here
#if __PYX_DEFAULT_STRING_ENCODING_IS_DEFAULT
static char* __PYX_DEFAULT_STRING_ENCODING;

static int __Pyx_init_sys_getdefaultencoding_params(void) {
    PyObject* sys;
    PyObject* default_encoding = NULL;
    char* default_encoding_c;

    sys = PyImport_ImportModule("sys");
    if (!sys) goto bad;
    default_encoding = PyObject_CallMethod(sys, (char*) (const char*) "getdefaultencoding", NULL);
    Py_DECREF(sys);
    if (!default_encoding) goto bad;
    default_encoding_c = PyBytes_AsString(default_encoding);
    if (!default_encoding_c) goto bad;
    __PYX_DEFAULT_STRING_ENCODING = (char*) malloc(strlen(default_encoding_c) + 1);
    if (!__PYX_DEFAULT_STRING_ENCODING) goto bad;
    strcpy(__PYX_DEFAULT_STRING_ENCODING, default_encoding_c);
    Py_DECREF(default_encoding);
    return 0;
bad:
    Py_XDECREF(default_encoding);
    return -1;
}
#endif
#endif

/////////////// TypeConversions ///////////////

/* Type Conversion Functions */

static CYTHON_INLINE PyObject* __Pyx_PyUnicode_FromString(const char* c_str) {
    return __Pyx_PyUnicode_FromStringAndSize(c_str, (Py_ssize_t)strlen(c_str));
}

// Py3.7 returns a "const char*" for unicode strings
static CYTHON_INLINE const char* __Pyx_PyObject_AsString(PyObject* o) {
    Py_ssize_t ignore;
    return __Pyx_PyObject_AsStringAndSize(o, &ignore);
}

#if __PYX_DEFAULT_STRING_ENCODING_IS_ASCII || __PYX_DEFAULT_STRING_ENCODING_IS_DEFAULT
#if !CYTHON_PEP393_ENABLED
static const char* __Pyx_PyUnicode_AsStringAndSize(PyObject* o, Py_ssize_t *length) {
    char* defenc_c;
    // borrowed reference, cached internally in 'o' by CPython
    PyObject* defenc = _PyUnicode_AsDefaultEncodedString(o, NULL);
    if (!defenc) return NULL;
    defenc_c = PyBytes_AS_STRING(defenc);
#if __PYX_DEFAULT_STRING_ENCODING_IS_ASCII
    {
        char* end = defenc_c + PyBytes_GET_SIZE(defenc);
        char* c;
        for (c = defenc_c; c < end; c++) {
            if ((unsigned char) (*c) >= 128) {
                // raise the error
                PyUnicode_AsASCIIString(o);
                return NULL;
            }
        }
    }
#endif /*__PYX_DEFAULT_STRING_ENCODING_IS_ASCII*/
    *length = PyBytes_GET_SIZE(defenc);
    return defenc_c;
}

#else /* CYTHON_PEP393_ENABLED: */

static CYTHON_INLINE const char* __Pyx_PyUnicode_AsStringAndSize(PyObject* o, Py_ssize_t *length) {
    if (unlikely(__Pyx_PyUnicode_READY(o) == -1)) return NULL;
#if __PYX_DEFAULT_STRING_ENCODING_IS_ASCII
    if (likely(PyUnicode_IS_ASCII(o))) {
        // cached for the lifetime of the object
        *length = PyUnicode_GET_LENGTH(o);
        return PyUnicode_AsUTF8(o);
    } else {
        // raise the error
        PyUnicode_AsASCIIString(o);
        return NULL;
    }
#else /* __PYX_DEFAULT_STRING_ENCODING_IS_ASCII */
    return PyUnicode_AsUTF8AndSize(o, length);
#endif /* __PYX_DEFAULT_STRING_ENCODING_IS_ASCII */
}
#endif /* CYTHON_PEP393_ENABLED */
#endif

// Py3.7 returns a "const char*" for unicode strings
static CYTHON_INLINE const char* __Pyx_PyObject_AsStringAndSize(PyObject* o, Py_ssize_t *length) {
#if __PYX_DEFAULT_STRING_ENCODING_IS_ASCII || __PYX_DEFAULT_STRING_ENCODING_IS_DEFAULT
    if (
#if PY_MAJOR_VERSION < 3 && __PYX_DEFAULT_STRING_ENCODING_IS_ASCII
            __Pyx_sys_getdefaultencoding_not_ascii &&
#endif
            PyUnicode_Check(o)) {
        return __Pyx_PyUnicode_AsStringAndSize(o, length);
    } else
#endif /* __PYX_DEFAULT_STRING_ENCODING_IS_ASCII  || __PYX_DEFAULT_STRING_ENCODING_IS_DEFAULT */

#if (!CYTHON_COMPILING_IN_PYPY && !CYTHON_COMPILING_IN_LIMITED_API) || (defined(PyByteArray_AS_STRING) && defined(PyByteArray_GET_SIZE))
    if (PyByteArray_Check(o)) {
        *length = PyByteArray_GET_SIZE(o);
        return PyByteArray_AS_STRING(o);
    } else
#endif
    {
        char* result;
        int r = PyBytes_AsStringAndSize(o, &result, length);
        if (unlikely(r < 0)) {
            return NULL;
        } else {
            return result;
        }
    }
}

/* Note: __Pyx_PyObject_IsTrue is written to minimize branching. */
static CYTHON_INLINE int __Pyx_PyObject_IsTrue(PyObject* x) {
   int is_true = x == Py_True;
   if (is_true | (x == Py_False) | (x == Py_None)) return is_true;
   else return PyObject_IsTrue(x);
}

static CYTHON_INLINE int __Pyx_PyObject_IsTrueAndDecref(PyObject* x) {
    int retval;
    if (unlikely(!x)) return -1;
    retval = __Pyx_PyObject_IsTrue(x);
    Py_DECREF(x);
    return retval;
}

static PyObject* __Pyx_PyNumber_IntOrLongWrongResultType(PyObject* result, const char* type_name) {
    __Pyx_TypeName result_type_name = __Pyx_PyType_GetName(Py_TYPE(result));
#if PY_MAJOR_VERSION >= 3
    if (PyLong_Check(result)) {
        // CPython issue #17576: warn if 'result' not of exact type int.
        if (PyErr_WarnFormat(PyExc_DeprecationWarning, 1,
                "__int__ returned non-int (type " __Pyx_FMT_TYPENAME ").  "
                "The ability to return an instance of a strict subclass of int is deprecated, "
                "and may be removed in a future version of Python.",
                result_type_name)) {
            __Pyx_DECREF_TypeName(result_type_name);
            Py_DECREF(result);
            return NULL;
        }
        __Pyx_DECREF_TypeName(result_type_name);
        return result;
    }
#endif
    PyErr_Format(PyExc_TypeError,
                 "__%.4s__ returned non-%.4s (type " __Pyx_FMT_TYPENAME ")",
                 type_name, type_name, result_type_name);
    __Pyx_DECREF_TypeName(result_type_name);
    Py_DECREF(result);
    return NULL;
}

static CYTHON_INLINE PyObject* __Pyx_PyNumber_IntOrLong(PyObject* x) {
#if CYTHON_USE_TYPE_SLOTS
  PyNumberMethods *m;
#endif
  const char *name = NULL;
  PyObject *res = NULL;
#if PY_MAJOR_VERSION < 3
  if (likely(PyInt_Check(x) || PyLong_Check(x)))
#else
  if (likely(PyLong_Check(x)))
#endif
    return __Pyx_NewRef(x);
#if CYTHON_USE_TYPE_SLOTS
  m = Py_TYPE(x)->tp_as_number;
  #if PY_MAJOR_VERSION < 3
  if (m && m->nb_int) {
    name = "int";
    res = m->nb_int(x);
  }
  else if (m && m->nb_long) {
    name = "long";
    res = m->nb_long(x);
  }
  #else
  if (likely(m && m->nb_int)) {
    name = "int";
    res = m->nb_int(x);
  }
  #endif
#else
  if (!PyBytes_CheckExact(x) && !PyUnicode_CheckExact(x)) {
    res = PyNumber_Int(x);
  }
#endif
  if (likely(res)) {
#if PY_MAJOR_VERSION < 3
    if (unlikely(!PyInt_Check(res) && !PyLong_Check(res))) {
#else
    if (unlikely(!PyLong_CheckExact(res))) {
#endif
        return __Pyx_PyNumber_IntOrLongWrongResultType(res, name);
    }
  }
  else if (!PyErr_Occurred()) {
    PyErr_SetString(PyExc_TypeError,
                    "an integer is required");
  }
  return res;
}

{{py: from Cython.Utility import pylong_join }}

static CYTHON_INLINE Py_ssize_t __Pyx_PyIndex_AsSsize_t(PyObject* b) {
  Py_ssize_t ival;
  PyObject *x;
#if PY_MAJOR_VERSION < 3
  if (likely(PyInt_CheckExact(b))) {
    if (sizeof(Py_ssize_t) >= sizeof(long))
        return PyInt_AS_LONG(b);
    else
        return PyInt_AsSsize_t(b);
  }
#endif
  if (likely(PyLong_CheckExact(b))) {
    #if CYTHON_USE_PYLONG_INTERNALS
    const digit* digits = ((PyLongObject*)b)->ob_digit;
    const Py_ssize_t size = Py_SIZE(b);
    // handle most common case first to avoid indirect branch and optimise branch prediction
    if (likely(__Pyx_sst_abs(size) <= 1)) {
        ival = likely(size) ? digits[0] : 0;
        if (size == -1) ival = -ival;
        return ival;
    } else {
      switch (size) {
         {{for _size in (2, 3, 4)}}
         {{for _case in (_size, -_size)}}
         case {{_case}}:
           if (8 * sizeof(Py_ssize_t) > {{_size}} * PyLong_SHIFT) {
             return {{'-' if _case < 0 else ''}}(Py_ssize_t) {{pylong_join(_size, 'digits', 'size_t')}};
           }
           break;
         {{endfor}}
         {{endfor}}
      }
    }
    #endif
    return PyLong_AsSsize_t(b);
  }
  x = PyNumber_Index(b);
  if (!x) return -1;
  ival = PyInt_AsSsize_t(x);
  Py_DECREF(x);
  return ival;
}


static CYTHON_INLINE Py_hash_t __Pyx_PyIndex_AsHash_t(PyObject* o) {
  if (sizeof(Py_hash_t) == sizeof(Py_ssize_t)) {
    return (Py_hash_t) __Pyx_PyIndex_AsSsize_t(o);
#if PY_MAJOR_VERSION < 3
  } else if (likely(PyInt_CheckExact(o))) {
    return PyInt_AS_LONG(o);
#endif
  } else {
    Py_ssize_t ival;
    PyObject *x;
    x = PyNumber_Index(o);
    if (!x) return -1;
    ival = PyInt_AsLong(x);
    Py_DECREF(x);
    return ival;
  }
}


static CYTHON_INLINE PyObject * __Pyx_PyBool_FromLong(long b) {
  return b ? __Pyx_NewRef(Py_True) : __Pyx_NewRef(Py_False);
}


static CYTHON_INLINE PyObject * __Pyx_PyInt_FromSize_t(size_t ival) {
    return PyInt_FromSize_t(ival);
}

/////////////// pynumber_float.proto ///////////////

static CYTHON_INLINE PyObject* __Pyx__PyNumber_Float(PyObject* obj); /* proto */
#define __Pyx_PyNumber_Float(x) (PyFloat_CheckExact(x) ? __Pyx_NewRef(x) : __Pyx__PyNumber_Float(x))

/////////////// pynumber_float ///////////////
//@requires: Optimize.c::pybytes_as_double
//@requires: Optimize.c::pyunicode_as_double

static CYTHON_INLINE PyObject* __Pyx__PyNumber_Float(PyObject* obj) {
    // 'obj is PyFloat' is handled in the calling macro
    double val;
    if (PyLong_CheckExact(obj)) {
#if CYTHON_USE_PYLONG_INTERNALS
        const digit* digits = ((PyLongObject*)obj)->ob_digit;
        switch (Py_SIZE(obj)) {
            case 0:
                val = 0.0;
                goto no_error;
            // single digit PyLong values always cast safely to double
            case 1:
                val = (double) digits[0];
                goto no_error;
            case -1:
                val = (double) - (sdigit) digits[0];
                goto no_error;
            default:
                val = PyLong_AsDouble(obj);
        }
#else
        val = PyLong_AsDouble(obj);
#endif
    } else if (PyUnicode_CheckExact(obj)) {
        val = __Pyx_PyUnicode_AsDouble(obj);
    } else if (PyBytes_CheckExact(obj)) {
        val = __Pyx_PyBytes_AsDouble(obj);
    } else if (PyByteArray_CheckExact(obj)) {
        val = __Pyx_PyByteArray_AsDouble(obj);
    } else {
        return PyNumber_Float(obj);
    }

    if (unlikely(val == -1 && PyErr_Occurred())) {
        return NULL;
    }
no_error:
    return PyFloat_FromDouble(val);
}

/////////////// GCCDiagnostics.proto ///////////////

// GCC diagnostic pragmas were introduced in GCC 4.6
// Used to silence conversion warnings that are ok but cannot be avoided.
#if defined(__GNUC__) && (__GNUC__ > 4 || (__GNUC__ == 4 && __GNUC_MINOR__ >= 6))
#define __Pyx_HAS_GCC_DIAGNOSTIC
#endif


/////////////// ToPyCTupleUtility.proto ///////////////
static PyObject* {{funcname}}({{struct_type_decl}});

/////////////// ToPyCTupleUtility ///////////////
static PyObject* {{funcname}}({{struct_type_decl}} value) {
    PyObject* item = NULL;
    PyObject* result = PyTuple_New({{size}});
    if (!result) goto bad;

    {{for ix, component in enumerate(components):}}
        {{py:attr = "value.f%s" % ix}}
        item = {{component.to_py_function}}({{attr}});
        if (!item) goto bad;
        PyTuple_SET_ITEM(result, {{ix}}, item);
    {{endfor}}

    return result;
bad:
    Py_XDECREF(item);
    Py_XDECREF(result);
    return NULL;
}


/////////////// FromPyCTupleUtility.proto ///////////////
static {{struct_type_decl}} {{funcname}}(PyObject *);

/////////////// FromPyCTupleUtility ///////////////
static {{struct_type_decl}} {{funcname}}(PyObject * o) {
    {{struct_type_decl}} result;

    if (!PyTuple_Check(o) || PyTuple_GET_SIZE(o) != {{size}}) {
        __Pyx_TypeName o_type_name = __Pyx_PyType_GetName(Py_TYPE(o));
        PyErr_Format(PyExc_TypeError,
                     "Expected a tuple of size %d, got " __Pyx_FMT_TYPENAME, {{size}}, o_type_name);
        __Pyx_DECREF_TypeName(o_type_name);
        goto bad;
    }

#if CYTHON_ASSUME_SAFE_MACROS && !CYTHON_AVOID_BORROWED_REFS
    {{for ix, component in enumerate(components):}}
        {{py:attr = "result.f%s" % ix}}
        {{attr}} = {{component.from_py_function}}(PyTuple_GET_ITEM(o, {{ix}}));
        if ({{component.error_condition(attr)}}) goto bad;
    {{endfor}}
#else
    {
        PyObject *item;
    {{for ix, component in enumerate(components):}}
        {{py:attr = "result.f%s" % ix}}
        item = PySequence_ITEM(o, {{ix}});  if (unlikely(!item)) goto bad;
        {{attr}} = {{component.from_py_function}}(item);
        Py_DECREF(item);
        if ({{component.error_condition(attr)}}) goto bad;
    {{endfor}}
    }
#endif

    return result;
bad:
    return result;
}


/////////////// UnicodeAsUCS4.proto ///////////////

static CYTHON_INLINE Py_UCS4 __Pyx_PyUnicode_AsPy_UCS4(PyObject*);

/////////////// UnicodeAsUCS4 ///////////////

static CYTHON_INLINE Py_UCS4 __Pyx_PyUnicode_AsPy_UCS4(PyObject* x) {
   Py_ssize_t length;
   #if CYTHON_PEP393_ENABLED
   length = PyUnicode_GET_LENGTH(x);
   if (likely(length == 1)) {
       return PyUnicode_READ_CHAR(x, 0);
   }
   #else
   length = PyUnicode_GET_SIZE(x);
   if (likely(length == 1)) {
       return PyUnicode_AS_UNICODE(x)[0];
   }
   #if Py_UNICODE_SIZE == 2
   else if (PyUnicode_GET_SIZE(x) == 2) {
       Py_UCS4 high_val = PyUnicode_AS_UNICODE(x)[0];
       if (high_val >= 0xD800 && high_val <= 0xDBFF) {
           Py_UCS4 low_val = PyUnicode_AS_UNICODE(x)[1];
           if (low_val >= 0xDC00 && low_val <= 0xDFFF) {
               return 0x10000 + (((high_val & ((1<<10)-1)) << 10) | (low_val & ((1<<10)-1)));
           }
       }
   }
   #endif
   #endif
   PyErr_Format(PyExc_ValueError,
                "only single character unicode strings can be converted to Py_UCS4, "
                "got length %" CYTHON_FORMAT_SSIZE_T "d", length);
   return (Py_UCS4)-1;
}


/////////////// ObjectAsUCS4.proto ///////////////
//@requires: UnicodeAsUCS4

#define __Pyx_PyObject_AsPy_UCS4(x) \
    (likely(PyUnicode_Check(x)) ? __Pyx_PyUnicode_AsPy_UCS4(x) : __Pyx__PyObject_AsPy_UCS4(x))
static Py_UCS4 __Pyx__PyObject_AsPy_UCS4(PyObject*);

/////////////// ObjectAsUCS4 ///////////////

static Py_UCS4 __Pyx__PyObject_AsPy_UCS4_raise_error(long ival) {
   if (ival < 0) {
       if (!PyErr_Occurred())
           PyErr_SetString(PyExc_OverflowError,
                           "cannot convert negative value to Py_UCS4");
   } else {
       PyErr_SetString(PyExc_OverflowError,
                       "value too large to convert to Py_UCS4");
   }
   return (Py_UCS4)-1;
}

static Py_UCS4 __Pyx__PyObject_AsPy_UCS4(PyObject* x) {
   long ival;
   ival = __Pyx_PyInt_As_long(x);
   if (unlikely(!__Pyx_is_valid_index(ival, 1114111 + 1))) {
       return __Pyx__PyObject_AsPy_UCS4_raise_error(ival);
   }
   return (Py_UCS4)ival;
}


/////////////// ObjectAsPyUnicode.proto ///////////////

static CYTHON_INLINE Py_UNICODE __Pyx_PyObject_AsPy_UNICODE(PyObject*);

/////////////// ObjectAsPyUnicode ///////////////

static CYTHON_INLINE Py_UNICODE __Pyx_PyObject_AsPy_UNICODE(PyObject* x) {
    long ival;
    #if CYTHON_PEP393_ENABLED
    #if Py_UNICODE_SIZE > 2
    const long maxval = 1114111;
    #else
    const long maxval = 65535;
    #endif
    #else
    static long maxval = 0;
    #endif
    if (PyUnicode_Check(x)) {
        if (unlikely(__Pyx_PyUnicode_GET_LENGTH(x) != 1)) {
            PyErr_Format(PyExc_ValueError,
                         "only single character unicode strings can be converted to Py_UNICODE, "
                         "got length %" CYTHON_FORMAT_SSIZE_T "d", __Pyx_PyUnicode_GET_LENGTH(x));
            return (Py_UNICODE)-1;
        }
        #if CYTHON_PEP393_ENABLED
        ival = PyUnicode_READ_CHAR(x, 0);
        #else
        return PyUnicode_AS_UNICODE(x)[0];
        #endif
    } else {
        #if !CYTHON_PEP393_ENABLED
        if (unlikely(!maxval))
            maxval = (long)PyUnicode_GetMax();
        #endif
        ival = __Pyx_PyInt_As_long(x);
    }
    if (unlikely(!__Pyx_is_valid_index(ival, maxval + 1))) {
        if (ival < 0) {
            if (!PyErr_Occurred())
                PyErr_SetString(PyExc_OverflowError,
                                "cannot convert negative value to Py_UNICODE");
            return (Py_UNICODE)-1;
        } else {
            PyErr_SetString(PyExc_OverflowError,
                            "value too large to convert to Py_UNICODE");
        }
        return (Py_UNICODE)-1;
    }
    return (Py_UNICODE)ival;
}


/////////////// CIntToPy.proto ///////////////

static CYTHON_INLINE PyObject* {{TO_PY_FUNCTION}}({{TYPE}} value);

/////////////// CIntToPy ///////////////
//@requires: GCCDiagnostics

static CYTHON_INLINE PyObject* {{TO_PY_FUNCTION}}({{TYPE}} value) {
#ifdef __Pyx_HAS_GCC_DIAGNOSTIC
#pragma GCC diagnostic push
#pragma GCC diagnostic ignored "-Wconversion"
#endif
    const {{TYPE}} neg_one = ({{TYPE}}) -1, const_zero = ({{TYPE}}) 0;
#ifdef __Pyx_HAS_GCC_DIAGNOSTIC
#pragma GCC diagnostic pop
#endif
    const int is_unsigned = neg_one > const_zero;
    if (is_unsigned) {
        if (sizeof({{TYPE}}) < sizeof(long)) {
            return PyInt_FromLong((long) value);
        } else if (sizeof({{TYPE}}) <= sizeof(unsigned long)) {
            return PyLong_FromUnsignedLong((unsigned long) value);
#ifdef HAVE_LONG_LONG
        } else if (sizeof({{TYPE}}) <= sizeof(unsigned PY_LONG_LONG)) {
            return PyLong_FromUnsignedLongLong((unsigned PY_LONG_LONG) value);
#endif
        }
    } else {
        if (sizeof({{TYPE}}) <= sizeof(long)) {
            return PyInt_FromLong((long) value);
#ifdef HAVE_LONG_LONG
        } else if (sizeof({{TYPE}}) <= sizeof(PY_LONG_LONG)) {
            return PyLong_FromLongLong((PY_LONG_LONG) value);
#endif
        }
    }
    {
        int one = 1; int little = (int)*(unsigned char *)&one;
        unsigned char *bytes = (unsigned char *)&value;
        return _PyLong_FromByteArray(bytes, sizeof({{TYPE}}),
                                     little, !is_unsigned);
    }
}


/////////////// CIntToDigits ///////////////

static const char DIGIT_PAIRS_10[2*10*10+1] = {
    "00010203040506070809"
    "10111213141516171819"
    "20212223242526272829"
    "30313233343536373839"
    "40414243444546474849"
    "50515253545556575859"
    "60616263646566676869"
    "70717273747576777879"
    "80818283848586878889"
    "90919293949596979899"
};

static const char DIGIT_PAIRS_8[2*8*8+1] = {
    "0001020304050607"
    "1011121314151617"
    "2021222324252627"
    "3031323334353637"
    "4041424344454647"
    "5051525354555657"
    "6061626364656667"
    "7071727374757677"
};

static const char DIGITS_HEX[2*16+1] = {
    "0123456789abcdef"
    "0123456789ABCDEF"
};


/////////////// CIntToPyUnicode.proto ///////////////

static CYTHON_INLINE PyObject* {{TO_PY_FUNCTION}}({{TYPE}} value, Py_ssize_t width, char padding_char, char format_char);

/////////////// CIntToPyUnicode ///////////////
//@requires: StringTools.c::IncludeStringH
//@requires: StringTools.c::BuildPyUnicode
//@requires: CIntToDigits
//@requires: GCCDiagnostics
<<<<<<< HEAD
=======

>>>>>>> 54b0bf52
// NOTE: inlining because most arguments are constant, which collapses lots of code below

static CYTHON_INLINE PyObject* {{TO_PY_FUNCTION}}({{TYPE}} value, Py_ssize_t width, char padding_char, char format_char) {
    // simple and conservative C string allocation on the stack: each byte gives at most 3 digits, plus sign
    char digits[sizeof({{TYPE}})*3+2];
    // 'dpos' points to end of digits array + 1 initially to allow for pre-decrement looping
    char *dpos, *end = digits + sizeof({{TYPE}})*3+2;
    const char *hex_digits = DIGITS_HEX;
    Py_ssize_t length, ulength;
    int prepend_sign, last_one_off;
    {{TYPE}} remaining;
#ifdef __Pyx_HAS_GCC_DIAGNOSTIC
#pragma GCC diagnostic push
#pragma GCC diagnostic ignored "-Wconversion"
#endif
    const {{TYPE}} neg_one = ({{TYPE}}) -1, const_zero = ({{TYPE}}) 0;
#ifdef __Pyx_HAS_GCC_DIAGNOSTIC
#pragma GCC diagnostic pop
#endif
    const int is_unsigned = neg_one > const_zero;

    if (format_char == 'X') {
        hex_digits += 16;
        format_char = 'x';
    }

    // surprise: even trivial sprintf() calls don't get optimised in gcc (4.8)
    remaining = value; /* not using abs(value) to avoid overflow problems */
    last_one_off = 0;
    dpos = end;
    do {
        int digit_pos;
        switch (format_char) {
        case 'o':
            digit_pos = abs((int)(remaining % (8*8)));
            remaining = ({{TYPE}}) (remaining / (8*8));
            dpos -= 2;
            memcpy(dpos, DIGIT_PAIRS_8 + digit_pos * 2, 2); /* copy 2 digits at a time, unaligned */
            last_one_off = (digit_pos < 8);
            break;
        case 'd':
            digit_pos = abs((int)(remaining % (10*10)));
            remaining = ({{TYPE}}) (remaining / (10*10));
            dpos -= 2;
            memcpy(dpos, DIGIT_PAIRS_10 + digit_pos * 2, 2); /* copy 2 digits at a time, unaligned */
            last_one_off = (digit_pos < 10);
            break;
        case 'x':
            *(--dpos) = hex_digits[abs((int)(remaining % 16))];
            remaining = ({{TYPE}}) (remaining / 16);
            break;
        default:
            assert(0);
            break;
        }
    } while (unlikely(remaining != 0));

    // Correct dpos by 1 if we read an excess digit.
    assert(!last_one_off || *dpos == '0');
    dpos += last_one_off;

    length = end - dpos;
    ulength = length;
    prepend_sign = 0;
    if (!is_unsigned && value <= neg_one) {
        if (padding_char == ' ' || width <= length + 1) {
            *(--dpos) = '-';
            ++length;
        } else {
            prepend_sign = 1;
        }
        ++ulength;
    }
    if (width > ulength) {
        ulength = width;
    }
    // single character unicode strings are cached in CPython => use PyUnicode_FromOrdinal() for them
    if (ulength == 1) {
        return PyUnicode_FromOrdinal(*dpos);
    }
    return __Pyx_PyUnicode_BuildFromAscii(ulength, dpos, (int) length, prepend_sign, padding_char);
}


/////////////// CBIntToPyUnicode.proto ///////////////

#define {{TO_PY_FUNCTION}}(value)  \
    ((value) ? __Pyx_NewRef({{TRUE_CONST}}) : __Pyx_NewRef({{FALSE_CONST}}))


/////////////// PyIntFromDouble.proto ///////////////

#if PY_MAJOR_VERSION < 3
static CYTHON_INLINE PyObject* __Pyx_PyInt_FromDouble(double value);
#else
#define __Pyx_PyInt_FromDouble(value) PyLong_FromDouble(value)
#endif

/////////////// PyIntFromDouble ///////////////

#if PY_MAJOR_VERSION < 3
static CYTHON_INLINE PyObject* __Pyx_PyInt_FromDouble(double value) {
    if (value >= (double)LONG_MIN && value <= (double)LONG_MAX) {
        return PyInt_FromLong((long)value);
    }
    return PyLong_FromDouble(value);
}
#endif


/////////////// CIntFromPyVerify ///////////////

// see CIntFromPy
#define __PYX_VERIFY_RETURN_INT(target_type, func_type, func_value)       \
    __PYX__VERIFY_RETURN_INT(target_type, func_type, func_value, 0)

#define __PYX_VERIFY_RETURN_INT_EXC(target_type, func_type, func_value)   \
    __PYX__VERIFY_RETURN_INT(target_type, func_type, func_value, 1)

#define __PYX__VERIFY_RETURN_INT(target_type, func_type, func_value, exc) \
    {                                                                     \
        func_type value = func_value;                                     \
        if (sizeof(target_type) < sizeof(func_type)) {                    \
            if (unlikely(value != (func_type) (target_type) value)) {     \
                func_type zero = 0;                                       \
                if (exc && unlikely(value == (func_type)-1 && PyErr_Occurred()))  \
                    return (target_type) -1;                              \
                if (is_unsigned && unlikely(value < zero))                \
                    goto raise_neg_overflow;                              \
                else                                                      \
                    goto raise_overflow;                                  \
            }                                                             \
        }                                                                 \
        return (target_type) value;                                       \
    }


/////////////// CIntFromPy.proto ///////////////

static CYTHON_INLINE {{TYPE}} {{FROM_PY_FUNCTION}}(PyObject *);

/////////////// CIntFromPy ///////////////
//@requires: CIntFromPyVerify
//@requires: GCCDiagnostics

{{py: from Cython.Utility import pylong_join }}

static CYTHON_INLINE {{TYPE}} {{FROM_PY_FUNCTION}}(PyObject *x) {
#ifdef __Pyx_HAS_GCC_DIAGNOSTIC
#pragma GCC diagnostic push
#pragma GCC diagnostic ignored "-Wconversion"
#endif
    const {{TYPE}} neg_one = ({{TYPE}}) -1, const_zero = ({{TYPE}}) 0;
#ifdef __Pyx_HAS_GCC_DIAGNOSTIC
#pragma GCC diagnostic pop
#endif
    const int is_unsigned = neg_one > const_zero;
#if PY_MAJOR_VERSION < 3
    if (likely(PyInt_Check(x))) {
        if ((sizeof({{TYPE}}) < sizeof(long))) {
            __PYX_VERIFY_RETURN_INT({{TYPE}}, long, PyInt_AS_LONG(x))
        } else {
            long val = PyInt_AS_LONG(x);
            if (is_unsigned && unlikely(val < 0)) {
                goto raise_neg_overflow;
            }
            return ({{TYPE}}) val;
        }
    } else
#endif
    if (likely(PyLong_Check(x))) {
        if (is_unsigned) {
#if CYTHON_USE_PYLONG_INTERNALS
            const digit* digits = ((PyLongObject*)x)->ob_digit;
            switch (Py_SIZE(x)) {
                case  0: return ({{TYPE}}) 0;
                case  1: __PYX_VERIFY_RETURN_INT({{TYPE}}, digit, digits[0])
                {{for _size in (2, 3, 4)}}
                case {{_size}}:
                    if ((8 * sizeof({{TYPE}}) > {{_size-1}} * PyLong_SHIFT)) {
                        if ((8 * sizeof(unsigned long) > {{_size}} * PyLong_SHIFT)) {
                            __PYX_VERIFY_RETURN_INT({{TYPE}}, unsigned long, {{pylong_join(_size, 'digits')}})
                        } else if ((8 * sizeof({{TYPE}}) >= {{_size}} * PyLong_SHIFT)) {
                            return ({{TYPE}}) {{pylong_join(_size, 'digits', TYPE)}};
                        }
                    }
                    break;
                {{endfor}}
            }
#endif
#if CYTHON_COMPILING_IN_CPYTHON
            if (unlikely(Py_SIZE(x) < 0)) {
                goto raise_neg_overflow;
            }
#else
            {
                // misuse Py_False as a quick way to compare to a '0' int object in PyPy
                int result = PyObject_RichCompareBool(x, Py_False, Py_LT);
                if (unlikely(result < 0))
                    return ({{TYPE}}) -1;
                if (unlikely(result == 1))
                    goto raise_neg_overflow;
            }
#endif
            if ((sizeof({{TYPE}}) <= sizeof(unsigned long))) {
                __PYX_VERIFY_RETURN_INT_EXC({{TYPE}}, unsigned long, PyLong_AsUnsignedLong(x))
#ifdef HAVE_LONG_LONG
            } else if ((sizeof({{TYPE}}) <= sizeof(unsigned PY_LONG_LONG))) {
                __PYX_VERIFY_RETURN_INT_EXC({{TYPE}}, unsigned PY_LONG_LONG, PyLong_AsUnsignedLongLong(x))
#endif
            }
        } else {
            // signed
#if CYTHON_USE_PYLONG_INTERNALS
            const digit* digits = ((PyLongObject*)x)->ob_digit;
            switch (Py_SIZE(x)) {
                case  0: return ({{TYPE}}) 0;
                case -1: __PYX_VERIFY_RETURN_INT({{TYPE}}, sdigit, (sdigit) (-(sdigit)digits[0]))
                case  1: __PYX_VERIFY_RETURN_INT({{TYPE}},  digit, +digits[0])
                {{for _size in (2, 3, 4)}}
                {{for _case in (-_size, _size)}}
                case {{_case}}:
                    if ((8 * sizeof({{TYPE}}){{' - 1' if _case < 0 else ''}} > {{_size-1}} * PyLong_SHIFT)) {
                        if ((8 * sizeof(unsigned long) > {{_size}} * PyLong_SHIFT)) {
                            __PYX_VERIFY_RETURN_INT({{TYPE}}, {{'long' if _case < 0 else 'unsigned long'}}, {{'-(long) ' if _case < 0 else ''}}{{pylong_join(_size, 'digits')}})
                        } else if ((8 * sizeof({{TYPE}}) - 1 > {{_size}} * PyLong_SHIFT)) {
                            return ({{TYPE}}) ({{'((%s)-1)*' % TYPE if _case < 0 else ''}}{{pylong_join(_size, 'digits', TYPE)}});
                        }
                    }
                    break;
                {{endfor}}
                {{endfor}}
            }
#endif
            if ((sizeof({{TYPE}}) <= sizeof(long))) {
                __PYX_VERIFY_RETURN_INT_EXC({{TYPE}}, long, PyLong_AsLong(x))
#ifdef HAVE_LONG_LONG
            } else if ((sizeof({{TYPE}}) <= sizeof(PY_LONG_LONG))) {
                __PYX_VERIFY_RETURN_INT_EXC({{TYPE}}, PY_LONG_LONG, PyLong_AsLongLong(x))
#endif
            }
        }
        {
#if (CYTHON_COMPILING_IN_PYPY || CYTHON_COMPILING_IN_LIMITED_API) && !defined(_PyLong_AsByteArray)
            PyErr_SetString(PyExc_RuntimeError,
                            "_PyLong_AsByteArray() not available, cannot convert large numbers");
#else
            {{TYPE}} val;
            PyObject *v = __Pyx_PyNumber_IntOrLong(x);
 #if PY_MAJOR_VERSION < 3
            if (likely(v) && !PyLong_Check(v)) {
                PyObject *tmp = v;
                v = PyNumber_Long(tmp);
                Py_DECREF(tmp);
            }
 #endif
            if (likely(v)) {
                int one = 1; int is_little = (int)*(unsigned char *)&one;
                unsigned char *bytes = (unsigned char *)&val;
                int ret = _PyLong_AsByteArray((PyLongObject *)v,
                                              bytes, sizeof(val),
                                              is_little, !is_unsigned);
                Py_DECREF(v);
                if (likely(!ret))
                    return val;
            }
#endif
            return ({{TYPE}}) -1;
        }
    } else {
        {{TYPE}} val;
        PyObject *tmp = __Pyx_PyNumber_IntOrLong(x);
        if (!tmp) return ({{TYPE}}) -1;
        val = {{FROM_PY_FUNCTION}}(tmp);
        Py_DECREF(tmp);
        return val;
    }

raise_overflow:
    PyErr_SetString(PyExc_OverflowError,
        "value too large to convert to {{TYPE}}");
    return ({{TYPE}}) -1;

raise_neg_overflow:
    PyErr_SetString(PyExc_OverflowError,
        "can't convert negative value to {{TYPE}}");
    return ({{TYPE}}) -1;
}<|MERGE_RESOLUTION|>--- conflicted
+++ resolved
@@ -792,10 +792,7 @@
 //@requires: StringTools.c::BuildPyUnicode
 //@requires: CIntToDigits
 //@requires: GCCDiagnostics
-<<<<<<< HEAD
-=======
-
->>>>>>> 54b0bf52
+
 // NOTE: inlining because most arguments are constant, which collapses lots of code below
 
 static CYTHON_INLINE PyObject* {{TO_PY_FUNCTION}}({{TYPE}} value, Py_ssize_t width, char padding_char, char format_char) {
