from Cython.Compiler.Visitor import TreeVisitor
from Cython.Compiler.Nodes import *
<<<<<<< HEAD
=======
from Cython.Compiler.ExprNodes import *
>>>>>>> 6c1aa761
from Cython.Compiler.Symtab import TempName

"""
Serializes a Cython code tree to Cython code. This is primarily useful for
debugging and testing purposes.

The output is in a strict format, no whitespace or comments from the input
is preserved (and it could not be as it is not present in the code tree).
"""

class LinesResult(object):
    def __init__(self):
        self.lines = []
        self.s = u""
        
    def put(self, s):
        self.s += s
    
    def newline(self):
        self.lines.append(self.s)
        self.s = u""
    
    def putline(self, s):
        self.put(s)
        self.newline()

class CodeWriter(TreeVisitor):

    indent_string = u"    "
    
    def __init__(self, result = None):
        super(CodeWriter, self).__init__()
        if result is None:
            result = LinesResult()
        self.result = result
        self.numindents = 0
        self.tempnames = {}
    
    def write(self, tree):
        self.visit(tree)
    
    def indent(self):
        self.numindents += 1
    
    def dedent(self):
        self.numindents -= 1
    
    def startline(self, s = u""):
        self.result.put(self.indent_string * self.numindents + s)
    
    def put(self, s):
        self.result.put(s)
    
    def endline(self, s = u""):
        self.result.putline(s)

    def line(self, s):
        self.startline(s)
        self.endline()

    def putname(self, name):
        if isinstance(name, TempName):
            name = self.tempnames.setdefault(name, u"$" + name.description)
        self.put(name)
    
    def comma_seperated_list(self, items, output_rhs=False):
        if len(items) > 0:
            for item in items[:-1]:
                self.visit(item)
                if output_rhs and item.rhs is not None:
                    self.put(u" = ")
                    self.visit(item.rhs)
                self.put(u", ")
            self.visit(items[-1])
    
    def visit_Node(self, node):
        raise AssertionError("Node not handled by serializer: %r" % node)
    
    def visit_ModuleNode(self, node):
        self.visitchildren(node)
    
    def visit_StatListNode(self, node):
        self.visitchildren(node)

    def visit_FuncDefNode(self, node):
        self.startline(u"def %s(" % node.name)
        self.comma_seperated_list(node.args)
        self.endline(u"):")
        self.indent()
        self.visit(node.body)
        self.dedent()
    
    def visit_CArgDeclNode(self, node):
        if node.base_type.name is not None:
            self.visit(node.base_type)
            self.put(u" ")
        self.visit(node.declarator)
        if node.default is not None:
            self.put(u" = ")
            self.visit(node.default)
    
    def visit_CNameDeclaratorNode(self, node):
        self.put(node.name)
    
    def visit_CSimpleBaseTypeNode(self, node):
        # See Parsing.p_sign_and_longness
        if node.is_basic_c_type:
            self.put(("unsigned ", "", "signed ")[node.signed])
            if node.longness < 0:
                self.put("short " * -node.longness)
            elif node.longness > 0:
                self.put("long " * node.longness)
            
        self.put(node.name)
    
    def visit_SingleAssignmentNode(self, node):
        self.startline()
        self.visit(node.lhs)
        self.put(u" = ")
        self.visit(node.rhs)
        self.endline()
    
    def visit_NameNode(self, node):
        self.putname(node.name)
    
    def visit_IntNode(self, node):
        self.put(node.value)
        
    def visit_IfStatNode(self, node):
        # The IfClauseNode is handled directly without a seperate match
        # for clariy.
        self.startline(u"if ")
        self.visit(node.if_clauses[0].condition)
        self.endline(":")
        self.indent()
        self.visit(node.if_clauses[0].body)
        self.dedent()
        for clause in node.if_clauses[1:]:
            self.startline("elif ")
            self.visit(clause.condition)
            self.endline(":")
            self.indent()
            self.visit(clause.body)
            self.dedent()
        if node.else_clause is not None:
            self.line("else:")
            self.indent()
            self.visit(node.else_clause)
            self.dedent()

    def visit_PassStatNode(self, node):
        self.startline(u"pass")
        self.endline()
    
    def visit_PrintStatNode(self, node):
        self.startline(u"print ")
        self.comma_seperated_list(node.arg_tuple.args)
        if not node.append_newline:
            self.put(u",")
        self.endline()

    def visit_BinopNode(self, node):
        self.visit(node.operand1)
        self.put(u" %s " % node.operator)
        self.visit(node.operand2)
    
    def visit_CVarDefNode(self, node):
        self.startline(u"cdef ")
        self.visit(node.base_type)
        self.put(u" ")
        self.comma_seperated_list(node.declarators, output_rhs=True)
        self.endline()

    def visit_ForInStatNode(self, node):
        self.startline(u"for ")
        self.visit(node.target)
        self.put(u" in ")
        self.visit(node.iterator.sequence)
        self.endline(u":")
        self.indent()
        self.visit(node.body)
        self.dedent()
        if node.else_clause is not None:
            self.line(u"else:")
            self.indent()
            self.visit(node.else_clause)
            self.dedent()

    def visit_SequenceNode(self, node):
        self.comma_seperated_list(node.args) # Might need to discover whether we need () around tuples...hmm...
    
    def visit_SimpleCallNode(self, node):
        self.visit(node.function)
        self.put(u"(")
        self.comma_seperated_list(node.args)
        self.put(")")

    def visit_GeneralCallNode(self, node):
        self.visit(node.function)
        self.put(u"(")
        posarg = node.positional_args
        if isinstance(posarg, AsTupleNode):
            self.visit(posarg.arg)
        else:
            self.comma_seperated_list(posarg)
        if node.keyword_args is not None or node.starstar_arg is not None:
            raise Exception("Not implemented yet")
        self.put(u")")

    def visit_ExprStatNode(self, node):
        self.startline()
        self.visit(node.expr)
        self.endline()
    
    def visit_InPlaceAssignmentNode(self, node):
        self.startline()
        self.visit(node.lhs)
        self.put(u" %s= " % node.operator)
        self.visit(node.rhs)
        self.endline()
        
    def visit_WithStatNode(self, node):
        self.startline()
        self.put(u"with ")
        self.visit(node.manager)
        if node.target is not None:
            self.put(u" as ")
            self.visit(node.target)
        self.endline(u":")
        self.indent()
        self.visit(node.body)
        self.dedent()
        
    def visit_AttributeNode(self, node):
        self.visit(node.obj)
        self.put(u".%s" % node.attribute)

    def visit_BoolNode(self, node):
        self.put(str(node.value))

    def visit_TryFinallyStatNode(self, node):
        self.line(u"try:")
        self.indent()
        self.visit(node.body)
        self.dedent()
        self.line(u"finally:")
        self.indent()
        self.visit(node.finally_clause)
        self.dedent()

    def visit_TryExceptStatNode(self, node):
        self.line(u"try:")
        self.indent()
        self.visit(node.body)
        self.dedent()
        for x in node.except_clauses:
            self.visit(x)
        if node.else_clause is not None:
            self.visit(node.else_clause)

    def visit_ExceptClauseNode(self, node):
        self.startline(u"except")
        if node.pattern is not None:
            self.put(u" ")
            self.visit(node.pattern)
        if node.target is not None:
            self.put(u", ")
            self.visit(node.target)
        self.endline(":")
        self.indent()
        self.visit(node.body)
        self.dedent()

    def visit_ReraiseStatNode(self, node):
        self.line("raise")

    def visit_NoneNode(self, node):
        self.put(u"None")

    def visit_ImportNode(self, node):
        self.put(u"(import %s)" % node.module_name.value)

    def visit_NotNode(self, node):
        self.put(u"(not ")
        self.visit(node.operand)
        self.put(u")")
<|MERGE_RESOLUTION|>--- conflicted
+++ resolved
@@ -1,9 +1,6 @@
 from Cython.Compiler.Visitor import TreeVisitor
 from Cython.Compiler.Nodes import *
-<<<<<<< HEAD
-=======
 from Cython.Compiler.ExprNodes import *
->>>>>>> 6c1aa761
 from Cython.Compiler.Symtab import TempName
 
 """
