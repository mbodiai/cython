#
#   Cython -- Things that don't belong
#            anywhere else in particular
#

import os, sys, re, codecs

def replace_suffix(path, newsuf):
    base, _ = os.path.splitext(path)
    return base + newsuf

def open_new_file(path):
    if os.path.exists(path):
        # Make sure to create a new file here so we can 
        # safely hard link the output files. 
        os.unlink(path)

    # we use the ISO-8859-1 encoding here because we only write pure
    # ASCII strings or (e.g. for file names) byte encoded strings as
    # Unicode, so we need a direct mapping from the first 256 Unicode
    # characters to a byte sequence, which ISO-8859-1 provides
    return codecs.open(path, "w", encoding="ISO-8859-1")

def castrate_file(path, st):
    #  Remove junk contents from an output file after a
    #  failed compilation.
    #  Also sets access and modification times back to
    #  those specified by st (a stat struct).
    try:
        f = open_new_file(path)
    except EnvironmentError:
        pass
    else:
        f.write(
            "#error Do not use this file, it is the result of a failed Cython compilation.\n")
        f.close()
        if st:
            os.utime(path, (st.st_atime, st.st_mtime-1))

def modification_time(path):
    st = os.stat(path)
    return st.st_mtime

def file_newer_than(path, time):
    ftime = modification_time(path)
    return ftime > time

def path_exists(path):
    # try on the filesystem first
    if os.path.exists(path):
        return True
    # figure out if a PEP 302 loader is around
    try:
        loader = __loader__
        # XXX the code below assumes as 'zipimport.zipimporter' instance
        # XXX should be easy to generalize, but too lazy right now to write it
        if path.startswith(loader.archive):
            nrmpath = os.path.normpath(path)
            arcname = nrmpath[len(loader.archive)+1:]
            try:
                loader.get_data(arcname)
                return True
            except IOError:
                return False
    except NameError:
        pass
    return False

# support for source file encoding detection

def encode_filename(filename):
    if isinstance(filename, unicode):
        return filename
    try:
        filename_encoding = sys.getfilesystemencoding()
        if filename_encoding is None:
            filename_encoding = sys.getdefaultencoding()
        filename = filename.decode(filename_encoding)
    except UnicodeDecodeError:
        pass
    return filename

_match_file_encoding = re.compile(u"coding[:=]\s*([-\w.]+)").search

def detect_file_encoding(source_filename):
    # PEPs 263 and 3120
    f = open_source_file(source_filename, encoding="UTF-8", error_handling='ignore')
    try:
        chars = []
        for i in range(2):
            c = f.read(1)
            while c and c != u'\n':
                chars.append(c)
                c = f.read(1)
            encoding = _match_file_encoding(u''.join(chars))
            if encoding:
                return encoding.group(1)
    finally:
        f.close()
    return "UTF-8"

normalise_newlines = re.compile(u'\r\n?|\n').sub

class NormalisedNewlineStream(object):
  """The codecs module doesn't provide universal newline support.
  This class is used as a stream wrapper that provides this
  functionality.  The new 'io' in Py2.6+/3.1+ supports this out of the
  box.
  """
  def __init__(self, stream):
    # let's assume .read() doesn't change
    self._read = stream.read
    self.close = stream.close
    self.encoding = getattr(stream, 'encoding', 'UTF-8')

  def read(self, count):
    data = self._read(count)
    if u'\r' not in data:
      return data
    if data.endswith(u'\r'):
      # may be missing a '\n'
      data += self._read(1)
    return normalise_newlines(u'\n', data)

  def readlines(self):
    content = []
    data = self._read(0x1000)
    while data:
        content.append(data)
        data = self._read(0x1000)
    return u''.join(content).split(u'\n')

io = None
if sys.version_info >= (2,6):
    try:
        import io
    except ImportError:
        pass

def open_source_file(source_filename, mode="r",
                     encoding=None, error_handling=None,
                     require_normalised_newlines=True):
    if encoding is None:
        encoding = detect_file_encoding(source_filename)
    #
    try:
        loader = __loader__
        if source_filename.startswith(loader.archive):
            return open_source_from_loader(
                loader, source_filename,
                encoding, error_handling,
                require_normalised_newlines)
    except (NameError, AttributeError):
        pass
    #
    if io is not None:
        return io.open(source_filename, mode=mode,
                       encoding=encoding, errors=error_handling)
    else:
        # codecs module doesn't have universal newline support
        stream = codecs.open(source_filename, mode=mode,
                             encoding=encoding, errors=error_handling)
        if require_normalised_newlines:
            stream = NormalisedNewlineStream(stream)
        return stream

<<<<<<< HEAD
def str_to_number(value):
    # note: this expects a string as input that was accepted by the
    # parser already
    if len(value) < 2:
        value = int(value, 0)
    elif value[0] == '0':
        if value[1] in 'xX':
            # hex notation ('0x1AF')
=======
def open_source_from_loader(loader,
                            source_filename,
                            encoding=None, error_handling=None,
                            require_normalised_newlines=True):
    nrmpath = os.path.normpath(source_filename)
    arcname = nrmpath[len(loader.archive)+1:]
    data = loader.get_data(arcname)
    if io is not None:
        return io.TextIOWrapper(io.BytesIO(data),
                                encoding=encoding,
                                errors=error_handling)
    else:
        try:
            import cStringIO as StringIO
        except ImportError:
            import StringIO
        reader = codecs.getreader(encoding)
        stream = reader(StringIO.StringIO(data))
        if require_normalised_newlines:
            stream = NormalisedNewlineStream(stream)
        return stream

def long_literal(value):
    if isinstance(value, basestring):
        if len(value) < 2:
            value = int(value)
        elif value[0] == 0:
            value = int(value, 8)
        elif value[1] in 'xX':
>>>>>>> 19209090
            value = int(value[2:], 16)
        elif value[1] in 'oO':
            # Py3 octal notation ('0o136')
            value = int(value[2:], 8)
        elif value[1] in 'bB':
            # Py3 binary notation ('0b101')
            value = int(value[2:], 2)
        else:
            # Py2 octal notation ('0136')
            value = int(value, 8)
    else:
        value = int(value, 0)
    return value

def long_literal(value):
    if isinstance(value, basestring):
        value = str_to_number(value)
    return not -2**31 <= value < 2**31

def none_or_sub(s, data):
    if s is None:
        return s
    else:
        return s % data
<|MERGE_RESOLUTION|>--- conflicted
+++ resolved
@@ -164,16 +164,6 @@
             stream = NormalisedNewlineStream(stream)
         return stream
 
-<<<<<<< HEAD
-def str_to_number(value):
-    # note: this expects a string as input that was accepted by the
-    # parser already
-    if len(value) < 2:
-        value = int(value, 0)
-    elif value[0] == '0':
-        if value[1] in 'xX':
-            # hex notation ('0x1AF')
-=======
 def open_source_from_loader(loader,
                             source_filename,
                             encoding=None, error_handling=None,
@@ -196,14 +186,14 @@
             stream = NormalisedNewlineStream(stream)
         return stream
 
-def long_literal(value):
-    if isinstance(value, basestring):
-        if len(value) < 2:
-            value = int(value)
-        elif value[0] == 0:
-            value = int(value, 8)
-        elif value[1] in 'xX':
->>>>>>> 19209090
+def str_to_number(value):
+    # note: this expects a string as input that was accepted by the
+    # parser already
+    if len(value) < 2:
+        value = int(value, 0)
+    elif value[0] == '0':
+        if value[1] in 'xX':
+            # hex notation ('0x1AF')
             value = int(value[2:], 16)
         elif value[1] in 'oO':
             # Py3 octal notation ('0o136')
