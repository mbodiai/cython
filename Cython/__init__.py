<<<<<<< HEAD
__version__ = "0.14.1rc3"
=======
__version__ = "0.14.1"
>>>>>>> 1b0c3ae8

# Void cython.* directives (for case insensitive operating systems).
from Cython.Shadow import *<|MERGE_RESOLUTION|>--- conflicted
+++ resolved
@@ -1,8 +1,4 @@
-<<<<<<< HEAD
-__version__ = "0.14.1rc3"
-=======
 __version__ = "0.14.1"
->>>>>>> 1b0c3ae8
 
 # Void cython.* directives (for case insensitive operating systems).
 from Cython.Shadow import *