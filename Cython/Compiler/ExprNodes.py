#
#   Parse tree nodes for expressions
#

from __future__ import absolute_import

import cython
cython.declare(error=object, warning=object, warn_once=object, InternalError=object,
               CompileError=object, UtilityCode=object, TempitaUtilityCode=object,
               StringEncoding=object, operator=object,
               Naming=object, Nodes=object, PyrexTypes=object, py_object_type=object,
               list_type=object, tuple_type=object, set_type=object, dict_type=object,
               unicode_type=object, str_type=object, bytes_type=object, type_type=object,
               Builtin=object, Symtab=object, Utils=object, find_coercion_error=object,
               debug_disposal_code=object, debug_temp_alloc=object, debug_coercion=object,
               bytearray_type=object, slice_type=object, _py_int_types=object,
               IS_PYTHON3=cython.bint)

import sys
import copy
import os.path
import operator

from .Errors import error, warning, warn_once, InternalError, CompileError
from .Errors import hold_errors, release_errors, held_errors, report_error
from .Code import UtilityCode, TempitaUtilityCode
from . import StringEncoding
from . import Naming
from . import Nodes
from .Nodes import Node, utility_code_for_imports
from . import PyrexTypes
from .PyrexTypes import py_object_type, c_long_type, typecast, error_type, \
    unspecified_type
from . import TypeSlots
from .Builtin import list_type, tuple_type, set_type, dict_type, type_type, \
     unicode_type, str_type, bytes_type, bytearray_type, basestring_type, slice_type
from . import Builtin
from . import Symtab
from .. import Utils
from .Annotate import AnnotationItem
from . import Future
from ..Debugging import print_call_chain
from .DebugFlags import debug_disposal_code, debug_temp_alloc, \
    debug_coercion

try:
    from __builtin__ import basestring
except ImportError:
    # Python 3
    basestring = str
    any_string_type = (bytes, str)
else:
    # Python 2
    any_string_type = (bytes, unicode)


if sys.version_info[0] >= 3:
    IS_PYTHON3 = True
    _py_int_types = int
else:
    IS_PYTHON3 = False
    _py_int_types = (int, long)


class NotConstant(object):
    _obj = None

    def __new__(cls):
        if NotConstant._obj is None:
            NotConstant._obj = super(NotConstant, cls).__new__(cls)

        return NotConstant._obj

    def __repr__(self):
        return "<NOT CONSTANT>"

not_a_constant = NotConstant()
constant_value_not_set = object()

# error messages when coercing from key[0] to key[1]
coercion_error_dict = {
    # string related errors
    (unicode_type, str_type): ("Cannot convert Unicode string to 'str' implicitly."
                               " This is not portable and requires explicit encoding."),
    (unicode_type, bytes_type): "Cannot convert Unicode string to 'bytes' implicitly, encoding required.",
    (unicode_type, PyrexTypes.c_char_ptr_type): "Unicode objects only support coercion to Py_UNICODE*.",
    (unicode_type, PyrexTypes.c_const_char_ptr_type): "Unicode objects only support coercion to Py_UNICODE*.",
    (unicode_type, PyrexTypes.c_uchar_ptr_type): "Unicode objects only support coercion to Py_UNICODE*.",
    (unicode_type, PyrexTypes.c_const_uchar_ptr_type): "Unicode objects only support coercion to Py_UNICODE*.",
    (bytes_type, unicode_type): "Cannot convert 'bytes' object to unicode implicitly, decoding required",
    (bytes_type, str_type): "Cannot convert 'bytes' object to str implicitly. This is not portable to Py3.",
    (bytes_type, basestring_type): ("Cannot convert 'bytes' object to basestring implicitly."
                                    " This is not portable to Py3."),
    (bytes_type, PyrexTypes.c_py_unicode_ptr_type): "Cannot convert 'bytes' object to Py_UNICODE*, use 'unicode'.",
    (bytes_type, PyrexTypes.c_const_py_unicode_ptr_type): (
        "Cannot convert 'bytes' object to Py_UNICODE*, use 'unicode'."),
    (basestring_type, bytes_type): "Cannot convert 'basestring' object to bytes implicitly. This is not portable.",
    (str_type, unicode_type): ("str objects do not support coercion to unicode,"
                               " use a unicode string literal instead (u'')"),
    (str_type, bytes_type): "Cannot convert 'str' to 'bytes' implicitly. This is not portable.",
    (str_type, PyrexTypes.c_char_ptr_type): "'str' objects do not support coercion to C types (use 'bytes'?).",
    (str_type, PyrexTypes.c_const_char_ptr_type): "'str' objects do not support coercion to C types (use 'bytes'?).",
    (str_type, PyrexTypes.c_uchar_ptr_type): "'str' objects do not support coercion to C types (use 'bytes'?).",
    (str_type, PyrexTypes.c_const_uchar_ptr_type): "'str' objects do not support coercion to C types (use 'bytes'?).",
    (str_type, PyrexTypes.c_py_unicode_ptr_type): "'str' objects do not support coercion to C types (use 'unicode'?).",
    (str_type, PyrexTypes.c_const_py_unicode_ptr_type): (
        "'str' objects do not support coercion to C types (use 'unicode'?)."),
    (PyrexTypes.c_char_ptr_type, unicode_type): "Cannot convert 'char*' to unicode implicitly, decoding required",
    (PyrexTypes.c_const_char_ptr_type, unicode_type): (
        "Cannot convert 'char*' to unicode implicitly, decoding required"),
    (PyrexTypes.c_uchar_ptr_type, unicode_type): "Cannot convert 'char*' to unicode implicitly, decoding required",
    (PyrexTypes.c_const_uchar_ptr_type, unicode_type): (
        "Cannot convert 'char*' to unicode implicitly, decoding required"),
}


def find_coercion_error(type_tuple, default, env):
    err = coercion_error_dict.get(type_tuple)
    if err is None:
        return default
    elif (env.directives['c_string_encoding'] and
              any(t in type_tuple for t in (PyrexTypes.c_char_ptr_type, PyrexTypes.c_uchar_ptr_type,
                                            PyrexTypes.c_const_char_ptr_type, PyrexTypes.c_const_uchar_ptr_type))):
        if type_tuple[1].is_pyobject:
            return default
        elif env.directives['c_string_encoding'] in ('ascii', 'default'):
            return default
        else:
            return "'%s' objects do not support coercion to C types with non-ascii or non-default c_string_encoding" % type_tuple[0].name
    else:
        return err


def default_str_type(env):
    return {
        'bytes': bytes_type,
        'bytearray': bytearray_type,
        'str': str_type,
        'unicode': unicode_type
    }.get(env.directives['c_string_type'])


def check_negative_indices(*nodes):
    """
    Raise a warning on nodes that are known to have negative numeric values.
    Used to find (potential) bugs inside of "wraparound=False" sections.
    """
    for node in nodes:
        if node is None or (
                not isinstance(node.constant_result, _py_int_types) and
                not isinstance(node.constant_result, float)):
            continue
        if node.constant_result < 0:
            warning(node.pos,
                    "the result of using negative indices inside of "
                    "code sections marked as 'wraparound=False' is "
                    "undefined", level=1)


def infer_sequence_item_type(env, seq_node, index_node=None, seq_type=None):
    if not seq_node.is_sequence_constructor:
        if seq_type is None:
            seq_type = seq_node.infer_type(env)
        if seq_type is tuple_type:
            # tuples are immutable => we can safely follow assignments
            if seq_node.cf_state and len(seq_node.cf_state) == 1:
                try:
                    seq_node = seq_node.cf_state[0].rhs
                except AttributeError:
                    pass
    if seq_node is not None and seq_node.is_sequence_constructor:
        if index_node is not None and index_node.has_constant_result():
            try:
                item = seq_node.args[index_node.constant_result]
            except (ValueError, TypeError, IndexError):
                pass
            else:
                return item.infer_type(env)
        # if we're lucky, all items have the same type
        item_types = set([item.infer_type(env) for item in seq_node.args])
        if len(item_types) == 1:
            return item_types.pop()
    return None

def get_exception_handler(exception_value):
    if exception_value is None:
        return "__Pyx_CppExn2PyErr();"
    elif exception_value.type.is_pyobject:
        return 'try { throw; } catch(const std::exception& exn) { PyErr_SetString(%s, exn.what()); } catch(...) { PyErr_SetNone(%s); }' % (
            exception_value.entry.cname,
            exception_value.entry.cname)
    else:
        return '%s(); if (!PyErr_Occurred()) PyErr_SetString(PyExc_RuntimeError , "Error converting c++ exception.");' % exception_value.entry.cname

def translate_cpp_exception(code, pos, inside, exception_value, nogil):
    raise_py_exception = get_exception_handler(exception_value)
    code.putln("try {")
    code.putln("%s" % inside)
    code.putln("} catch(...) {")
    if nogil:
        code.put_ensure_gil(declare_gilstate=True)
    code.putln(raise_py_exception)
    if nogil:
        code.put_release_ensured_gil()
    code.putln(code.error_goto(pos))
    code.putln("}")

# Used to handle the case where an lvalue expression and an overloaded assignment
# both have an exception declaration.
def translate_double_cpp_exception(code, pos, lhs_type, lhs_code, rhs_code,
    lhs_exc_val, assign_exc_val, nogil):
    handle_lhs_exc = get_exception_handler(lhs_exc_val)
    handle_assignment_exc = get_exception_handler(assign_exc_val)
    code.putln("try {")
    code.putln(lhs_type.declaration_code("__pyx_local_lvalue = %s;" % lhs_code))
    code.putln("try {")
    code.putln("__pyx_local_lvalue = %s;" % rhs_code)
    # Catch any exception from the overloaded assignment.
    code.putln("} catch(...) {")
    if nogil:
        code.put_ensure_gil(declare_gilstate=True)
    code.putln(handle_assignment_exc)
    if nogil:
        code.put_release_ensured_gil()
    code.putln(code.error_goto(pos))
    code.putln("}")
    # Catch any exception from evaluating lhs.
    code.putln("} catch(...) {")
    if nogil:
        code.put_ensure_gil(declare_gilstate=True)
    code.putln(handle_lhs_exc)
    if nogil:
        code.put_release_ensured_gil()
    code.putln(code.error_goto(pos))
    code.putln('}')


class ExprNode(Node):
    #  subexprs     [string]     Class var holding names of subexpr node attrs
    #  type         PyrexType    Type of the result
    #  result_code  string       Code fragment
    #  result_ctype string       C type of result_code if different from type
    #  is_temp      boolean      Result is in a temporary variable
    #  is_sequence_constructor
    #               boolean      Is a list or tuple constructor expression
    #  is_starred   boolean      Is a starred expression (e.g. '*a')
    #  saved_subexpr_nodes
    #               [ExprNode or [ExprNode or None] or None]
    #                            Cached result of subexpr_nodes()
    #  use_managed_ref boolean   use ref-counted temps/assignments/etc.
    #  result_is_used  boolean   indicates that the result will be dropped and the
    #                            result_code/temp_result can safely be set to None

    result_ctype = None
    type = None
    temp_code = None
    old_temp = None # error checker for multiple frees etc.
    use_managed_ref = True # can be set by optimisation transforms
    result_is_used = True

    #  The Analyse Expressions phase for expressions is split
    #  into two sub-phases:
    #
    #    Analyse Types
    #      Determines the result type of the expression based
    #      on the types of its sub-expressions, and inserts
    #      coercion nodes into the expression tree where needed.
    #      Marks nodes which will need to have temporary variables
    #      allocated.
    #
    #    Allocate Temps
    #      Allocates temporary variables where needed, and fills
    #      in the result_code field of each node.
    #
    #  ExprNode provides some convenience routines which
    #  perform both of the above phases. These should only
    #  be called from statement nodes, and only when no
    #  coercion nodes need to be added around the expression
    #  being analysed. In that case, the above two phases
    #  should be invoked separately.
    #
    #  Framework code in ExprNode provides much of the common
    #  processing for the various phases. It makes use of the
    #  'subexprs' class attribute of ExprNodes, which should
    #  contain a list of the names of attributes which can
    #  hold sub-nodes or sequences of sub-nodes.
    #
    #  The framework makes use of a number of abstract methods.
    #  Their responsibilities are as follows.
    #
    #    Declaration Analysis phase
    #
    #      analyse_target_declaration
    #        Called during the Analyse Declarations phase to analyse
    #        the LHS of an assignment or argument of a del statement.
    #        Nodes which cannot be the LHS of an assignment need not
    #        implement it.
    #
    #    Expression Analysis phase
    #
    #      analyse_types
    #        - Call analyse_types on all sub-expressions.
    #        - Check operand types, and wrap coercion nodes around
    #          sub-expressions where needed.
    #        - Set the type of this node.
    #        - If a temporary variable will be required for the
    #          result, set the is_temp flag of this node.
    #
    #      analyse_target_types
    #        Called during the Analyse Types phase to analyse
    #        the LHS of an assignment or argument of a del
    #        statement. Similar responsibilities to analyse_types.
    #
    #      target_code
    #        Called by the default implementation of allocate_target_temps.
    #        Should return a C lvalue for assigning to the node. The default
    #        implementation calls calculate_result_code.
    #
    #      check_const
    #        - Check that this node and its subnodes form a
    #          legal constant expression. If so, do nothing,
    #          otherwise call not_const.
    #
    #        The default implementation of check_const
    #        assumes that the expression is not constant.
    #
    #      check_const_addr
    #        - Same as check_const, except check that the
    #          expression is a C lvalue whose address is
    #          constant. Otherwise, call addr_not_const.
    #
    #        The default implementation of calc_const_addr
    #        assumes that the expression is not a constant
    #        lvalue.
    #
    #   Code Generation phase
    #
    #      generate_evaluation_code
    #        - Call generate_evaluation_code for sub-expressions.
    #        - Perform the functions of generate_result_code
    #          (see below).
    #        - If result is temporary, call generate_disposal_code
    #          on all sub-expressions.
    #
    #        A default implementation of generate_evaluation_code
    #        is provided which uses the following abstract methods:
    #
    #          generate_result_code
    #            - Generate any C statements necessary to calculate
    #              the result of this node from the results of its
    #              sub-expressions.
    #
    #          calculate_result_code
    #            - Should return a C code fragment evaluating to the
    #              result. This is only called when the result is not
    #              a temporary.
    #
    #      generate_assignment_code
    #        Called on the LHS of an assignment.
    #        - Call generate_evaluation_code for sub-expressions.
    #        - Generate code to perform the assignment.
    #        - If the assignment absorbed a reference, call
    #          generate_post_assignment_code on the RHS,
    #          otherwise call generate_disposal_code on it.
    #
    #      generate_deletion_code
    #        Called on an argument of a del statement.
    #        - Call generate_evaluation_code for sub-expressions.
    #        - Generate code to perform the deletion.
    #        - Call generate_disposal_code on all sub-expressions.
    #
    #

    is_sequence_constructor = False
    is_dict_literal = False
    is_set_literal = False
    is_string_literal = False
    is_attribute = False
    is_subscript = False
    is_slice = False

    is_buffer_access = False
    is_memview_index = False
    is_memview_slice = False
    is_memview_broadcast = False
    is_memview_copy_assignment = False

    saved_subexpr_nodes = None
    is_temp = False
    is_target = False
    is_starred = False

    constant_result = constant_value_not_set

    child_attrs = property(fget=operator.attrgetter('subexprs'))

    def not_implemented(self, method_name):
        print_call_chain(method_name, "not implemented") ###
        raise InternalError(
            "%s.%s not implemented" %
                (self.__class__.__name__, method_name))

    def is_lvalue(self):
        return 0

    def is_addressable(self):
        return self.is_lvalue() and not self.type.is_memoryviewslice

    def is_ephemeral(self):
        #  An ephemeral node is one whose result is in
        #  a Python temporary and we suspect there are no
        #  other references to it. Certain operations are
        #  disallowed on such values, since they are
        #  likely to result in a dangling pointer.
        return self.type.is_pyobject and self.is_temp

    def subexpr_nodes(self):
        #  Extract a list of subexpression nodes based
        #  on the contents of the subexprs class attribute.
        nodes = []
        for name in self.subexprs:
            item = getattr(self, name)
            if item is not None:
                if type(item) is list:
                    nodes.extend(item)
                else:
                    nodes.append(item)
        return nodes

    def result(self):
        if self.is_temp:
            #if not self.temp_code:
            #    pos = (os.path.basename(self.pos[0].get_description()),) + self.pos[1:] if self.pos else '(?)'
            #    raise RuntimeError("temp result name not set in %s at %r" % (
            #        self.__class__.__name__, pos))
            return self.temp_code
        else:
            return self.calculate_result_code()

    def is_c_result_required(self):
        """
        Subtypes may return False here if result temp allocation can be skipped.
        """
        return True

    def result_as(self, type = None):
        #  Return the result code cast to the specified C type.
        if (self.is_temp and self.type.is_pyobject and
                type != py_object_type):
            # Allocated temporaries are always PyObject *, which may not
            # reflect the actual type (e.g. an extension type)
            return typecast(type, py_object_type, self.result())
        return typecast(type, self.ctype(), self.result())

    def py_result(self):
        #  Return the result code cast to PyObject *.
        return self.result_as(py_object_type)

    def ctype(self):
        #  Return the native C type of the result (i.e. the
        #  C type of the result_code expression).
        return self.result_ctype or self.type

    def get_constant_c_result_code(self):
        # Return the constant value of this node as a result code
        # string, or None if the node is not constant.  This method
        # can be called when the constant result code is required
        # before the code generation phase.
        #
        # The return value is a string that can represent a simple C
        # value, a constant C name or a constant C expression.  If the
        # node type depends on Python code, this must return None.
        return None

    def calculate_constant_result(self):
        # Calculate the constant compile time result value of this
        # expression and store it in ``self.constant_result``.  Does
        # nothing by default, thus leaving ``self.constant_result``
        # unknown.  If valid, the result can be an arbitrary Python
        # value.
        #
        # This must only be called when it is assured that all
        # sub-expressions have a valid constant_result value.  The
        # ConstantFolding transform will do this.
        pass

    def has_constant_result(self):
        return self.constant_result is not constant_value_not_set and \
               self.constant_result is not not_a_constant

    def compile_time_value(self, denv):
        #  Return value of compile-time expression, or report error.
        error(self.pos, "Invalid compile-time expression")

    def compile_time_value_error(self, e):
        error(self.pos, "Error in compile-time expression: %s: %s" % (
            e.__class__.__name__, e))

    # ------------- Declaration Analysis ----------------

    def analyse_target_declaration(self, env):
        error(self.pos, "Cannot assign to or delete this")

    # ------------- Expression Analysis ----------------

    def analyse_const_expression(self, env):
        #  Called during the analyse_declarations phase of a
        #  constant expression. Analyses the expression's type,
        #  checks whether it is a legal const expression,
        #  and determines its value.
        node = self.analyse_types(env)
        node.check_const()
        return node

    def analyse_expressions(self, env):
        #  Convenience routine performing both the Type
        #  Analysis and Temp Allocation phases for a whole
        #  expression.
        return self.analyse_types(env)

    def analyse_target_expression(self, env, rhs):
        #  Convenience routine performing both the Type
        #  Analysis and Temp Allocation phases for the LHS of
        #  an assignment.
        return self.analyse_target_types(env)

    def analyse_boolean_expression(self, env):
        #  Analyse expression and coerce to a boolean.
        node = self.analyse_types(env)
        bool = node.coerce_to_boolean(env)
        return bool

    def analyse_temp_boolean_expression(self, env):
        #  Analyse boolean expression and coerce result into
        #  a temporary. This is used when a branch is to be
        #  performed on the result and we won't have an
        #  opportunity to ensure disposal code is executed
        #  afterwards. By forcing the result into a temporary,
        #  we ensure that all disposal has been done by the
        #  time we get the result.
        node = self.analyse_types(env)
        return node.coerce_to_boolean(env).coerce_to_simple(env)

    # --------------- Type Inference -----------------

    def type_dependencies(self, env):
        # Returns the list of entries whose types must be determined
        # before the type of self can be inferred.
        if hasattr(self, 'type') and self.type is not None:
            return ()
        return sum([node.type_dependencies(env) for node in self.subexpr_nodes()], ())

    def infer_type(self, env):
        # Attempt to deduce the type of self.
        # Differs from analyse_types as it avoids unnecessary
        # analysis of subexpressions, but can assume everything
        # in self.type_dependencies() has been resolved.
        if hasattr(self, 'type') and self.type is not None:
            return self.type
        elif hasattr(self, 'entry') and self.entry is not None:
            return self.entry.type
        else:
            self.not_implemented("infer_type")

    def nonlocally_immutable(self):
        # Returns whether this variable is a safe reference, i.e.
        # can't be modified as part of globals or closures.
        return self.is_literal or self.is_temp or self.type.is_array or self.type.is_cfunction

    def inferable_item_node(self, index=0):
        """
        Return a node that represents the (type) result of an indexing operation,
        e.g. for tuple unpacking or iteration.
        """
        return IndexNode(self.pos, base=self, index=IntNode(
            self.pos, value=str(index), constant_result=index, type=PyrexTypes.c_py_ssize_t_type))

    # --------------- Type Analysis ------------------

    def analyse_as_module(self, env):
        # If this node can be interpreted as a reference to a
        # cimported module, return its scope, else None.
        return None

    def analyse_as_type(self, env):
        # If this node can be interpreted as a reference to a
        # type, return that type, else None.
        return None

    def analyse_as_extension_type(self, env):
        # If this node can be interpreted as a reference to an
        # extension type or builtin type, return its type, else None.
        return None

    def analyse_types(self, env):
        self.not_implemented("analyse_types")

    def analyse_target_types(self, env):
        return self.analyse_types(env)

    def nogil_check(self, env):
        # By default, any expression based on Python objects is
        # prevented in nogil environments.  Subtypes must override
        # this if they can work without the GIL.
        if self.type and self.type.is_pyobject:
            self.gil_error()

    def gil_assignment_check(self, env):
        if env.nogil and self.type.is_pyobject:
            error(self.pos, "Assignment of Python object not allowed without gil")

    def check_const(self):
        self.not_const()
        return False

    def not_const(self):
        error(self.pos, "Not allowed in a constant expression")

    def check_const_addr(self):
        self.addr_not_const()
        return False

    def addr_not_const(self):
        error(self.pos, "Address is not constant")

    # ----------------- Result Allocation -----------------

    def result_in_temp(self):
        #  Return true if result is in a temporary owned by
        #  this node or one of its subexpressions. Overridden
        #  by certain nodes which can share the result of
        #  a subnode.
        return self.is_temp

    def target_code(self):
        #  Return code fragment for use as LHS of a C assignment.
        return self.calculate_result_code()

    def calculate_result_code(self):
        self.not_implemented("calculate_result_code")

#    def release_target_temp(self, env):
#        #  Release temporaries used by LHS of an assignment.
#        self.release_subexpr_temps(env)

    def allocate_temp_result(self, code):
        if self.temp_code:
            raise RuntimeError("Temp allocated multiple times in %r: %r" % (self.__class__.__name__, self.pos))
        type = self.type
        if not type.is_void:
            if type.is_pyobject:
                type = PyrexTypes.py_object_type
            elif not (self.result_is_used or type.is_memoryviewslice or self.is_c_result_required()):
                self.temp_code = None
                return
            self.temp_code = code.funcstate.allocate_temp(
                type, manage_ref=self.use_managed_ref)
        else:
            self.temp_code = None

    def release_temp_result(self, code):
        if not self.temp_code:
            if not self.result_is_used:
                # not used anyway, so ignore if not set up
                return
            pos = (os.path.basename(self.pos[0].get_description()),) + self.pos[1:] if self.pos else '(?)'
            if self.old_temp:
                raise RuntimeError("temp %s released multiple times in %s at %r" % (
                    self.old_temp, self.__class__.__name__, pos))
            else:
                raise RuntimeError("no temp, but release requested in %s at %r" % (
                    self.__class__.__name__, pos))
        code.funcstate.release_temp(self.temp_code)
        self.old_temp = self.temp_code
        self.temp_code = None

    # ---------------- Code Generation -----------------

    def make_owned_reference(self, code):
        """
        If result is a pyobject, make sure we own a reference to it.
        If the result is in a temp, it is already a new reference.
        """
        if self.type.is_pyobject and not self.result_in_temp():
            code.put_incref(self.result(), self.ctype())

    def make_owned_memoryviewslice(self, code):
        """
        Make sure we own the reference to this memoryview slice.
        """
        if not self.result_in_temp():
            code.put_incref_memoryviewslice(self.result(),
                                            have_gil=self.in_nogil_context)

    def generate_evaluation_code(self, code):
        #  Generate code to evaluate this node and
        #  its sub-expressions, and dispose of any
        #  temporary results of its sub-expressions.
        self.generate_subexpr_evaluation_code(code)

        code.mark_pos(self.pos)
        if self.is_temp:
            self.allocate_temp_result(code)

        self.generate_result_code(code)
        if self.is_temp and not (self.type.is_string or self.type.is_pyunicode_ptr):
            # If we are temp we do not need to wait until this node is disposed
            # before disposing children.
            self.generate_subexpr_disposal_code(code)
            self.free_subexpr_temps(code)

    def generate_subexpr_evaluation_code(self, code):
        for node in self.subexpr_nodes():
            node.generate_evaluation_code(code)

    def generate_result_code(self, code):
        self.not_implemented("generate_result_code")

    def generate_disposal_code(self, code):
        if self.is_temp:
            if self.type.is_string or self.type.is_pyunicode_ptr:
                # postponed from self.generate_evaluation_code()
                self.generate_subexpr_disposal_code(code)
                self.free_subexpr_temps(code)
            if self.result():
                if self.type.is_pyobject:
                    code.put_decref_clear(self.result(), self.ctype())
                elif self.type.is_memoryviewslice:
                    code.put_xdecref_memoryviewslice(
                            self.result(), have_gil=not self.in_nogil_context)
        else:
            # Already done if self.is_temp
            self.generate_subexpr_disposal_code(code)

    def generate_subexpr_disposal_code(self, code):
        #  Generate code to dispose of temporary results
        #  of all sub-expressions.
        for node in self.subexpr_nodes():
            node.generate_disposal_code(code)

    def generate_post_assignment_code(self, code):
        if self.is_temp:
            if self.type.is_string or self.type.is_pyunicode_ptr:
                # postponed from self.generate_evaluation_code()
                self.generate_subexpr_disposal_code(code)
                self.free_subexpr_temps(code)
            elif self.type.is_pyobject:
                code.putln("%s = 0;" % self.result())
            elif self.type.is_memoryviewslice:
                code.putln("%s.memview = NULL;" % self.result())
                code.putln("%s.data = NULL;" % self.result())
        else:
            self.generate_subexpr_disposal_code(code)

    def generate_assignment_code(self, rhs, code, overloaded_assignment=False,
        exception_check=None, exception_value=None):
        #  Stub method for nodes which are not legal as
        #  the LHS of an assignment. An error will have
        #  been reported earlier.
        pass

    def generate_deletion_code(self, code, ignore_nonexisting=False):
        #  Stub method for nodes that are not legal as
        #  the argument of a del statement. An error
        #  will have been reported earlier.
        pass

    def free_temps(self, code):
        if self.is_temp:
            if not self.type.is_void:
                self.release_temp_result(code)
        else:
            self.free_subexpr_temps(code)

    def free_subexpr_temps(self, code):
        for sub in self.subexpr_nodes():
            sub.free_temps(code)

    def generate_function_definitions(self, env, code):
        pass

    # ---------------- Annotation ---------------------

    def annotate(self, code):
        for node in self.subexpr_nodes():
            node.annotate(code)

    # ----------------- Coercion ----------------------

    def coerce_to(self, dst_type, env):
        #   Coerce the result so that it can be assigned to
        #   something of type dst_type. If processing is necessary,
        #   wraps this node in a coercion node and returns that.
        #   Otherwise, returns this node unchanged.
        #
        #   This method is called during the analyse_expressions
        #   phase of the src_node's processing.
        #
        #   Note that subclasses that override this (especially
        #   ConstNodes) must not (re-)set their own .type attribute
        #   here.  Since expression nodes may turn up in different
        #   places in the tree (e.g. inside of CloneNodes in cascaded
        #   assignments), this method must return a new node instance
        #   if it changes the type.
        #
        src = self
        src_type = self.type

        if self.check_for_coercion_error(dst_type, env):
            return self

        used_as_reference = dst_type.is_reference
        if used_as_reference and not src_type.is_reference:
            dst_type = dst_type.ref_base_type

        if src_type.is_const:
            src_type = src_type.const_base_type

        if src_type.is_fused or dst_type.is_fused:
            # See if we are coercing a fused function to a pointer to a
            # specialized function
            if (src_type.is_cfunction and not dst_type.is_fused and
                    dst_type.is_ptr and dst_type.base_type.is_cfunction):

                dst_type = dst_type.base_type

                for signature in src_type.get_all_specialized_function_types():
                    if signature.same_as(dst_type):
                        src.type = signature
                        src.entry = src.type.entry
                        src.entry.used = True
                        return self

            if src_type.is_fused:
                error(self.pos, "Type is not specialized")
            else:
                error(self.pos, "Cannot coerce to a type that is not specialized")

            self.type = error_type
            return self

        if self.coercion_type is not None:
            # This is purely for error checking purposes!
            node = NameNode(self.pos, name='', type=self.coercion_type)
            node.coerce_to(dst_type, env)

        if dst_type.is_memoryviewslice:
            from . import MemoryView
            if not src.type.is_memoryviewslice:
                if src.type.is_pyobject:
                    src = CoerceToMemViewSliceNode(src, dst_type, env)
                elif src.type.is_array:
                    src = CythonArrayNode.from_carray(src, env).coerce_to(dst_type, env)
                elif not src_type.is_error:
                    error(self.pos,
                          "Cannot convert '%s' to memoryviewslice" % (src_type,))
            elif not src.type.conforms_to(dst_type, broadcast=self.is_memview_broadcast,
                                          copying=self.is_memview_copy_assignment):
                if src.type.dtype.same_as(dst_type.dtype):
                    msg = "Memoryview '%s' not conformable to memoryview '%s'."
                    tup = src.type, dst_type
                else:
                    msg = "Different base types for memoryviews (%s, %s)"
                    tup = src.type.dtype, dst_type.dtype

                error(self.pos, msg % tup)

        elif dst_type.is_pyobject:
            if not src.type.is_pyobject:
                if dst_type is bytes_type and src.type.is_int:
                    src = CoerceIntToBytesNode(src, env)
                else:
                    src = CoerceToPyTypeNode(src, env, type=dst_type)
            if not src.type.subtype_of(dst_type):
                if src.constant_result is not None:
                    src = PyTypeTestNode(src, dst_type, env)
        elif src.type.is_pyobject:
            if used_as_reference and dst_type.is_cpp_class:
                warning(
                    self.pos,
                    "Cannot pass Python object as C++ data structure reference (%s &), will pass by copy." % dst_type)
            src = CoerceFromPyTypeNode(dst_type, src, env)
        elif (dst_type.is_complex
              and src_type != dst_type
              and dst_type.assignable_from(src_type)):
            src = CoerceToComplexNode(src, dst_type, env)
        else: # neither src nor dst are py types
            # Added the string comparison, since for c types that
            # is enough, but Cython gets confused when the types are
            # in different pxi files.
            # TODO: Remove this hack and require shared declarations.
            if not (src.type == dst_type or str(src.type) == str(dst_type) or dst_type.assignable_from(src_type)):
                self.fail_assignment(dst_type)
        return src

    def fail_assignment(self, dst_type):
        error(self.pos, "Cannot assign type '%s' to '%s'" % (self.type, dst_type))

    def check_for_coercion_error(self, dst_type, env, fail=False, default=None):
        if fail and not default:
            default = "Cannot assign type '%(FROM)s' to '%(TO)s'"
        message = find_coercion_error((self.type, dst_type), default, env)
        if message is not None:
            error(self.pos, message % {'FROM': self.type, 'TO': dst_type})
            return True
        if fail:
            self.fail_assignment(dst_type)
            return True
        return False

    def coerce_to_pyobject(self, env):
        return self.coerce_to(PyrexTypes.py_object_type, env)

    def coerce_to_boolean(self, env):
        #  Coerce result to something acceptable as
        #  a boolean value.

        # if it's constant, calculate the result now
        if self.has_constant_result():
            bool_value = bool(self.constant_result)
            return BoolNode(self.pos, value=bool_value,
                            constant_result=bool_value)

        type = self.type
        if type.is_enum or type.is_error:
            return self
        elif type.is_pyobject or type.is_int or type.is_ptr or type.is_float:
            return CoerceToBooleanNode(self, env)
        elif type.is_cpp_class:
            return SimpleCallNode(
                self.pos,
                function=AttributeNode(
                    self.pos, obj=self, attribute='operator bool'),
                args=[]).analyse_types(env)
        elif type.is_ctuple:
            bool_value = len(type.components) == 0
            return BoolNode(self.pos, value=bool_value,
                            constant_result=bool_value)
        else:
            error(self.pos, "Type '%s' not acceptable as a boolean" % type)
            return self

    def coerce_to_integer(self, env):
        # If not already some C integer type, coerce to longint.
        if self.type.is_int:
            return self
        else:
            return self.coerce_to(PyrexTypes.c_long_type, env)

    def coerce_to_temp(self, env):
        #  Ensure that the result is in a temporary.
        if self.result_in_temp():
            return self
        else:
            return CoerceToTempNode(self, env)

    def coerce_to_simple(self, env):
        #  Ensure that the result is simple (see is_simple).
        if self.is_simple():
            return self
        else:
            return self.coerce_to_temp(env)

    def is_simple(self):
        #  A node is simple if its result is something that can
        #  be referred to without performing any operations, e.g.
        #  a constant, local var, C global var, struct member
        #  reference, or temporary.
        return self.result_in_temp()

    def may_be_none(self):
        if self.type and not (self.type.is_pyobject or
                              self.type.is_memoryviewslice):
            return False
        if self.has_constant_result():
            return self.constant_result is not None
        return True

    def as_cython_attribute(self):
        return None

    def as_none_safe_node(self, message, error="PyExc_TypeError", format_args=()):
        # Wraps the node in a NoneCheckNode if it is not known to be
        # not-None (e.g. because it is a Python literal).
        if self.may_be_none():
            return NoneCheckNode(self, error, message, format_args)
        else:
            return self

    @classmethod
    def from_node(cls, node, **kwargs):
        """Instantiate this node class from another node, properly
        copying over all attributes that one would forget otherwise.
        """
        attributes = "cf_state cf_maybe_null cf_is_null constant_result".split()
        for attr_name in attributes:
            if attr_name in kwargs:
                continue
            try:
                value = getattr(node, attr_name)
            except AttributeError:
                pass
            else:
                kwargs[attr_name] = value
        return cls(node.pos, **kwargs)


class AtomicExprNode(ExprNode):
    #  Abstract base class for expression nodes which have
    #  no sub-expressions.

    subexprs = []

    # Override to optimize -- we know we have no children
    def generate_subexpr_evaluation_code(self, code):
        pass
    def generate_subexpr_disposal_code(self, code):
        pass

class PyConstNode(AtomicExprNode):
    #  Abstract base class for constant Python values.

    is_literal = 1
    type = py_object_type

    def is_simple(self):
        return 1

    def may_be_none(self):
        return False

    def analyse_types(self, env):
        return self

    def calculate_result_code(self):
        return self.value

    def generate_result_code(self, code):
        pass


class NoneNode(PyConstNode):
    #  The constant value None

    is_none = 1
    value = "Py_None"

    constant_result = None

    nogil_check = None

    def compile_time_value(self, denv):
        return None

    def may_be_none(self):
        return True


class EllipsisNode(PyConstNode):
    #  '...' in a subscript list.

    value = "Py_Ellipsis"

    constant_result = Ellipsis

    def compile_time_value(self, denv):
        return Ellipsis


class ConstNode(AtomicExprNode):
    # Abstract base type for literal constant nodes.
    #
    # value     string      C code fragment

    is_literal = 1
    nogil_check = None

    def is_simple(self):
        return 1

    def nonlocally_immutable(self):
        return 1

    def may_be_none(self):
        return False

    def analyse_types(self, env):
        return self  # Types are held in class variables

    def check_const(self):
        return True

    def get_constant_c_result_code(self):
        return self.calculate_result_code()

    def calculate_result_code(self):
        return str(self.value)

    def generate_result_code(self, code):
        pass


class BoolNode(ConstNode):
    type = PyrexTypes.c_bint_type
    #  The constant value True or False

    def calculate_constant_result(self):
        self.constant_result = self.value

    def compile_time_value(self, denv):
        return self.value

    def calculate_result_code(self):
        if self.type.is_pyobject:
            return self.value and 'Py_True' or 'Py_False'
        else:
            return str(int(self.value))

    def coerce_to(self, dst_type, env):
        if dst_type.is_pyobject and self.type.is_int:
            return BoolNode(
                self.pos, value=self.value,
                constant_result=self.constant_result,
                type=Builtin.bool_type)
        if dst_type.is_int and self.type.is_pyobject:
            return BoolNode(
                self.pos, value=self.value,
                constant_result=self.constant_result,
                type=PyrexTypes.c_bint_type)
        return ConstNode.coerce_to(self, dst_type, env)


class NullNode(ConstNode):
    type = PyrexTypes.c_null_ptr_type
    value = "NULL"
    constant_result = 0

    def get_constant_c_result_code(self):
        return self.value


class CharNode(ConstNode):
    type = PyrexTypes.c_char_type

    def calculate_constant_result(self):
        self.constant_result = ord(self.value)

    def compile_time_value(self, denv):
        return ord(self.value)

    def calculate_result_code(self):
        return "'%s'" % StringEncoding.escape_char(self.value)


class IntNode(ConstNode):

    # unsigned     "" or "U"
    # longness     "" or "L" or "LL"
    # is_c_literal   True/False/None   creator considers this a C integer literal

    unsigned = ""
    longness = ""
    is_c_literal = None # unknown

    def __init__(self, pos, **kwds):
        ExprNode.__init__(self, pos, **kwds)
        if 'type' not in kwds:
            self.type = self.find_suitable_type_for_value()

    def find_suitable_type_for_value(self):
        if self.constant_result is constant_value_not_set:
            try:
                self.calculate_constant_result()
            except ValueError:
                pass
        # we ignore 'is_c_literal = True' and instead map signed 32bit
        # integers as C long values
        if self.is_c_literal or \
               not self.has_constant_result() or \
               self.unsigned or self.longness == 'LL':
            # clearly a C literal
            rank = (self.longness == 'LL') and 2 or 1
            suitable_type = PyrexTypes.modifiers_and_name_to_type[not self.unsigned, rank, "int"]
            if self.type:
                suitable_type = PyrexTypes.widest_numeric_type(suitable_type, self.type)
        else:
            # C literal or Python literal - split at 32bit boundary
            if -2**31 <= self.constant_result < 2**31:
                if self.type and self.type.is_int:
                    suitable_type = self.type
                else:
                    suitable_type = PyrexTypes.c_long_type
            else:
                suitable_type = PyrexTypes.py_object_type
        return suitable_type

    def coerce_to(self, dst_type, env):
        if self.type is dst_type:
            return self
        elif dst_type.is_float:
            if self.has_constant_result():
                return FloatNode(self.pos, value='%d.0' % int(self.constant_result), type=dst_type,
                                 constant_result=float(self.constant_result))
            else:
                return FloatNode(self.pos, value=self.value, type=dst_type,
                                 constant_result=not_a_constant)
        if dst_type.is_numeric and not dst_type.is_complex:
            node = IntNode(self.pos, value=self.value, constant_result=self.constant_result,
                           type=dst_type, is_c_literal=True,
                           unsigned=self.unsigned, longness=self.longness)
            return node
        elif dst_type.is_pyobject:
            node = IntNode(self.pos, value=self.value, constant_result=self.constant_result,
                           type=PyrexTypes.py_object_type, is_c_literal=False,
                           unsigned=self.unsigned, longness=self.longness)
        else:
            # FIXME: not setting the type here to keep it working with
            # complex numbers. Should they be special cased?
            node = IntNode(self.pos, value=self.value, constant_result=self.constant_result,
                           unsigned=self.unsigned, longness=self.longness)
        # We still need to perform normal coerce_to processing on the
        # result, because we might be coercing to an extension type,
        # in which case a type test node will be needed.
        return ConstNode.coerce_to(node, dst_type, env)

    def coerce_to_boolean(self, env):
        return IntNode(
            self.pos, value=self.value,
            constant_result=self.constant_result,
            type=PyrexTypes.c_bint_type,
            unsigned=self.unsigned, longness=self.longness)

    def generate_evaluation_code(self, code):
        if self.type.is_pyobject:
            # pre-allocate a Python version of the number
            plain_integer_string = str(Utils.str_to_number(self.value))
            self.result_code = code.get_py_int(plain_integer_string, self.longness)
        else:
            self.result_code = self.get_constant_c_result_code()

    def get_constant_c_result_code(self):
        unsigned, longness = self.unsigned, self.longness
        literal = self.value_as_c_integer_string()
        if not (unsigned or longness) and self.type.is_int and literal[0] == '-' and literal[1] != '0':
            # negative decimal literal => guess longness from type to prevent wrap-around
            if self.type.rank >= PyrexTypes.c_longlong_type.rank:
                longness = 'LL'
            elif self.type.rank >= PyrexTypes.c_long_type.rank:
                longness = 'L'
        return literal + unsigned + longness

    def value_as_c_integer_string(self):
        value = self.value
        if len(value) <= 2:
            # too short to go wrong (and simplifies code below)
            return value
        neg_sign = ''
        if value[0] == '-':
            neg_sign = '-'
            value = value[1:]
        if value[0] == '0':
            literal_type = value[1]  # 0'o' - 0'b' - 0'x'
            # 0x123 hex literals and 0123 octal literals work nicely in C
            # but C-incompatible Py3 oct/bin notations need conversion
            if neg_sign and literal_type in 'oOxX0123456789' and value[2:].isdigit():
                # negative hex/octal literal => prevent C compiler from using
                # unsigned integer types by converting to decimal (see C standard 6.4.4.1)
                value = str(Utils.str_to_number(value))
            elif literal_type in 'oO':
                value = '0' + value[2:]  # '0o123' => '0123'
            elif literal_type in 'bB':
                value = str(int(value[2:], 2))
        elif value.isdigit() and not self.unsigned and not self.longness:
            if not neg_sign:
                # C compilers do not consider unsigned types for decimal literals,
                # but they do for hex (see C standard 6.4.4.1)
                value = '0x%X' % int(value)
        return neg_sign + value

    def calculate_result_code(self):
        return self.result_code

    def calculate_constant_result(self):
        self.constant_result = Utils.str_to_number(self.value)

    def compile_time_value(self, denv):
        return Utils.str_to_number(self.value)


class FloatNode(ConstNode):
    type = PyrexTypes.c_double_type

    def calculate_constant_result(self):
        self.constant_result = float(self.value)

    def compile_time_value(self, denv):
        return float(self.value)

    def coerce_to(self, dst_type, env):
        if dst_type.is_pyobject and self.type.is_float:
            return FloatNode(
                self.pos, value=self.value,
                constant_result=self.constant_result,
                type=Builtin.float_type)
        if dst_type.is_float and self.type.is_pyobject:
            return FloatNode(
                self.pos, value=self.value,
                constant_result=self.constant_result,
                type=dst_type)
        return ConstNode.coerce_to(self, dst_type, env)

    def calculate_result_code(self):
        return self.result_code

    def get_constant_c_result_code(self):
        strval = self.value
        assert isinstance(strval, basestring)
        cmpval = repr(float(strval))
        if cmpval == 'nan':
            return "(Py_HUGE_VAL * 0)"
        elif cmpval == 'inf':
            return "Py_HUGE_VAL"
        elif cmpval == '-inf':
            return "(-Py_HUGE_VAL)"
        else:
            return strval

    def generate_evaluation_code(self, code):
        c_value = self.get_constant_c_result_code()
        if self.type.is_pyobject:
            self.result_code = code.get_py_float(self.value, c_value)
        else:
            self.result_code = c_value


def _analyse_name_as_type(name, pos, env):
    type = PyrexTypes.parse_basic_type(name)
    if type is not None:
        return type
    hold_errors()
    from .TreeFragment import TreeFragment
    pos = (pos[0], pos[1], pos[2]-7)
    try:
        declaration = TreeFragment(u"sizeof(%s)" % name, name=pos[0].filename, initial_pos=pos)
    except CompileError:
        sizeof_node = None
    else:
        sizeof_node = declaration.root.stats[0].expr
        sizeof_node = sizeof_node.analyse_types(env)
    release_errors(ignore=True)
    if isinstance(sizeof_node, SizeofTypeNode):
        return sizeof_node.arg_type
    return None


class BytesNode(ConstNode):
    # A char* or bytes literal
    #
    # value      BytesLiteral

    is_string_literal = True
    # start off as Python 'bytes' to support len() in O(1)
    type = bytes_type

    def calculate_constant_result(self):
        self.constant_result = self.value

    def as_sliced_node(self, start, stop, step=None):
        value = StringEncoding.bytes_literal(self.value[start:stop:step], self.value.encoding)
        return BytesNode(self.pos, value=value, constant_result=value)

    def compile_time_value(self, denv):
        return self.value.byteencode()

    def analyse_as_type(self, env):
        return _analyse_name_as_type(self.value.decode('ISO8859-1'), self.pos, env)

    def can_coerce_to_char_literal(self):
        return len(self.value) == 1

    def coerce_to_boolean(self, env):
        # This is special because testing a C char* for truth directly
        # would yield the wrong result.
        bool_value = bool(self.value)
        return BoolNode(self.pos, value=bool_value, constant_result=bool_value)

    def coerce_to(self, dst_type, env):
        if self.type == dst_type:
            return self
        if dst_type.is_int:
            if not self.can_coerce_to_char_literal():
                error(self.pos, "Only single-character string literals can be coerced into ints.")
                return self
            if dst_type.is_unicode_char:
                error(self.pos, "Bytes literals cannot coerce to Py_UNICODE/Py_UCS4, use a unicode literal instead.")
                return self
            return CharNode(self.pos, value=self.value,
                            constant_result=ord(self.value))

        node = BytesNode(self.pos, value=self.value, constant_result=self.constant_result)
        if dst_type.is_pyobject:
            if dst_type in (py_object_type, Builtin.bytes_type):
                node.type = Builtin.bytes_type
            else:
                self.check_for_coercion_error(dst_type, env, fail=True)
                return node
        elif dst_type in (PyrexTypes.c_char_ptr_type, PyrexTypes.c_const_char_ptr_type):
            node.type = dst_type
            return node
        elif dst_type in (PyrexTypes.c_uchar_ptr_type, PyrexTypes.c_const_uchar_ptr_type, PyrexTypes.c_void_ptr_type):
            node.type = (PyrexTypes.c_const_char_ptr_type if dst_type == PyrexTypes.c_const_uchar_ptr_type
                         else PyrexTypes.c_char_ptr_type)
            return CastNode(node, dst_type)
        elif dst_type.assignable_from(PyrexTypes.c_char_ptr_type):
            node.type = dst_type
            return node

        # We still need to perform normal coerce_to processing on the
        # result, because we might be coercing to an extension type,
        # in which case a type test node will be needed.
        return ConstNode.coerce_to(node, dst_type, env)

    def generate_evaluation_code(self, code):
        if self.type.is_pyobject:
            result = code.get_py_string_const(self.value)
        elif self.type.is_const:
            result = code.get_string_const(self.value)
        else:
            # not const => use plain C string literal and cast to mutable type
            literal = self.value.as_c_string_literal()
            # C++ may require a cast
            result = typecast(self.type, PyrexTypes.c_void_ptr_type, literal)
        self.result_code = result

    def get_constant_c_result_code(self):
        return None # FIXME

    def calculate_result_code(self):
        return self.result_code


class UnicodeNode(ConstNode):
    # A Py_UNICODE* or unicode literal
    #
    # value        EncodedString
    # bytes_value  BytesLiteral    the literal parsed as bytes string
    #                              ('-3' unicode literals only)

    is_string_literal = True
    bytes_value = None
    type = unicode_type

    def calculate_constant_result(self):
        self.constant_result = self.value

    def analyse_as_type(self, env):
        return _analyse_name_as_type(self.value, self.pos, env)

    def as_sliced_node(self, start, stop, step=None):
        if StringEncoding.string_contains_surrogates(self.value[:stop]):
            # this is unsafe as it may give different results
            # in different runtimes
            return None
        value = StringEncoding.EncodedString(self.value[start:stop:step])
        value.encoding = self.value.encoding
        if self.bytes_value is not None:
            bytes_value = StringEncoding.bytes_literal(
                self.bytes_value[start:stop:step], self.bytes_value.encoding)
        else:
            bytes_value = None
        return UnicodeNode(
            self.pos, value=value, bytes_value=bytes_value,
            constant_result=value)

    def coerce_to(self, dst_type, env):
        if dst_type is self.type:
            pass
        elif dst_type.is_unicode_char:
            if not self.can_coerce_to_char_literal():
                error(self.pos,
                      "Only single-character Unicode string literals or "
                      "surrogate pairs can be coerced into Py_UCS4/Py_UNICODE.")
                return self
            int_value = ord(self.value)
            return IntNode(self.pos, type=dst_type, value=str(int_value),
                           constant_result=int_value)
        elif not dst_type.is_pyobject:
            if dst_type.is_string and self.bytes_value is not None:
                # special case: '-3' enforced unicode literal used in a
                # C char* context
                return BytesNode(self.pos, value=self.bytes_value
                    ).coerce_to(dst_type, env)
            if dst_type.is_pyunicode_ptr:
                node = UnicodeNode(self.pos, value=self.value)
                node.type = dst_type
                return node
            error(self.pos,
                  "Unicode literals do not support coercion to C types other "
                  "than Py_UNICODE/Py_UCS4 (for characters) or Py_UNICODE* "
                  "(for strings).")
        elif dst_type not in (py_object_type, Builtin.basestring_type):
            self.check_for_coercion_error(dst_type, env, fail=True)
        return self

    def can_coerce_to_char_literal(self):
        return len(self.value) == 1
            ## or (len(self.value) == 2
            ##     and (0xD800 <= self.value[0] <= 0xDBFF)
            ##     and (0xDC00 <= self.value[1] <= 0xDFFF))

    def coerce_to_boolean(self, env):
        bool_value = bool(self.value)
        return BoolNode(self.pos, value=bool_value, constant_result=bool_value)

    def contains_surrogates(self):
        return StringEncoding.string_contains_surrogates(self.value)

    def generate_evaluation_code(self, code):
        if self.type.is_pyobject:
            if self.contains_surrogates():
                # surrogates are not really portable and cannot be
                # decoded by the UTF-8 codec in Py3.3
                self.result_code = code.get_py_const(py_object_type, 'ustring')
                data_cname = code.get_pyunicode_ptr_const(self.value)
                code = code.get_cached_constants_writer()
                code.mark_pos(self.pos)
                code.putln(
                    "%s = PyUnicode_FromUnicode(%s, (sizeof(%s) / sizeof(Py_UNICODE))-1); %s" % (
                        self.result_code,
                        data_cname,
                        data_cname,
                        code.error_goto_if_null(self.result_code, self.pos)))
                code.put_error_if_neg(
                    self.pos, "__Pyx_PyUnicode_READY(%s)" % self.result_code)
            else:
                self.result_code = code.get_py_string_const(self.value)
        else:
            self.result_code = code.get_pyunicode_ptr_const(self.value)

    def calculate_result_code(self):
        return self.result_code

    def compile_time_value(self, env):
        return self.value


class StringNode(PyConstNode):
    # A Python str object, i.e. a byte string in Python 2.x and a
    # unicode string in Python 3.x
    #
    # value          BytesLiteral (or EncodedString with ASCII content)
    # unicode_value  EncodedString or None
    # is_identifier  boolean

    type = str_type
    is_string_literal = True
    is_identifier = None
    unicode_value = None

    def calculate_constant_result(self):
        if self.unicode_value is not None:
            # only the Unicode value is portable across Py2/3
            self.constant_result = self.unicode_value

    def analyse_as_type(self, env):
        return _analyse_name_as_type(self.unicode_value or self.value.decode('ISO8859-1'), self.pos, env)

    def as_sliced_node(self, start, stop, step=None):
        value = type(self.value)(self.value[start:stop:step])
        value.encoding = self.value.encoding
        if self.unicode_value is not None:
            if StringEncoding.string_contains_surrogates(self.unicode_value[:stop]):
                # this is unsafe as it may give different results in different runtimes
                return None
            unicode_value = StringEncoding.EncodedString(
                self.unicode_value[start:stop:step])
        else:
            unicode_value = None
        return StringNode(
            self.pos, value=value, unicode_value=unicode_value,
            constant_result=value, is_identifier=self.is_identifier)

    def coerce_to(self, dst_type, env):
        if dst_type is not py_object_type and not str_type.subtype_of(dst_type):
#            if dst_type is Builtin.bytes_type:
#                # special case: bytes = 'str literal'
#                return BytesNode(self.pos, value=self.value)
            if not dst_type.is_pyobject:
                return BytesNode(self.pos, value=self.value).coerce_to(dst_type, env)
            if dst_type is not Builtin.basestring_type:
                self.check_for_coercion_error(dst_type, env, fail=True)
        return self

    def can_coerce_to_char_literal(self):
        return not self.is_identifier and len(self.value) == 1

    def generate_evaluation_code(self, code):
        self.result_code = code.get_py_string_const(
            self.value, identifier=self.is_identifier, is_str=True,
            unicode_value=self.unicode_value)

    def get_constant_c_result_code(self):
        return None

    def calculate_result_code(self):
        return self.result_code

    def compile_time_value(self, env):
        if self.value.is_unicode:
            return self.value
        if not IS_PYTHON3:
            # use plain str/bytes object in Py2
            return self.value.byteencode()
        # in Py3, always return a Unicode string
        if self.unicode_value is not None:
            return self.unicode_value
        return self.value.decode('iso8859-1')


class IdentifierStringNode(StringNode):
    # A special str value that represents an identifier (bytes in Py2,
    # unicode in Py3).
    is_identifier = True


class ImagNode(AtomicExprNode):
    #  Imaginary number literal
    #
    #  value   float    imaginary part

    type = PyrexTypes.c_double_complex_type

    def calculate_constant_result(self):
        self.constant_result = complex(0.0, self.value)

    def compile_time_value(self, denv):
        return complex(0.0, self.value)

    def analyse_types(self, env):
        self.type.create_declaration_utility_code(env)
        return self

    def may_be_none(self):
        return False

    def coerce_to(self, dst_type, env):
        if self.type is dst_type:
            return self
        node = ImagNode(self.pos, value=self.value)
        if dst_type.is_pyobject:
            node.is_temp = 1
            node.type = PyrexTypes.py_object_type
        # We still need to perform normal coerce_to processing on the
        # result, because we might be coercing to an extension type,
        # in which case a type test node will be needed.
        return AtomicExprNode.coerce_to(node, dst_type, env)

    gil_message = "Constructing complex number"

    def calculate_result_code(self):
        if self.type.is_pyobject:
            return self.result()
        else:
            return "%s(0, %r)" % (self.type.from_parts, float(self.value))

    def generate_result_code(self, code):
        if self.type.is_pyobject:
            code.putln(
                "%s = PyComplex_FromDoubles(0.0, %r); %s" % (
                    self.result(),
                    float(self.value),
                    code.error_goto_if_null(self.result(), self.pos)))
            code.put_gotref(self.py_result())


class NewExprNode(AtomicExprNode):

    # C++ new statement
    #
    # cppclass              node                 c++ class to create

    type = None

    def infer_type(self, env):
        type = self.cppclass.analyse_as_type(env)
        if type is None or not type.is_cpp_class:
            error(self.pos, "new operator can only be applied to a C++ class")
            self.type = error_type
            return
        self.cpp_check(env)
        constructor = type.scope.lookup(u'<init>')
        if constructor is None:
            func_type = PyrexTypes.CFuncType(type, [], exception_check='+')
            type.scope.declare_cfunction(u'<init>', func_type, self.pos)
            constructor = type.scope.lookup(u'<init>')
        self.class_type = type
        self.entry = constructor
        self.type = constructor.type
        return self.type

    def analyse_types(self, env):
        if self.type is None:
            self.infer_type(env)
        return self

    def may_be_none(self):
        return False

    def generate_result_code(self, code):
        pass

    def calculate_result_code(self):
        return "new " + self.class_type.empty_declaration_code()


class NameNode(AtomicExprNode):
    #  Reference to a local or global variable name.
    #
    #  name            string    Python name of the variable
    #  entry           Entry     Symbol table entry
    #  type_entry      Entry     For extension type names, the original type entry
    #  cf_is_null      boolean   Is uninitialized before this node
    #  cf_maybe_null   boolean   Maybe uninitialized before this node
    #  allow_null      boolean   Don't raise UnboundLocalError
    #  nogil           boolean   Whether it is used in a nogil context

    is_name = True
    is_cython_module = False
    cython_attribute = None
    lhs_of_first_assignment = False # TODO: remove me
    is_used_as_rvalue = 0
    entry = None
    type_entry = None
    cf_maybe_null = True
    cf_is_null = False
    allow_null = False
    nogil = False
    inferred_type = None

    def as_cython_attribute(self):
        return self.cython_attribute

    def type_dependencies(self, env):
        if self.entry is None:
            self.entry = env.lookup(self.name)
        if self.entry is not None and self.entry.type.is_unspecified:
            return (self,)
        else:
            return ()

    def infer_type(self, env):
        if self.entry is None:
            self.entry = env.lookup(self.name)
        if self.entry is None or self.entry.type is unspecified_type:
            if self.inferred_type is not None:
                return self.inferred_type
            return py_object_type
        elif (self.entry.type.is_extension_type or self.entry.type.is_builtin_type) and \
                self.name == self.entry.type.name:
            # Unfortunately the type attribute of type objects
            # is used for the pointer to the type they represent.
            return type_type
        elif self.entry.type.is_cfunction:
            if self.entry.scope.is_builtin_scope:
                # special case: optimised builtin functions must be treated as Python objects
                return py_object_type
            else:
                # special case: referring to a C function must return its pointer
                return PyrexTypes.CPtrType(self.entry.type)
        else:
            # If entry is inferred as pyobject it's safe to use local
            # NameNode's inferred_type.
            if self.entry.type.is_pyobject and self.inferred_type:
                # Overflow may happen if integer
                if not (self.inferred_type.is_int and self.entry.might_overflow):
                    return self.inferred_type
            return self.entry.type

    def compile_time_value(self, denv):
        try:
            return denv.lookup(self.name)
        except KeyError:
            error(self.pos, "Compile-time name '%s' not defined" % self.name)

    def get_constant_c_result_code(self):
        if not self.entry or self.entry.type.is_pyobject:
            return None
        return self.entry.cname

    def coerce_to(self, dst_type, env):
        #  If coercing to a generic pyobject and this is a builtin
        #  C function with a Python equivalent, manufacture a NameNode
        #  referring to the Python builtin.
        #print "NameNode.coerce_to:", self.name, dst_type ###
        if dst_type is py_object_type:
            entry = self.entry
            if entry and entry.is_cfunction:
                var_entry = entry.as_variable
                if var_entry:
                    if var_entry.is_builtin and var_entry.is_const:
                        var_entry = env.declare_builtin(var_entry.name, self.pos)
                    node = NameNode(self.pos, name = self.name)
                    node.entry = var_entry
                    node.analyse_rvalue_entry(env)
                    return node

        return super(NameNode, self).coerce_to(dst_type, env)

    def analyse_as_module(self, env):
        # Try to interpret this as a reference to a cimported module.
        # Returns the module scope, or None.
        entry = self.entry
        if not entry:
            entry = env.lookup(self.name)
        if entry and entry.as_module:
            return entry.as_module
        return None

    def analyse_as_type(self, env):
        if self.cython_attribute:
            type = PyrexTypes.parse_basic_type(self.cython_attribute)
        else:
            type = PyrexTypes.parse_basic_type(self.name)
        if type:
            return type
        entry = self.entry
        if not entry:
            entry = env.lookup(self.name)
        if entry and entry.is_type:
            return entry.type
        else:
            return None

    def analyse_as_extension_type(self, env):
        # Try to interpret this as a reference to an extension type.
        # Returns the extension type, or None.
        entry = self.entry
        if not entry:
            entry = env.lookup(self.name)
        if entry and entry.is_type:
            if entry.type.is_extension_type or entry.type.is_builtin_type:
                return entry.type
        return None

    def analyse_target_declaration(self, env):
        if not self.entry:
            self.entry = env.lookup_here(self.name)
        if not self.entry:
            if env.directives['warn.undeclared']:
                warning(self.pos, "implicit declaration of '%s'" % self.name, 1)
            if env.directives['infer_types'] != False:
                type = unspecified_type
            else:
                type = py_object_type
            self.entry = env.declare_var(self.name, type, self.pos)
        if self.entry.is_declared_generic:
            self.result_ctype = py_object_type

    def analyse_types(self, env):
        self.initialized_check = env.directives['initializedcheck']
        if self.entry is None:
            self.entry = env.lookup(self.name)
        if not self.entry:
            self.entry = env.declare_builtin(self.name, self.pos)
        if not self.entry:
            self.type = PyrexTypes.error_type
            return self
        entry = self.entry
        if entry:
            entry.used = 1
            if entry.type.is_buffer:
                from . import Buffer
                Buffer.used_buffer_aux_vars(entry)
        self.analyse_rvalue_entry(env)
        return self

    def analyse_target_types(self, env):
        self.analyse_entry(env, is_target=True)

        if self.entry.is_cfunction and self.entry.as_variable:
            if self.entry.is_overridable or not self.is_lvalue() and self.entry.fused_cfunction:
                # We need this for assigning to cpdef names and for the fused 'def' TreeFragment
                self.entry = self.entry.as_variable
                self.type = self.entry.type

        if self.type.is_const:
            error(self.pos, "Assignment to const '%s'" % self.name)
        if self.type.is_reference:
            error(self.pos, "Assignment to reference '%s'" % self.name)
        if not self.is_lvalue():
            error(self.pos, "Assignment to non-lvalue '%s'" % self.name)
            self.type = PyrexTypes.error_type
        self.entry.used = 1
        if self.entry.type.is_buffer:
            from . import Buffer
            Buffer.used_buffer_aux_vars(self.entry)
        return self

    def analyse_rvalue_entry(self, env):
        #print "NameNode.analyse_rvalue_entry:", self.name ###
        #print "Entry:", self.entry.__dict__ ###
        self.analyse_entry(env)
        entry = self.entry

        if entry.is_declared_generic:
            self.result_ctype = py_object_type

        if entry.is_pyglobal or entry.is_builtin:
            if entry.is_builtin and entry.is_const:
                self.is_temp = 0
            else:
                self.is_temp = 1

            self.is_used_as_rvalue = 1
        elif entry.type.is_memoryviewslice:
            self.is_temp = False
            self.is_used_as_rvalue = True
            self.use_managed_ref = True
        return self

    def nogil_check(self, env):
        self.nogil = True
        if self.is_used_as_rvalue:
            entry = self.entry
            if entry.is_builtin:
                if not entry.is_const: # cached builtins are ok
                    self.gil_error()
            elif entry.is_pyglobal:
                self.gil_error()

    gil_message = "Accessing Python global or builtin"

    def analyse_entry(self, env, is_target=False):
        #print "NameNode.analyse_entry:", self.name ###
        self.check_identifier_kind()
        entry = self.entry
        type = entry.type
        if (not is_target and type.is_pyobject and self.inferred_type and
                self.inferred_type.is_builtin_type):
            # assume that type inference is smarter than the static entry
            type = self.inferred_type
        self.type = type

    def check_identifier_kind(self):
        # Check that this is an appropriate kind of name for use in an
        # expression.  Also finds the variable entry associated with
        # an extension type.
        entry = self.entry
        if entry.is_type and entry.type.is_extension_type:
            self.type_entry = entry
        if entry.is_type and entry.type.is_enum:
            py_entry = Symtab.Entry(self.name, None, py_object_type)
            py_entry.is_pyglobal = True
            py_entry.scope = self.entry.scope
            self.entry = py_entry
        elif not (entry.is_const or entry.is_variable
            or entry.is_builtin or entry.is_cfunction
            or entry.is_cpp_class):
                if self.entry.as_variable:
                    self.entry = self.entry.as_variable
                else:
                    error(self.pos,
                          "'%s' is not a constant, variable or function identifier" % self.name)

    def is_simple(self):
        #  If it's not a C variable, it'll be in a temp.
        return 1

    def may_be_none(self):
        if self.cf_state and self.type and (self.type.is_pyobject or
                                            self.type.is_memoryviewslice):
            # gard against infinite recursion on self-dependencies
            if getattr(self, '_none_checking', False):
                # self-dependency - either this node receives a None
                # value from *another* node, or it can not reference
                # None at this point => safe to assume "not None"
                return False
            self._none_checking = True
            # evaluate control flow state to see if there were any
            # potential None values assigned to the node so far
            may_be_none = False
            for assignment in self.cf_state:
                if assignment.rhs.may_be_none():
                    may_be_none = True
                    break
            del self._none_checking
            return may_be_none
        return super(NameNode, self).may_be_none()

    def nonlocally_immutable(self):
        if ExprNode.nonlocally_immutable(self):
            return True
        entry = self.entry
        if not entry or entry.in_closure:
            return False
        return entry.is_local or entry.is_arg or entry.is_builtin or entry.is_readonly

    def calculate_target_results(self, env):
        pass

    def check_const(self):
        entry = self.entry
        if entry is not None and not (entry.is_const or entry.is_cfunction or entry.is_builtin):
            self.not_const()
            return False
        return True

    def check_const_addr(self):
        entry = self.entry
        if not (entry.is_cglobal or entry.is_cfunction or entry.is_builtin):
            self.addr_not_const()
            return False
        return True

    def is_lvalue(self):
        return (
            self.entry.is_variable and
            not self.entry.is_readonly
        ) or (
            self.entry.is_cfunction and
            self.entry.is_overridable
        )

    def is_addressable(self):
        return self.entry.is_variable and not self.type.is_memoryviewslice

    def is_ephemeral(self):
        #  Name nodes are never ephemeral, even if the
        #  result is in a temporary.
        return 0

    def calculate_result_code(self):
        entry = self.entry
        if not entry:
            return "<error>" # There was an error earlier
        return entry.cname

    def generate_result_code(self, code):
        assert hasattr(self, 'entry')
        entry = self.entry
        if entry is None:
            return # There was an error earlier
        if entry.is_builtin and entry.is_const:
            return # Lookup already cached
        elif entry.is_pyclass_attr:
            assert entry.type.is_pyobject, "Python global or builtin not a Python object"
            interned_cname = code.intern_identifier(self.entry.name)
            if entry.is_builtin:
                namespace = Naming.builtins_cname
            else: # entry.is_pyglobal
                namespace = entry.scope.namespace_cname
            if not self.cf_is_null:
                code.putln(
                    '%s = PyObject_GetItem(%s, %s);' % (
                        self.result(),
                        namespace,
                        interned_cname))
                code.putln('if (unlikely(!%s)) {' % self.result())
                code.putln('PyErr_Clear();')
            code.globalstate.use_utility_code(
                UtilityCode.load_cached("GetModuleGlobalName", "ObjectHandling.c"))
            code.putln(
                '%s = __Pyx_GetModuleGlobalName(%s);' % (
                    self.result(),
                    interned_cname))
            if not self.cf_is_null:
                code.putln("}")
            code.putln(code.error_goto_if_null(self.result(), self.pos))
            code.put_gotref(self.py_result())

        elif entry.is_builtin and not entry.scope.is_module_scope:
            # known builtin
            assert entry.type.is_pyobject, "Python global or builtin not a Python object"
            interned_cname = code.intern_identifier(self.entry.name)
            code.globalstate.use_utility_code(
                UtilityCode.load_cached("GetBuiltinName", "ObjectHandling.c"))
            code.putln(
                '%s = __Pyx_GetBuiltinName(%s); %s' % (
                self.result(),
                interned_cname,
                code.error_goto_if_null(self.result(), self.pos)))
            code.put_gotref(self.py_result())

        elif entry.is_pyglobal or (entry.is_builtin and entry.scope.is_module_scope):
            # name in class body, global name or unknown builtin
            assert entry.type.is_pyobject, "Python global or builtin not a Python object"
            interned_cname = code.intern_identifier(self.entry.name)
            if entry.scope.is_module_scope:
                code.globalstate.use_utility_code(
                    UtilityCode.load_cached("GetModuleGlobalName", "ObjectHandling.c"))
                code.putln(
                    '%s = __Pyx_GetModuleGlobalName(%s); %s' % (
                        self.result(),
                        interned_cname,
                        code.error_goto_if_null(self.result(), self.pos)))
            else:
                # FIXME: is_pyglobal is also used for class namespace
                code.globalstate.use_utility_code(
                    UtilityCode.load_cached("GetNameInClass", "ObjectHandling.c"))
                code.putln(
                    '%s = __Pyx_GetNameInClass(%s, %s); %s' % (
                        self.result(),
                        entry.scope.namespace_cname,
                        interned_cname,
                        code.error_goto_if_null(self.result(), self.pos)))
            code.put_gotref(self.py_result())

        elif entry.is_local or entry.in_closure or entry.from_closure or entry.type.is_memoryviewslice:
            # Raise UnboundLocalError for objects and memoryviewslices
            raise_unbound = (
                (self.cf_maybe_null or self.cf_is_null) and not self.allow_null)
            null_code = entry.type.check_for_null_code(entry.cname)

            memslice_check = entry.type.is_memoryviewslice and self.initialized_check

            if null_code and raise_unbound and (entry.type.is_pyobject or memslice_check):
                code.put_error_if_unbound(self.pos, entry, self.in_nogil_context)

    def generate_assignment_code(self, rhs, code, overloaded_assignment=False,
        exception_check=None, exception_value=None):
        #print "NameNode.generate_assignment_code:", self.name ###
        entry = self.entry
        if entry is None:
            return # There was an error earlier

        if (self.entry.type.is_ptr and isinstance(rhs, ListNode)
                and not self.lhs_of_first_assignment and not rhs.in_module_scope):
            error(self.pos, "Literal list must be assigned to pointer at time of declaration")

        # is_pyglobal seems to be True for module level-globals only.
        # We use this to access class->tp_dict if necessary.
        if entry.is_pyglobal:
            assert entry.type.is_pyobject, "Python global or builtin not a Python object"
            interned_cname = code.intern_identifier(self.entry.name)
            namespace = self.entry.scope.namespace_cname
            if entry.is_member:
                # if the entry is a member we have to cheat: SetAttr does not work
                # on types, so we create a descriptor which is then added to tp_dict
                setter = 'PyDict_SetItem'
                namespace = '%s->tp_dict' % namespace
            elif entry.scope.is_module_scope:
                setter = 'PyDict_SetItem'
                namespace = Naming.moddict_cname
            elif entry.is_pyclass_attr:
                setter = 'PyObject_SetItem'
            else:
                assert False, repr(entry)
            code.put_error_if_neg(
                self.pos,
                '%s(%s, %s, %s)' % (
                    setter,
                    namespace,
                    interned_cname,
                    rhs.py_result()))
            if debug_disposal_code:
                print("NameNode.generate_assignment_code:")
                print("...generating disposal code for %s" % rhs)
            rhs.generate_disposal_code(code)
            rhs.free_temps(code)
            if entry.is_member:
                # in Py2.6+, we need to invalidate the method cache
                code.putln("PyType_Modified(%s);" %
                           entry.scope.parent_type.typeptr_cname)
        else:
            if self.type.is_memoryviewslice:
                self.generate_acquire_memoryviewslice(rhs, code)

            elif self.type.is_buffer:
                # Generate code for doing the buffer release/acquisition.
                # This might raise an exception in which case the assignment (done
                # below) will not happen.
                #
                # The reason this is not in a typetest-like node is because the
                # variables that the acquired buffer info is stored to is allocated
                # per entry and coupled with it.
                self.generate_acquire_buffer(rhs, code)
            assigned = False
            if self.type.is_pyobject:
                #print "NameNode.generate_assignment_code: to", self.name ###
                #print "...from", rhs ###
                #print "...LHS type", self.type, "ctype", self.ctype() ###
                #print "...RHS type", rhs.type, "ctype", rhs.ctype() ###
                if self.use_managed_ref:
                    rhs.make_owned_reference(code)
                    is_external_ref = entry.is_cglobal or self.entry.in_closure or self.entry.from_closure
                    if is_external_ref:
                        if not self.cf_is_null:
                            if self.cf_maybe_null:
                                code.put_xgotref(self.py_result())
                            else:
                                code.put_gotref(self.py_result())
                    assigned = True
                    if entry.is_cglobal:
                        code.put_decref_set(
                            self.result(), rhs.result_as(self.ctype()))
                    else:
                        if not self.cf_is_null:
                            if self.cf_maybe_null:
                                code.put_xdecref_set(
                                    self.result(), rhs.result_as(self.ctype()))
                            else:
                                code.put_decref_set(
                                    self.result(), rhs.result_as(self.ctype()))
                        else:
                            assigned = False
                    if is_external_ref:
                        code.put_giveref(rhs.py_result())
            if not self.type.is_memoryviewslice:
                if not assigned:
                    if overloaded_assignment:
                        result = rhs.result()
                        if exception_check == '+':
                            translate_cpp_exception(code, self.pos, '%s = %s;' % (self.result(), result), exception_value, self.in_nogil_context)
                        else:
                            code.putln('%s = %s;' % (self.result(), result))
                    else:
                        result = rhs.result_as(self.ctype())
                        code.putln('%s = %s;' % (self.result(), result))
                if debug_disposal_code:
                    print("NameNode.generate_assignment_code:")
                    print("...generating post-assignment code for %s" % rhs)
                rhs.generate_post_assignment_code(code)
            elif rhs.result_in_temp():
                rhs.generate_post_assignment_code(code)

            rhs.free_temps(code)

    def generate_acquire_memoryviewslice(self, rhs, code):
        """
        Slices, coercions from objects, return values etc are new references.
        We have a borrowed reference in case of dst = src
        """
        from . import MemoryView

        MemoryView.put_acquire_memoryviewslice(
            lhs_cname=self.result(),
            lhs_type=self.type,
            lhs_pos=self.pos,
            rhs=rhs,
            code=code,
            have_gil=not self.in_nogil_context,
            first_assignment=self.cf_is_null)

    def generate_acquire_buffer(self, rhs, code):
        # rhstmp is only used in case the rhs is a complicated expression leading to
        # the object, to avoid repeating the same C expression for every reference
        # to the rhs. It does NOT hold a reference.
        pretty_rhs = isinstance(rhs, NameNode) or rhs.is_temp
        if pretty_rhs:
            rhstmp = rhs.result_as(self.ctype())
        else:
            rhstmp = code.funcstate.allocate_temp(self.entry.type, manage_ref=False)
            code.putln('%s = %s;' % (rhstmp, rhs.result_as(self.ctype())))

        from . import Buffer
        Buffer.put_assign_to_buffer(self.result(), rhstmp, self.entry,
                                    is_initialized=not self.lhs_of_first_assignment,
                                    pos=self.pos, code=code)

        if not pretty_rhs:
            code.putln("%s = 0;" % rhstmp)
            code.funcstate.release_temp(rhstmp)

    def generate_deletion_code(self, code, ignore_nonexisting=False):
        if self.entry is None:
            return # There was an error earlier
        elif self.entry.is_pyclass_attr:
            namespace = self.entry.scope.namespace_cname
            interned_cname = code.intern_identifier(self.entry.name)
            if ignore_nonexisting:
                key_error_code = 'PyErr_Clear(); else'
            else:
                # minor hack: fake a NameError on KeyError
                key_error_code = (
                    '{ PyErr_Clear(); PyErr_Format(PyExc_NameError, "name \'%%s\' is not defined", "%s"); }' %
                    self.entry.name)
            code.putln(
                'if (unlikely(PyObject_DelItem(%s, %s) < 0)) {'
                ' if (likely(PyErr_ExceptionMatches(PyExc_KeyError))) %s'
                ' %s '
                '}' % (namespace, interned_cname,
                       key_error_code,
                       code.error_goto(self.pos)))
        elif self.entry.is_pyglobal:
            code.globalstate.use_utility_code(
                UtilityCode.load_cached("PyObjectSetAttrStr", "ObjectHandling.c"))
            interned_cname = code.intern_identifier(self.entry.name)
            del_code = '__Pyx_PyObject_DelAttrStr(%s, %s)' % (
                Naming.module_cname, interned_cname)
            if ignore_nonexisting:
                code.putln(
                    'if (unlikely(%s < 0)) {'
                    ' if (likely(PyErr_ExceptionMatches(PyExc_AttributeError))) PyErr_Clear(); else %s '
                    '}' % (del_code, code.error_goto(self.pos)))
            else:
                code.put_error_if_neg(self.pos, del_code)
        elif self.entry.type.is_pyobject or self.entry.type.is_memoryviewslice:
            if not self.cf_is_null:
                if self.cf_maybe_null and not ignore_nonexisting:
                    code.put_error_if_unbound(self.pos, self.entry)

                if self.entry.type.is_pyobject:
                    if self.entry.in_closure:
                        # generator
                        if ignore_nonexisting and self.cf_maybe_null:
                            code.put_xgotref(self.result())
                        else:
                            code.put_gotref(self.result())
                    if ignore_nonexisting and self.cf_maybe_null:
                        code.put_xdecref(self.result(), self.ctype())
                    else:
                        code.put_decref(self.result(), self.ctype())
                    code.putln('%s = NULL;' % self.result())
                else:
                    code.put_xdecref_memoryviewslice(self.entry.cname,
                                                     have_gil=not self.nogil)
        else:
            error(self.pos, "Deletion of C names not supported")

    def annotate(self, code):
        if hasattr(self, 'is_called') and self.is_called:
            pos = (self.pos[0], self.pos[1], self.pos[2] - len(self.name) - 1)
            if self.type.is_pyobject:
                style, text = 'py_call', 'python function (%s)'
            else:
                style, text = 'c_call', 'c function (%s)'
            code.annotate(pos, AnnotationItem(style, text % self.type, size=len(self.name)))

class BackquoteNode(ExprNode):
    #  `expr`
    #
    #  arg    ExprNode

    type = py_object_type

    subexprs = ['arg']

    def analyse_types(self, env):
        self.arg = self.arg.analyse_types(env)
        self.arg = self.arg.coerce_to_pyobject(env)
        self.is_temp = 1
        return self

    gil_message = "Backquote expression"

    def calculate_constant_result(self):
        self.constant_result = repr(self.arg.constant_result)

    def generate_result_code(self, code):
        code.putln(
            "%s = PyObject_Repr(%s); %s" % (
                self.result(),
                self.arg.py_result(),
                code.error_goto_if_null(self.result(), self.pos)))
        code.put_gotref(self.py_result())


class ImportNode(ExprNode):
    #  Used as part of import statement implementation.
    #  Implements result =
    #    __import__(module_name, globals(), None, name_list, level)
    #
    #  module_name   StringNode            dotted name of module. Empty module
    #                       name means importing the parent package according
    #                       to level
    #  name_list     ListNode or None      list of names to be imported
    #  level         int                   relative import level:
    #                       -1: attempt both relative import and absolute import;
    #                        0: absolute import;
    #                       >0: the number of parent directories to search
    #                           relative to the current module.
    #                     None: decide the level according to language level and
    #                           directives

    type = py_object_type

    subexprs = ['module_name', 'name_list']

    def analyse_types(self, env):
        if self.level is None:
            if (env.directives['py2_import'] or
                Future.absolute_import not in env.global_scope().context.future_directives):
                self.level = -1
            else:
                self.level = 0
        module_name = self.module_name.analyse_types(env)
        self.module_name = module_name.coerce_to_pyobject(env)
        if self.name_list:
            name_list = self.name_list.analyse_types(env)
            self.name_list = name_list.coerce_to_pyobject(env)
        self.is_temp = 1
        return self

    gil_message = "Python import"

    def generate_result_code(self, code):
        if self.name_list:
            name_list_code = self.name_list.py_result()
        else:
            name_list_code = "0"

        code.globalstate.use_utility_code(UtilityCode.load_cached("Import", "ImportExport.c"))
        import_code = "__Pyx_Import(%s, %s, %d)" % (
            self.module_name.py_result(),
            name_list_code,
            self.level)

        if (self.level <= 0 and
                self.module_name.is_string_literal and
                self.module_name.value in utility_code_for_imports):
            helper_func, code_name, code_file = utility_code_for_imports[self.module_name.value]
            code.globalstate.use_utility_code(UtilityCode.load_cached(code_name, code_file))
            import_code = '%s(%s)' % (helper_func, import_code)

        code.putln("%s = %s; %s" % (
            self.result(),
            import_code,
            code.error_goto_if_null(self.result(), self.pos)))
        code.put_gotref(self.py_result())


class IteratorNode(ExprNode):
    #  Used as part of for statement implementation.
    #
    #  Implements result = iter(sequence)
    #
    #  sequence   ExprNode

    type = py_object_type
    iter_func_ptr = None
    counter_cname = None
    cpp_iterator_cname = None
    reversed = False      # currently only used for list/tuple types (see Optimize.py)
    is_async = False

    subexprs = ['sequence']

    def analyse_types(self, env):
        self.sequence = self.sequence.analyse_types(env)
        if (self.sequence.type.is_array or self.sequence.type.is_ptr) and \
                not self.sequence.type.is_string:
            # C array iteration will be transformed later on
            self.type = self.sequence.type
        elif self.sequence.type.is_cpp_class:
            self.analyse_cpp_types(env)
        else:
            self.sequence = self.sequence.coerce_to_pyobject(env)
            if self.sequence.type in (list_type, tuple_type):
                self.sequence = self.sequence.as_none_safe_node("'NoneType' object is not iterable")
        self.is_temp = 1
        return self

    gil_message = "Iterating over Python object"

    _func_iternext_type = PyrexTypes.CPtrType(PyrexTypes.CFuncType(
        PyrexTypes.py_object_type, [
            PyrexTypes.CFuncTypeArg("it", PyrexTypes.py_object_type, None),
            ]))

    def type_dependencies(self, env):
        return self.sequence.type_dependencies(env)

    def infer_type(self, env):
        sequence_type = self.sequence.infer_type(env)
        if sequence_type.is_array or sequence_type.is_ptr:
            return sequence_type
        elif sequence_type.is_cpp_class:
            begin = sequence_type.scope.lookup("begin")
            if begin is not None:
                return begin.type.return_type
        elif sequence_type.is_pyobject:
            return sequence_type
        return py_object_type

    def analyse_cpp_types(self, env):
        sequence_type = self.sequence.type
        if sequence_type.is_ptr:
            sequence_type = sequence_type.base_type
        begin = sequence_type.scope.lookup("begin")
        end = sequence_type.scope.lookup("end")
        if (begin is None
            or not begin.type.is_cfunction
            or begin.type.args):
            error(self.pos, "missing begin() on %s" % self.sequence.type)
            self.type = error_type
            return
        if (end is None
            or not end.type.is_cfunction
            or end.type.args):
            error(self.pos, "missing end() on %s" % self.sequence.type)
            self.type = error_type
            return
        iter_type = begin.type.return_type
        if iter_type.is_cpp_class:
            if env.lookup_operator_for_types(
                    self.pos,
                    "!=",
                    [iter_type, end.type.return_type]) is None:
                error(self.pos, "missing operator!= on result of begin() on %s" % self.sequence.type)
                self.type = error_type
                return
            if env.lookup_operator_for_types(self.pos, '++', [iter_type]) is None:
                error(self.pos, "missing operator++ on result of begin() on %s" % self.sequence.type)
                self.type = error_type
                return
            if env.lookup_operator_for_types(self.pos, '*', [iter_type]) is None:
                error(self.pos, "missing operator* on result of begin() on %s" % self.sequence.type)
                self.type = error_type
                return
            self.type = iter_type
        elif iter_type.is_ptr:
            if not (iter_type == end.type.return_type):
                error(self.pos, "incompatible types for begin() and end()")
            self.type = iter_type
        else:
            error(self.pos, "result type of begin() on %s must be a C++ class or pointer" % self.sequence.type)
            self.type = error_type
            return

    def generate_result_code(self, code):
        sequence_type = self.sequence.type
        if sequence_type.is_cpp_class:
            if self.sequence.is_name:
                # safe: C++ won't allow you to reassign to class references
                begin_func = "%s.begin" % self.sequence.result()
            else:
                sequence_type = PyrexTypes.c_ptr_type(sequence_type)
                self.cpp_iterator_cname = code.funcstate.allocate_temp(sequence_type, manage_ref=False)
                code.putln("%s = &%s;" % (self.cpp_iterator_cname, self.sequence.result()))
                begin_func = "%s->begin" % self.cpp_iterator_cname
            # TODO: Limit scope.
            code.putln("%s = %s();" % (self.result(), begin_func))
            return
        if sequence_type.is_array or sequence_type.is_ptr:
            raise InternalError("for in carray slice not transformed")

        is_builtin_sequence = sequence_type in (list_type, tuple_type)
        if not is_builtin_sequence:
            # reversed() not currently optimised (see Optimize.py)
            assert not self.reversed, "internal error: reversed() only implemented for list/tuple objects"
        self.may_be_a_sequence = not sequence_type.is_builtin_type
        if self.may_be_a_sequence:
            code.putln(
                "if (likely(PyList_CheckExact(%s)) || PyTuple_CheckExact(%s)) {" % (
                    self.sequence.py_result(),
                    self.sequence.py_result()))

        if is_builtin_sequence or self.may_be_a_sequence:
            self.counter_cname = code.funcstate.allocate_temp(
                PyrexTypes.c_py_ssize_t_type, manage_ref=False)
            if self.reversed:
                if sequence_type is list_type:
                    init_value = 'PyList_GET_SIZE(%s) - 1' % self.result()
                else:
                    init_value = 'PyTuple_GET_SIZE(%s) - 1' % self.result()
            else:
                init_value = '0'
            code.putln("%s = %s; __Pyx_INCREF(%s); %s = %s;" % (
                self.result(),
                self.sequence.py_result(),
                self.result(),
                self.counter_cname,
                init_value))
        if not is_builtin_sequence:
            self.iter_func_ptr = code.funcstate.allocate_temp(self._func_iternext_type, manage_ref=False)
            if self.may_be_a_sequence:
                code.putln("%s = NULL;" % self.iter_func_ptr)
                code.putln("} else {")
                code.put("%s = -1; " % self.counter_cname)

            code.putln("%s = PyObject_GetIter(%s); %s" % (
                self.result(),
                self.sequence.py_result(),
                code.error_goto_if_null(self.result(), self.pos)))
            code.put_gotref(self.py_result())

            # PyObject_GetIter() fails if "tp_iternext" is not set, but the check below
            # makes it visible to the C compiler that the pointer really isn't NULL, so that
            # it can distinguish between the special cases and the generic case
            code.putln("%s = Py_TYPE(%s)->tp_iternext; %s" % (
                self.iter_func_ptr, self.py_result(),
                code.error_goto_if_null(self.iter_func_ptr, self.pos)))
        if self.may_be_a_sequence:
            code.putln("}")

    def generate_next_sequence_item(self, test_name, result_name, code):
        assert self.counter_cname, "internal error: counter_cname temp not prepared"
        final_size = 'Py%s_GET_SIZE(%s)' % (test_name, self.py_result())
        if self.sequence.is_sequence_constructor:
            item_count = len(self.sequence.args)
            if self.sequence.mult_factor is None:
                final_size = item_count
            elif isinstance(self.sequence.mult_factor.constant_result, _py_int_types):
                final_size = item_count * self.sequence.mult_factor.constant_result
        code.putln("if (%s >= %s) break;" % (self.counter_cname, final_size))
        if self.reversed:
            inc_dec = '--'
        else:
            inc_dec = '++'
        code.putln("#if CYTHON_COMPILING_IN_CPYTHON")
        code.putln(
            "%s = Py%s_GET_ITEM(%s, %s); __Pyx_INCREF(%s); %s%s; %s" % (
                result_name,
                test_name,
                self.py_result(),
                self.counter_cname,
                result_name,
                self.counter_cname,
                inc_dec,
                # use the error label to avoid C compiler warnings if we only use it below
                code.error_goto_if_neg('0', self.pos)
                ))
        code.putln("#else")
        code.putln(
            "%s = PySequence_ITEM(%s, %s); %s%s; %s" % (
                result_name,
                self.py_result(),
                self.counter_cname,
                self.counter_cname,
                inc_dec,
                code.error_goto_if_null(result_name, self.pos)))
        code.put_gotref(result_name)
        code.putln("#endif")

    def generate_iter_next_result_code(self, result_name, code):
        sequence_type = self.sequence.type
        if self.reversed:
            code.putln("if (%s < 0) break;" % self.counter_cname)
        if sequence_type.is_cpp_class:
            if self.cpp_iterator_cname:
                end_func = "%s->end" % self.cpp_iterator_cname
            else:
                end_func = "%s.end" % self.sequence.result()
            # TODO: Cache end() call?
            code.putln("if (!(%s != %s())) break;" % (
                            self.result(),
                            end_func))
            code.putln("%s = *%s;" % (
                            result_name,
                            self.result()))
            code.putln("++%s;" % self.result())
            return
        elif sequence_type is list_type:
            self.generate_next_sequence_item('List', result_name, code)
            return
        elif sequence_type is tuple_type:
            self.generate_next_sequence_item('Tuple', result_name, code)
            return

        if self.may_be_a_sequence:
            code.putln("if (likely(!%s)) {" % self.iter_func_ptr)
            code.putln("if (likely(PyList_CheckExact(%s))) {" % self.py_result())
            self.generate_next_sequence_item('List', result_name, code)
            code.putln("} else {")
            self.generate_next_sequence_item('Tuple', result_name, code)
            code.putln("}")
            code.put("} else ")

        code.putln("{")
        code.putln(
            "%s = %s(%s);" % (
                result_name,
                self.iter_func_ptr,
                self.py_result()))
        code.putln("if (unlikely(!%s)) {" % result_name)
        code.putln("PyObject* exc_type = PyErr_Occurred();")
        code.putln("if (exc_type) {")
        code.putln("if (likely(exc_type == PyExc_StopIteration ||"
                   " PyErr_GivenExceptionMatches(exc_type, PyExc_StopIteration))) PyErr_Clear();")
        code.putln("else %s" % code.error_goto(self.pos))
        code.putln("}")
        code.putln("break;")
        code.putln("}")
        code.put_gotref(result_name)
        code.putln("}")

    def free_temps(self, code):
        if self.counter_cname:
            code.funcstate.release_temp(self.counter_cname)
        if self.iter_func_ptr:
            code.funcstate.release_temp(self.iter_func_ptr)
            self.iter_func_ptr = None
        if self.cpp_iterator_cname:
            code.funcstate.release_temp(self.cpp_iterator_cname)
        ExprNode.free_temps(self, code)


class NextNode(AtomicExprNode):
    #  Used as part of for statement implementation.
    #  Implements result = next(iterator)
    #  Created during analyse_types phase.
    #  The iterator is not owned by this node.
    #
    #  iterator   IteratorNode

    def __init__(self, iterator):
        AtomicExprNode.__init__(self, iterator.pos)
        self.iterator = iterator

    def nogil_check(self, env):
        # ignore - errors (if any) are already handled by IteratorNode
        pass

    def type_dependencies(self, env):
        return self.iterator.type_dependencies(env)

    def infer_type(self, env, iterator_type=None):
        if iterator_type is None:
            iterator_type = self.iterator.infer_type(env)
        if iterator_type.is_ptr or iterator_type.is_array:
            return iterator_type.base_type
        elif iterator_type.is_cpp_class:
            item_type = env.lookup_operator_for_types(self.pos, "*", [iterator_type]).type.return_type
            if item_type.is_reference:
                item_type = item_type.ref_base_type
            if item_type.is_const:
                item_type = item_type.const_base_type
            return item_type
        else:
            # Avoid duplication of complicated logic.
            fake_index_node = IndexNode(
                self.pos,
                base=self.iterator.sequence,
                index=IntNode(self.pos, value='PY_SSIZE_T_MAX',
                              type=PyrexTypes.c_py_ssize_t_type))
            return fake_index_node.infer_type(env)

    def analyse_types(self, env):
        self.type = self.infer_type(env, self.iterator.type)
        self.is_temp = 1
        return self

    def generate_result_code(self, code):
        self.iterator.generate_iter_next_result_code(self.result(), code)


class AsyncIteratorNode(ExprNode):
    #  Used as part of 'async for' statement implementation.
    #
    #  Implements result = sequence.__aiter__()
    #
    #  sequence   ExprNode

    subexprs = ['sequence']

    is_async = True
    type = py_object_type
    is_temp = 1

    def infer_type(self, env):
        return py_object_type

    def analyse_types(self, env):
        self.sequence = self.sequence.analyse_types(env)
        if not self.sequence.type.is_pyobject:
            error(self.pos, "async for loops not allowed on C/C++ types")
            self.sequence = self.sequence.coerce_to_pyobject(env)
        return self

    def generate_result_code(self, code):
        code.globalstate.use_utility_code(UtilityCode.load_cached("AsyncIter", "Coroutine.c"))
        code.putln("%s = __Pyx_Coroutine_GetAsyncIter(%s); %s" % (
            self.result(),
            self.sequence.py_result(),
            code.error_goto_if_null(self.result(), self.pos)))
        code.put_gotref(self.result())


class AsyncNextNode(AtomicExprNode):
    #  Used as part of 'async for' statement implementation.
    #  Implements result = iterator.__anext__()
    #  Created during analyse_types phase.
    #  The iterator is not owned by this node.
    #
    #  iterator   IteratorNode

    type = py_object_type
    is_temp = 1

    def __init__(self, iterator):
        AtomicExprNode.__init__(self, iterator.pos)
        self.iterator = iterator

    def infer_type(self, env):
        return py_object_type

    def analyse_types(self, env):
        return self

    def generate_result_code(self, code):
        code.globalstate.use_utility_code(UtilityCode.load_cached("AsyncIter", "Coroutine.c"))
        code.putln("%s = __Pyx_Coroutine_AsyncIterNext(%s); %s" % (
            self.result(),
            self.iterator.py_result(),
            code.error_goto_if_null(self.result(), self.pos)))
        code.put_gotref(self.result())


class WithExitCallNode(ExprNode):
    # The __exit__() call of a 'with' statement.  Used in both the
    # except and finally clauses.

    # with_stat  WithStatNode                the surrounding 'with' statement
    # args       TupleNode or ResultStatNode the exception info tuple
    # await      AwaitExprNode               the await expression of an 'async with' statement

    subexprs = ['args', 'await']
    test_if_run = True
    await = None

    def analyse_types(self, env):
        self.args = self.args.analyse_types(env)
        if self.await:
            self.await = self.await.analyse_types(env)
        self.type = PyrexTypes.c_bint_type
        self.is_temp = True
        return self

    def generate_evaluation_code(self, code):
        if self.test_if_run:
            # call only if it was not already called (and decref-cleared)
            code.putln("if (%s) {" % self.with_stat.exit_var)

        self.args.generate_evaluation_code(code)
        result_var = code.funcstate.allocate_temp(py_object_type, manage_ref=False)

        code.mark_pos(self.pos)
        code.globalstate.use_utility_code(UtilityCode.load_cached(
            "PyObjectCall", "ObjectHandling.c"))
        code.putln("%s = __Pyx_PyObject_Call(%s, %s, NULL);" % (
            result_var,
            self.with_stat.exit_var,
            self.args.result()))
        code.put_decref_clear(self.with_stat.exit_var, type=py_object_type)
        self.args.generate_disposal_code(code)
        self.args.free_temps(code)

        code.putln(code.error_goto_if_null(result_var, self.pos))
        code.put_gotref(result_var)

        if self.await:
            # FIXME: result_var temp currently leaks into the closure
            self.await.generate_evaluation_code(code, source_cname=result_var, decref_source=True)
            code.putln("%s = %s;" % (result_var, self.await.py_result()))
            self.await.generate_post_assignment_code(code)
            self.await.free_temps(code)

        if self.result_is_used:
            self.allocate_temp_result(code)
            code.putln("%s = __Pyx_PyObject_IsTrue(%s);" % (self.result(), result_var))
        code.put_decref_clear(result_var, type=py_object_type)
        if self.result_is_used:
            code.put_error_if_neg(self.pos, self.result())
        code.funcstate.release_temp(result_var)
        if self.test_if_run:
            code.putln("}")


class ExcValueNode(AtomicExprNode):
    #  Node created during analyse_types phase
    #  of an ExceptClauseNode to fetch the current
    #  exception value.

    type = py_object_type

    def __init__(self, pos):
        ExprNode.__init__(self, pos)

    def set_var(self, var):
        self.var = var

    def calculate_result_code(self):
        return self.var

    def generate_result_code(self, code):
        pass

    def analyse_types(self, env):
        return self


class TempNode(ExprNode):
    # Node created during analyse_types phase
    # of some nodes to hold a temporary value.
    #
    # Note: One must call "allocate" and "release" on
    # the node during code generation to get/release the temp.
    # This is because the temp result is often used outside of
    # the regular cycle.

    subexprs = []

    def __init__(self, pos, type, env=None):
        ExprNode.__init__(self, pos)
        self.type = type
        if type.is_pyobject:
            self.result_ctype = py_object_type
        self.is_temp = 1

    def analyse_types(self, env):
        return self

    def analyse_target_declaration(self, env):
        pass

    def generate_result_code(self, code):
        pass

    def allocate(self, code):
        self.temp_cname = code.funcstate.allocate_temp(self.type, manage_ref=True)

    def release(self, code):
        code.funcstate.release_temp(self.temp_cname)
        self.temp_cname = None

    def result(self):
        try:
            return self.temp_cname
        except:
            assert False, "Remember to call allocate/release on TempNode"
            raise

    # Do not participate in normal temp alloc/dealloc:
    def allocate_temp_result(self, code):
        pass

    def release_temp_result(self, code):
        pass

class PyTempNode(TempNode):
    #  TempNode holding a Python value.

    def __init__(self, pos, env):
        TempNode.__init__(self, pos, PyrexTypes.py_object_type, env)

class RawCNameExprNode(ExprNode):
    subexprs = []

    def __init__(self, pos, type=None, cname=None):
        ExprNode.__init__(self, pos, type=type)
        if cname is not None:
            self.cname = cname

    def analyse_types(self, env):
        return self

    def set_cname(self, cname):
        self.cname = cname

    def result(self):
        return self.cname

    def generate_result_code(self, code):
        pass


#-------------------------------------------------------------------
#
#  Parallel nodes (cython.parallel.thread(savailable|id))
#
#-------------------------------------------------------------------

class ParallelThreadsAvailableNode(AtomicExprNode):
    """
    Note: this is disabled and not a valid directive at this moment

    Implements cython.parallel.threadsavailable(). If we are called from the
    sequential part of the application, we need to call omp_get_max_threads(),
    and in the parallel part we can just call omp_get_num_threads()
    """

    type = PyrexTypes.c_int_type

    def analyse_types(self, env):
        self.is_temp = True
        # env.add_include_file("omp.h")
        return self

    def generate_result_code(self, code):
        code.putln("#ifdef _OPENMP")
        code.putln("if (omp_in_parallel()) %s = omp_get_max_threads();" %
                                                            self.temp_code)
        code.putln("else %s = omp_get_num_threads();" % self.temp_code)
        code.putln("#else")
        code.putln("%s = 1;" % self.temp_code)
        code.putln("#endif")

    def result(self):
        return self.temp_code


class ParallelThreadIdNode(AtomicExprNode): #, Nodes.ParallelNode):
    """
    Implements cython.parallel.threadid()
    """

    type = PyrexTypes.c_int_type

    def analyse_types(self, env):
        self.is_temp = True
        # env.add_include_file("omp.h")
        return self

    def generate_result_code(self, code):
        code.putln("#ifdef _OPENMP")
        code.putln("%s = omp_get_thread_num();" % self.temp_code)
        code.putln("#else")
        code.putln("%s = 0;" % self.temp_code)
        code.putln("#endif")

    def result(self):
        return self.temp_code


#-------------------------------------------------------------------
#
#  Trailer nodes
#
#-------------------------------------------------------------------


class _IndexingBaseNode(ExprNode):
    # Base class for indexing nodes.
    #
    # base   ExprNode   the value being indexed

    def is_ephemeral(self):
        # in most cases, indexing will return a safe reference to an object in a container,
        # so we consider the result safe if the base object is
        return self.base.is_ephemeral() or self.base.type in (
            basestring_type, str_type, bytes_type, unicode_type)

    def check_const_addr(self):
        return self.base.check_const_addr() and self.index.check_const()

    def is_lvalue(self):
        # NOTE: references currently have both is_reference and is_ptr
        # set.  Since pointers and references have different lvalue
        # rules, we must be careful to separate the two.
        if self.type.is_reference:
            if self.type.ref_base_type.is_array:
                # fixed-sized arrays aren't l-values
                return False
        elif self.type.is_ptr:
            # non-const pointers can always be reassigned
            return True
        # Just about everything else returned by the index operator
        # can be an lvalue.
        return True


class IndexNode(_IndexingBaseNode):
    #  Sequence indexing.
    #
    #  base     ExprNode
    #  index    ExprNode
    #  type_indices  [PyrexType]
    #
    #  is_fused_index boolean   Whether the index is used to specialize a
    #                           c(p)def function

    subexprs = ['base', 'index']
    type_indices = None

    is_subscript = True
    is_fused_index = False

    def __init__(self, pos, index, **kw):
        ExprNode.__init__(self, pos, index=index, **kw)
        self._index = index

    def calculate_constant_result(self):
        self.constant_result = self.base.constant_result[self.index.constant_result]

    def compile_time_value(self, denv):
        base = self.base.compile_time_value(denv)
        index = self.index.compile_time_value(denv)
        try:
            return base[index]
        except Exception as e:
            self.compile_time_value_error(e)

    def is_simple(self):
        base = self.base
        return (base.is_simple() and self.index.is_simple()
                and base.type and (base.type.is_ptr or base.type.is_array))

    def may_be_none(self):
        base_type = self.base.type
        if base_type:
            if base_type.is_string:
                return False
            if isinstance(self.index, SliceNode):
                # slicing!
                if base_type in (bytes_type, str_type, unicode_type,
                                 basestring_type, list_type, tuple_type):
                    return False
        return ExprNode.may_be_none(self)

    def analyse_target_declaration(self, env):
        pass

    def analyse_as_type(self, env):
        base_type = self.base.analyse_as_type(env)
        if base_type and not base_type.is_pyobject:
            if base_type.is_cpp_class:
                if isinstance(self.index, TupleNode):
                    template_values = self.index.args
                else:
                    template_values = [self.index]
                type_node = Nodes.TemplatedTypeNode(
                    pos=self.pos,
                    positional_args=template_values,
                    keyword_args=None)
                return type_node.analyse(env, base_type=base_type)
            else:
                index = self.index.compile_time_value(env)
                if index is not None:
                    return PyrexTypes.CArrayType(base_type, int(index))
                error(self.pos, "Array size must be a compile time constant")
        return None

    def type_dependencies(self, env):
        return self.base.type_dependencies(env) + self.index.type_dependencies(env)

    def infer_type(self, env):
        base_type = self.base.infer_type(env)
        if self.index.is_slice:
            # slicing!
            if base_type.is_string:
                # sliced C strings must coerce to Python
                return bytes_type
            elif base_type.is_pyunicode_ptr:
                # sliced Py_UNICODE* strings must coerce to Python
                return unicode_type
            elif base_type in (unicode_type, bytes_type, str_type,
                               bytearray_type, list_type, tuple_type):
                # slicing these returns the same type
                return base_type
            else:
                # TODO: Handle buffers (hopefully without too much redundancy).
                return py_object_type

        index_type = self.index.infer_type(env)
        if index_type and index_type.is_int or isinstance(self.index, IntNode):
            # indexing!
            if base_type is unicode_type:
                # Py_UCS4 will automatically coerce to a unicode string
                # if required, so this is safe.  We only infer Py_UCS4
                # when the index is a C integer type.  Otherwise, we may
                # need to use normal Python item access, in which case
                # it's faster to return the one-char unicode string than
                # to receive it, throw it away, and potentially rebuild it
                # on a subsequent PyObject coercion.
                return PyrexTypes.c_py_ucs4_type
            elif base_type is str_type:
                # always returns str - Py2: bytes, Py3: unicode
                return base_type
            elif base_type is bytearray_type:
                return PyrexTypes.c_uchar_type
            elif isinstance(self.base, BytesNode):
                #if env.global_scope().context.language_level >= 3:
                #    # inferring 'char' can be made to work in Python 3 mode
                #    return PyrexTypes.c_char_type
                # Py2/3 return different types on indexing bytes objects
                return py_object_type
            elif base_type in (tuple_type, list_type):
                # if base is a literal, take a look at its values
                item_type = infer_sequence_item_type(
                    env, self.base, self.index, seq_type=base_type)
                if item_type is not None:
                    return item_type
            elif base_type.is_ptr or base_type.is_array:
                return base_type.base_type
            elif base_type.is_ctuple and isinstance(self.index, IntNode):
                if self.index.has_constant_result():
                    index = self.index.constant_result
                    if index < 0:
                        index += base_type.size
                    if 0 <= index < base_type.size:
                        return base_type.components[index]

        if base_type.is_cpp_class:
            class FakeOperand:
                def __init__(self, **kwds):
                    self.__dict__.update(kwds)
            operands = [
                FakeOperand(pos=self.pos, type=base_type),
                FakeOperand(pos=self.pos, type=index_type),
            ]
            index_func = env.lookup_operator('[]', operands)
            if index_func is not None:
                return index_func.type.return_type

        # may be slicing or indexing, we don't know
        if base_type in (unicode_type, str_type):
            # these types always returns their own type on Python indexing/slicing
            return base_type
        else:
            # TODO: Handle buffers (hopefully without too much redundancy).
            return py_object_type

    def analyse_types(self, env):
        return self.analyse_base_and_index_types(env, getting=True)

    def analyse_target_types(self, env):
        node = self.analyse_base_and_index_types(env, setting=True)
        if node.type.is_const:
            error(self.pos, "Assignment to const dereference")
        if node is self and not node.is_lvalue():
            error(self.pos, "Assignment to non-lvalue of type '%s'" % node.type)
        return node

    def analyse_base_and_index_types(self, env, getting=False, setting=False,
                                     analyse_base=True):
        # Note: This might be cleaned up by having IndexNode
        # parsed in a saner way and only construct the tuple if
        # needed.
        if analyse_base:
            self.base = self.base.analyse_types(env)

        if self.base.type.is_error:
            # Do not visit child tree if base is undeclared to avoid confusing
            # error messages
            self.type = PyrexTypes.error_type
            return self

        is_slice = self.index.is_slice
        if not env.directives['wraparound']:
            if is_slice:
                check_negative_indices(self.index.start, self.index.stop)
            else:
                check_negative_indices(self.index)

        # Potentially overflowing index value.
        if not is_slice and isinstance(self.index, IntNode) and Utils.long_literal(self.index.value):
            self.index = self.index.coerce_to_pyobject(env)

        is_memslice = self.base.type.is_memoryviewslice
        # Handle the case where base is a literal char* (and we expect a string, not an int)
        if not is_memslice and (isinstance(self.base, BytesNode) or is_slice):
            if self.base.type.is_string or not (self.base.type.is_ptr or self.base.type.is_array):
                self.base = self.base.coerce_to_pyobject(env)

        replacement_node = self.analyse_as_buffer_operation(env, getting)
        if replacement_node is not None:
            return replacement_node

        self.nogil = env.nogil
        base_type = self.base.type

        if not base_type.is_cfunction:
            self.index = self.index.analyse_types(env)
            self.original_index_type = self.index.type

            if base_type.is_unicode_char:
                # we infer Py_UNICODE/Py_UCS4 for unicode strings in some
                # cases, but indexing must still work for them
                if setting:
                    warning(self.pos, "cannot assign to Unicode string index", level=1)
                elif self.index.constant_result in (0, -1):
                    # uchar[0] => uchar
                    return self.base
                self.base = self.base.coerce_to_pyobject(env)
                base_type = self.base.type

        if base_type.is_pyobject:
            return self.analyse_as_pyobject(env, is_slice, getting, setting)
        elif base_type.is_ptr or base_type.is_array:
            return self.analyse_as_c_array(env, is_slice)
        elif base_type.is_cpp_class:
            return self.analyse_as_cpp(env, setting)
        elif base_type.is_cfunction:
            return self.analyse_as_c_function(env)
        elif base_type.is_ctuple:
            return self.analyse_as_c_tuple(env, getting, setting)
        else:
            error(self.pos,
                  "Attempting to index non-array type '%s'" %
                  base_type)
            self.type = PyrexTypes.error_type
            return self

    def analyse_as_pyobject(self, env, is_slice, getting, setting):
        base_type = self.base.type
        if self.index.type.is_int and base_type is not dict_type:
            if (getting
                    and (base_type in (list_type, tuple_type, bytearray_type))
                    and (not self.index.type.signed
                         or not env.directives['wraparound']
                         or (isinstance(self.index, IntNode) and
                             self.index.has_constant_result() and self.index.constant_result >= 0))
                    and not env.directives['boundscheck']):
                self.is_temp = 0
            else:
                self.is_temp = 1
            self.index = self.index.coerce_to(PyrexTypes.c_py_ssize_t_type, env).coerce_to_simple(env)
            self.original_index_type.create_to_py_utility_code(env)
        else:
            self.index = self.index.coerce_to_pyobject(env)
            self.is_temp = 1

        if self.index.type.is_int and base_type is unicode_type:
            # Py_UNICODE/Py_UCS4 will automatically coerce to a unicode string
            # if required, so this is fast and safe
            self.type = PyrexTypes.c_py_ucs4_type
        elif self.index.type.is_int and base_type is bytearray_type:
            if setting:
                self.type = PyrexTypes.c_uchar_type
            else:
                # not using 'uchar' to enable fast and safe error reporting as '-1'
                self.type = PyrexTypes.c_int_type
        elif is_slice and base_type in (bytes_type, str_type, unicode_type, list_type, tuple_type):
            self.type = base_type
        else:
            item_type = None
            if base_type in (list_type, tuple_type) and self.index.type.is_int:
                item_type = infer_sequence_item_type(
                    env, self.base, self.index, seq_type=base_type)
            if item_type is None:
                item_type = py_object_type
            self.type = item_type
            if base_type in (list_type, tuple_type, dict_type):
                # do the None check explicitly (not in a helper) to allow optimising it away
                self.base = self.base.as_none_safe_node("'NoneType' object is not subscriptable")

        self.wrap_in_nonecheck_node(env, getting)
        return self

    def analyse_as_c_array(self, env, is_slice):
        base_type = self.base.type
        self.type = base_type.base_type
        if is_slice:
            self.type = base_type
        elif self.index.type.is_pyobject:
            self.index = self.index.coerce_to(PyrexTypes.c_py_ssize_t_type, env)
        elif not self.index.type.is_int:
            error(self.pos, "Invalid index type '%s'" % self.index.type)
        return self

    def analyse_as_cpp(self, env, setting):
        base_type = self.base.type
        function = env.lookup_operator("[]", [self.base, self.index])
        if function is None:
            error(self.pos, "Indexing '%s' not supported for index type '%s'" % (base_type, self.index.type))
            self.type = PyrexTypes.error_type
            self.result_code = "<error>"
            return self
        func_type = function.type
        if func_type.is_ptr:
            func_type = func_type.base_type
        self.exception_check = func_type.exception_check
        self.exception_value = func_type.exception_value
        if self.exception_check:
            if not setting:
                self.is_temp = True
            if self.exception_value is None:
                env.use_utility_code(UtilityCode.load_cached("CppExceptionConversion", "CppSupport.cpp"))
        self.index = self.index.coerce_to(func_type.args[0].type, env)
        self.type = func_type.return_type
        if setting and not func_type.return_type.is_reference:
            error(self.pos, "Can't set non-reference result '%s'" % self.type)
        return self

    def analyse_as_c_function(self, env):
        base_type = self.base.type
        if base_type.is_fused:
            self.parse_indexed_fused_cdef(env)
        else:
            self.type_indices = self.parse_index_as_types(env)
            self.index = None  # FIXME: use a dedicated Node class instead of generic IndexNode
            if base_type.templates is None:
                error(self.pos, "Can only parameterize template functions.")
                self.type = error_type
            elif len(base_type.templates) != len(self.type_indices):
                error(self.pos, "Wrong number of template arguments: expected %s, got %s" % (
                        (len(base_type.templates), len(self.type_indices))))
                self.type = error_type
            else:
                self.type = base_type.specialize(dict(zip(base_type.templates, self.type_indices)))
        # FIXME: use a dedicated Node class instead of generic IndexNode
        return self

    def analyse_as_c_tuple(self, env, getting, setting):
        base_type = self.base.type
        if isinstance(self.index, IntNode) and self.index.has_constant_result():
            index = self.index.constant_result
            if -base_type.size <= index < base_type.size:
                if index < 0:
                    index += base_type.size
                self.type = base_type.components[index]
            else:
                error(self.pos,
                      "Index %s out of bounds for '%s'" %
                      (index, base_type))
                self.type = PyrexTypes.error_type
            return self
        else:
            self.base = self.base.coerce_to_pyobject(env)
            return self.analyse_base_and_index_types(env, getting=getting, setting=setting, analyse_base=False)

    def analyse_as_buffer_operation(self, env, getting):
        """
        Analyse buffer indexing and memoryview indexing/slicing
        """
        if isinstance(self.index, TupleNode):
            indices = self.index.args
        else:
            indices = [self.index]

        base_type = self.base.type
        replacement_node = None
        if base_type.is_memoryviewslice:
            # memoryviewslice indexing or slicing
            from . import MemoryView
            have_slices, indices, newaxes = MemoryView.unellipsify(indices, base_type.ndim)
            if have_slices:
                replacement_node = MemoryViewSliceNode(self.pos, indices=indices, base=self.base)
            else:
                replacement_node = MemoryViewIndexNode(self.pos, indices=indices, base=self.base)

        elif base_type.is_buffer and len(indices) == base_type.ndim:
            # Buffer indexing
            is_buffer_access = True
            indices = [index.analyse_types(env) for index in indices]
            if all(index.type.is_int for index in indices):
                replacement_node = BufferIndexNode(self.pos, indices=indices, base=self.base)
                # On cloning, indices is cloned. Otherwise, unpack index into indices.
                assert not isinstance(self.index, CloneNode)

        if replacement_node is not None:
            replacement_node = replacement_node.analyse_types(env, getting)
        return replacement_node

    def wrap_in_nonecheck_node(self, env, getting):
        if not env.directives['nonecheck'] or not self.base.may_be_none():
            return
        self.base = self.base.as_none_safe_node("'NoneType' object is not subscriptable")

    def parse_index_as_types(self, env, required=True):
        if isinstance(self.index, TupleNode):
            indices = self.index.args
        else:
            indices = [self.index]
        type_indices = []
        for index in indices:
            type_indices.append(index.analyse_as_type(env))
            if type_indices[-1] is None:
                if required:
                    error(index.pos, "not parsable as a type")
                return None
        return type_indices

    def parse_indexed_fused_cdef(self, env):
        """
        Interpret fused_cdef_func[specific_type1, ...]

        Note that if this method is called, we are an indexed cdef function
        with fused argument types, and this IndexNode will be replaced by the
        NameNode with specific entry just after analysis of expressions by
        AnalyseExpressionsTransform.
        """
        self.type = PyrexTypes.error_type

        self.is_fused_index = True

        base_type = self.base.type
        positions = []

        if self.index.is_name or self.index.is_attribute:
            positions.append(self.index.pos)
        elif isinstance(self.index, TupleNode):
            for arg in self.index.args:
                positions.append(arg.pos)
        specific_types = self.parse_index_as_types(env, required=False)

        if specific_types is None:
            self.index = self.index.analyse_types(env)

            if not self.base.entry.as_variable:
                error(self.pos, "Can only index fused functions with types")
            else:
                # A cpdef function indexed with Python objects
                self.base.entry = self.entry = self.base.entry.as_variable
                self.base.type = self.type = self.entry.type

                self.base.is_temp = True
                self.is_temp = True

                self.entry.used = True

            self.is_fused_index = False
            return

        for i, type in enumerate(specific_types):
            specific_types[i] = type.specialize_fused(env)

        fused_types = base_type.get_fused_types()
        if len(specific_types) > len(fused_types):
            return error(self.pos, "Too many types specified")
        elif len(specific_types) < len(fused_types):
            t = fused_types[len(specific_types)]
            return error(self.pos, "Not enough types specified to specialize "
                                   "the function, %s is still fused" % t)

        # See if our index types form valid specializations
        for pos, specific_type, fused_type in zip(positions,
                                                  specific_types,
                                                  fused_types):
            if not any([specific_type.same_as(t) for t in fused_type.types]):
                return error(pos, "Type not in fused type")

            if specific_type is None or specific_type.is_error:
                return

        fused_to_specific = dict(zip(fused_types, specific_types))
        type = base_type.specialize(fused_to_specific)

        if type.is_fused:
            # Only partially specific, this is invalid
            error(self.pos,
                  "Index operation makes function only partially specific")
        else:
            # Fully specific, find the signature with the specialized entry
            for signature in self.base.type.get_all_specialized_function_types():
                if type.same_as(signature):
                    self.type = signature

                    if self.base.is_attribute:
                        # Pretend to be a normal attribute, for cdef extension
                        # methods
                        self.entry = signature.entry
                        self.is_attribute = True
                        self.obj = self.base.obj

                    self.type.entry.used = True
                    self.base.type = signature
                    self.base.entry = signature.entry

                    break
            else:
                # This is a bug
                raise InternalError("Couldn't find the right signature")

    gil_message = "Indexing Python object"

    def calculate_result_code(self):
        if self.base.type in (list_type, tuple_type, bytearray_type):
            if self.base.type is list_type:
                index_code = "PyList_GET_ITEM(%s, %s)"
            elif self.base.type is tuple_type:
                index_code = "PyTuple_GET_ITEM(%s, %s)"
            elif self.base.type is bytearray_type:
                index_code = "((unsigned char)(PyByteArray_AS_STRING(%s)[%s]))"
            else:
                assert False, "unexpected base type in indexing: %s" % self.base.type
        elif self.base.type.is_cfunction:
            return "%s<%s>" % (
                self.base.result(),
                ",".join([param.empty_declaration_code() for param in self.type_indices]))
        elif self.base.type.is_ctuple:
            index = self.index.constant_result
            if index < 0:
                index += self.base.type.size
            return "%s.f%s" % (self.base.result(), index)
        else:
            if (self.type.is_ptr or self.type.is_array) and self.type == self.base.type:
                error(self.pos, "Invalid use of pointer slice")
                return
            index_code = "(%s[%s])"
        return index_code % (self.base.result(), self.index.result())

    def extra_index_params(self, code):
        if self.index.type.is_int:
            is_list = self.base.type is list_type
            wraparound = (
                bool(code.globalstate.directives['wraparound']) and
                self.original_index_type.signed and
                not (isinstance(self.index.constant_result, _py_int_types)
                     and self.index.constant_result >= 0))
            boundscheck = bool(code.globalstate.directives['boundscheck'])
            return ", %s, %d, %s, %d, %d, %d" % (
                self.original_index_type.empty_declaration_code(),
                self.original_index_type.signed and 1 or 0,
                self.original_index_type.to_py_function,
                is_list, wraparound, boundscheck)
        else:
            return ""

    def generate_result_code(self, code):
        if not self.is_temp:
            # all handled in self.calculate_result_code()
            return
        if self.type.is_pyobject:
            error_value = 'NULL'
            if self.index.type.is_int:
                if self.base.type is list_type:
                    function = "__Pyx_GetItemInt_List"
                elif self.base.type is tuple_type:
                    function = "__Pyx_GetItemInt_Tuple"
                else:
                    function = "__Pyx_GetItemInt"
                code.globalstate.use_utility_code(
                    TempitaUtilityCode.load_cached("GetItemInt", "ObjectHandling.c"))
            else:
                if self.base.type is dict_type:
                    function = "__Pyx_PyDict_GetItem"
                    code.globalstate.use_utility_code(
                        UtilityCode.load_cached("DictGetItem", "ObjectHandling.c"))
                else:
                    function = "PyObject_GetItem"
        elif self.type.is_unicode_char and self.base.type is unicode_type:
            assert self.index.type.is_int
            function = "__Pyx_GetItemInt_Unicode"
            error_value = '(Py_UCS4)-1'
            code.globalstate.use_utility_code(
                UtilityCode.load_cached("GetItemIntUnicode", "StringTools.c"))
        elif self.base.type is bytearray_type:
            assert self.index.type.is_int
            assert self.type.is_int
            function = "__Pyx_GetItemInt_ByteArray"
            error_value = '-1'
            code.globalstate.use_utility_code(
                UtilityCode.load_cached("GetItemIntByteArray", "StringTools.c"))
        elif not (self.base.type.is_cpp_class and self.exception_check):
            assert False, "unexpected type %s and base type %s for indexing" % (
                self.type, self.base.type)

        if self.index.type.is_int:
            index_code = self.index.result()
        else:
            index_code = self.index.py_result()

        if self.base.type.is_cpp_class and self.exception_check:
            translate_cpp_exception(code, self.pos,
                "%s = %s[%s];" % (self.result(), self.base.result(),
                                  self.index.result()),
                self.exception_value, self.in_nogil_context)
        else:
            error_check = '!%s' if error_value == 'NULL' else '%%s == %s' % error_value
            code.putln(
                "%s = %s(%s, %s%s); %s" % (
                    self.result(),
                    function,
                    self.base.py_result(),
                    index_code,
                    self.extra_index_params(code),
                    code.error_goto_if(error_check % self.result(), self.pos)))
        if self.type.is_pyobject:
            code.put_gotref(self.py_result())

    def generate_setitem_code(self, value_code, code):
        if self.index.type.is_int:
            if self.base.type is bytearray_type:
                code.globalstate.use_utility_code(
                    UtilityCode.load_cached("SetItemIntByteArray", "StringTools.c"))
                function = "__Pyx_SetItemInt_ByteArray"
            else:
                code.globalstate.use_utility_code(
                    UtilityCode.load_cached("SetItemInt", "ObjectHandling.c"))
                function = "__Pyx_SetItemInt"
            index_code = self.index.result()
        else:
            index_code = self.index.py_result()
            if self.base.type is dict_type:
                function = "PyDict_SetItem"
            # It would seem that we could specialized lists/tuples, but that
            # shouldn't happen here.
            # Both PyList_SetItem() and PyTuple_SetItem() take a Py_ssize_t as
            # index instead of an object, and bad conversion here would give
            # the wrong exception. Also, tuples are supposed to be immutable,
            # and raise a TypeError when trying to set their entries
            # (PyTuple_SetItem() is for creating new tuples from scratch).
            else:
                function = "PyObject_SetItem"
        code.putln(code.error_goto_if_neg(
            "%s(%s, %s, %s%s)" % (
                function,
                self.base.py_result(),
                index_code,
                value_code,
                self.extra_index_params(code)),
            self.pos))

    def generate_assignment_code(self, rhs, code, overloaded_assignment=False,
        exception_check=None, exception_value=None):
        self.generate_subexpr_evaluation_code(code)

        if self.type.is_pyobject:
            self.generate_setitem_code(rhs.py_result(), code)
        elif self.base.type is bytearray_type:
            value_code = self._check_byte_value(code, rhs)
            self.generate_setitem_code(value_code, code)
        elif self.base.type.is_cpp_class and self.exception_check and self.exception_check == '+':
            if overloaded_assignment and exception_check and \
                self.exception_value != exception_value:
                # Handle the case that both the index operator and the assignment
                # operator have a c++ exception handler and they are not the same.
                translate_double_cpp_exception(code, self.pos, self.type,
                    self.result(), rhs.result(), self.exception_value,
                    exception_value, self.in_nogil_context)
            else:
                # Handle the case that only the index operator has a
                # c++ exception handler, or that
                # both exception handlers are the same.
                translate_cpp_exception(code, self.pos,
                    "%s = %s;" % (self.result(), rhs.result()),
                    self.exception_value, self.in_nogil_context)
        else:
            code.putln(
                "%s = %s;" % (self.result(), rhs.result()))

        self.generate_subexpr_disposal_code(code)
        self.free_subexpr_temps(code)
        rhs.generate_disposal_code(code)
        rhs.free_temps(code)

    def _check_byte_value(self, code, rhs):
        # TODO: should we do this generally on downcasts, or just here?
        assert rhs.type.is_int, repr(rhs.type)
        value_code = rhs.result()
        if rhs.has_constant_result():
            if 0 <= rhs.constant_result < 256:
                return value_code
            needs_cast = True  # make at least the C compiler happy
            warning(rhs.pos,
                    "value outside of range(0, 256)"
                    " when assigning to byte: %s" % rhs.constant_result,
                    level=1)
        else:
            needs_cast = rhs.type != PyrexTypes.c_uchar_type

        if not self.nogil:
            conditions = []
            if rhs.is_literal or rhs.type.signed:
                conditions.append('%s < 0' % value_code)
            if (rhs.is_literal or not
                    (rhs.is_temp and rhs.type in (
                        PyrexTypes.c_uchar_type, PyrexTypes.c_char_type,
                        PyrexTypes.c_schar_type))):
                conditions.append('%s > 255' % value_code)
            if conditions:
                code.putln("if (unlikely(%s)) {" % ' || '.join(conditions))
                code.putln(
                    'PyErr_SetString(PyExc_ValueError,'
                    ' "byte must be in range(0, 256)"); %s' %
                    code.error_goto(self.pos))
                code.putln("}")

        if needs_cast:
            value_code = '((unsigned char)%s)' % value_code
        return value_code

    def generate_deletion_code(self, code, ignore_nonexisting=False):
        self.generate_subexpr_evaluation_code(code)
        #if self.type.is_pyobject:
        if self.index.type.is_int:
            function = "__Pyx_DelItemInt"
            index_code = self.index.result()
            code.globalstate.use_utility_code(
                UtilityCode.load_cached("DelItemInt", "ObjectHandling.c"))
        else:
            index_code = self.index.py_result()
            if self.base.type is dict_type:
                function = "PyDict_DelItem"
            else:
                function = "PyObject_DelItem"
        code.putln(code.error_goto_if_neg(
            "%s(%s, %s%s)" % (
                function,
                self.base.py_result(),
                index_code,
                self.extra_index_params(code)),
            self.pos))
        self.generate_subexpr_disposal_code(code)
        self.free_subexpr_temps(code)


class BufferIndexNode(_IndexingBaseNode):
    """
    Indexing of buffers and memoryviews. This node is created during type
    analysis from IndexNode and replaces it.

    Attributes:
        base - base node being indexed
        indices - list of indexing expressions
    """

    subexprs = ['base', 'indices']

    is_buffer_access = True

    # Whether we're assigning to a buffer (in that case it needs to be writable)
    writable_needed = False

    def analyse_target_types(self, env):
        self.analyse_types(env, getting=False)

    def analyse_types(self, env, getting=True):
        """
        Analyse types for buffer indexing only. Overridden by memoryview
        indexing and slicing subclasses
        """
        # self.indices are already analyzed
        if not self.base.is_name:
            error(self.pos, "Can only index buffer variables")
            self.type = error_type
            return self

        if not getting:
            if not self.base.entry.type.writable:
                error(self.pos, "Writing to readonly buffer")
            else:
                self.writable_needed = True
                if self.base.type.is_buffer:
                    self.base.entry.buffer_aux.writable_needed = True

        self.none_error_message = "'NoneType' object is not subscriptable"
        self.analyse_buffer_index(env, getting)
        self.wrap_in_nonecheck_node(env)
        return self

    def analyse_buffer_index(self, env, getting):
        self.base = self.base.coerce_to_simple(env)
        self.type = self.base.type.dtype
        self.buffer_type = self.base.type

        if getting and self.type.is_pyobject:
            self.is_temp = True

    def analyse_assignment(self, rhs):
        """
        Called by IndexNode when this node is assigned to,
        with the rhs of the assignment
        """

    def wrap_in_nonecheck_node(self, env):
        if not env.directives['nonecheck'] or not self.base.may_be_none():
            return
        self.base = self.base.as_none_safe_node(self.none_error_message)

    def nogil_check(self, env):
        if self.is_buffer_access or self.is_memview_index:
            if env.directives['boundscheck']:
                warning(self.pos, "Use boundscheck(False) for faster access",
                        level=1)

            if self.type.is_pyobject:
                error(self.pos, "Cannot access buffer with object dtype without gil")
                self.type = error_type

    def calculate_result_code(self):
        return "(*%s)" % self.buffer_ptr_code

    def buffer_entry(self):
        base = self.base
        if self.base.is_nonecheck:
            base = base.arg
        return base.type.get_entry(base)

    def buffer_lookup_code(self, code):
        """
        ndarray[1, 2, 3] and memslice[1, 2, 3]
        """
        # Assign indices to temps of at least (s)size_t to allow further index calculations.
        index_temps = [
            code.funcstate.allocate_temp(
                PyrexTypes.widest_numeric_type(
                    ivar.type, PyrexTypes.c_ssize_t_type if ivar.type.signed else PyrexTypes.c_size_t_type),
                manage_ref=False)
            for ivar in self.indices]

        for temp, index in zip(index_temps, self.indices):
            code.putln("%s = %s;" % (temp, index.result()))

        # Generate buffer access code using these temps
        from . import Buffer
        buffer_entry = self.buffer_entry()
        if buffer_entry.type.is_buffer:
            negative_indices = buffer_entry.type.negative_indices
        else:
            negative_indices = Buffer.buffer_defaults['negative_indices']

        return buffer_entry, Buffer.put_buffer_lookup_code(
            entry=buffer_entry,
            index_signeds=[ivar.type.signed for ivar in self.indices],
            index_cnames=index_temps,
            directives=code.globalstate.directives,
            pos=self.pos, code=code,
            negative_indices=negative_indices,
            in_nogil_context=self.in_nogil_context)

    def generate_assignment_code(self, rhs, code, overloaded_assignment=False):
        self.generate_subexpr_evaluation_code(code)
        self.generate_buffer_setitem_code(rhs, code)
        self.generate_subexpr_disposal_code(code)
        self.free_subexpr_temps(code)
        rhs.generate_disposal_code(code)
        rhs.free_temps(code)

    def generate_buffer_setitem_code(self, rhs, code, op=""):
        # Used from generate_assignment_code and InPlaceAssignmentNode
        buffer_entry, ptrexpr = self.buffer_lookup_code(code)

        if self.buffer_type.dtype.is_pyobject:
            # Must manage refcounts. Decref what is already there
            # and incref what we put in.
            ptr = code.funcstate.allocate_temp(buffer_entry.buf_ptr_type,
                                               manage_ref=False)
            rhs_code = rhs.result()
            code.putln("%s = %s;" % (ptr, ptrexpr))
            code.put_gotref("*%s" % ptr)
            code.putln("__Pyx_INCREF(%s); __Pyx_DECREF(*%s);" % (
                rhs_code, ptr))
            code.putln("*%s %s= %s;" % (ptr, op, rhs_code))
            code.put_giveref("*%s" % ptr)
            code.funcstate.release_temp(ptr)
        else:
            # Simple case
            code.putln("*%s %s= %s;" % (ptrexpr, op, rhs.result()))

    def generate_result_code(self, code):
        buffer_entry, self.buffer_ptr_code = self.buffer_lookup_code(code)
        if self.type.is_pyobject:
            # is_temp is True, so must pull out value and incref it.
            # NOTE: object temporary results for nodes are declared
            #       as PyObject *, so we need a cast
            code.putln("%s = (PyObject *) *%s;" % (self.result(), self.buffer_ptr_code))
            code.putln("__Pyx_INCREF((PyObject*)%s);" % self.result())


class MemoryViewIndexNode(BufferIndexNode):

    is_memview_index = True
    is_buffer_access = False
    warned_untyped_idx = False

    def analyse_types(self, env, getting=True):
        # memoryviewslice indexing or slicing
        from . import MemoryView

        indices = self.indices
        have_slices, indices, newaxes = MemoryView.unellipsify(indices, self.base.type.ndim)

        self.memslice_index = (not newaxes and len(indices) == self.base.type.ndim)
        axes = []

        index_type = PyrexTypes.c_py_ssize_t_type
        new_indices = []

        if len(indices) - len(newaxes) > self.base.type.ndim:
            self.type = error_type
            error(indices[self.base.type.ndim].pos,
                  "Too many indices specified for type %s" % self.base.type)
            return self

        axis_idx = 0
        for i, index in enumerate(indices[:]):
            index = index.analyse_types(env)
            if index.is_none:
                self.is_memview_slice = True
                new_indices.append(index)
                axes.append(('direct', 'strided'))
                continue

            access, packing = self.base.type.axes[axis_idx]
            axis_idx += 1

            if index.is_slice:
                self.is_memview_slice = True
                if index.step.is_none:
                    axes.append((access, packing))
                else:
                    axes.append((access, 'strided'))

                # Coerce start, stop and step to temps of the right type
                for attr in ('start', 'stop', 'step'):
                    value = getattr(index, attr)
                    if not value.is_none:
                        value = value.coerce_to(index_type, env)
                        #value = value.coerce_to_temp(env)
                        setattr(index, attr, value)
                        new_indices.append(value)

            elif index.type.is_int or index.type.is_pyobject:
                if index.type.is_pyobject and not self.warned_untyped_idx:
                    warning(index.pos, "Index should be typed for more efficient access", level=2)
                    MemoryViewIndexNode.warned_untyped_idx = True

                self.is_memview_index = True
                index = index.coerce_to(index_type, env)
                indices[i] = index
                new_indices.append(index)

            else:
                self.type = error_type
                error(index.pos, "Invalid index for memoryview specified, type %s" % index.type)
                return self

        ### FIXME: replace by MemoryViewSliceNode if is_memview_slice ?
        self.is_memview_index = self.is_memview_index and not self.is_memview_slice
        self.indices = new_indices
        # All indices with all start/stop/step for slices.
        # We need to keep this around.
        self.original_indices = indices
        self.nogil = env.nogil

        self.analyse_operation(env, getting, axes)
        self.wrap_in_nonecheck_node(env)
        return self

    def analyse_operation(self, env, getting, axes):
        self.none_error_message = "Cannot index None memoryview slice"
        self.analyse_buffer_index(env, getting)

    def analyse_broadcast_operation(self, rhs):
        """
        Support broadcasting for slice assignment.
        E.g.
            m_2d[...] = m_1d  # or,
            m_1d[...] = m_2d  # if the leading dimension has extent 1
        """
        if self.type.is_memoryviewslice:
            lhs = self
            if lhs.is_memview_broadcast or rhs.is_memview_broadcast:
                lhs.is_memview_broadcast = True
                rhs.is_memview_broadcast = True

    def analyse_as_memview_scalar_assignment(self, rhs):
        lhs = self.analyse_assignment(rhs)
        if lhs:
            rhs.is_memview_copy_assignment = lhs.is_memview_copy_assignment
            return lhs
        return self


class MemoryViewSliceNode(MemoryViewIndexNode):

    is_memview_slice = True

    # No-op slicing operation, this node will be replaced
    is_ellipsis_noop = False
    is_memview_scalar_assignment = False
    is_memview_index = False
    is_memview_broadcast = False

    def analyse_ellipsis_noop(self, env, getting):
        """Slicing operations needing no evaluation, i.e. m[...] or m[:, :]"""
        ### FIXME: replace directly
        self.is_ellipsis_noop = all(
            index.is_slice and index.start.is_none and index.stop.is_none and index.step.is_none
            for index in self.indices)

        if self.is_ellipsis_noop:
            self.type = self.base.type

    def analyse_operation(self, env, getting, axes):
        from . import MemoryView

        if not getting:
            self.is_memview_broadcast = True
            self.none_error_message = "Cannot assign to None memoryview slice"
        else:
            self.none_error_message = "Cannot slice None memoryview slice"

        self.analyse_ellipsis_noop(env, getting)
        if self.is_ellipsis_noop:
            return

        self.index = None
        self.is_temp = True
        self.use_managed_ref = True

        if not MemoryView.validate_axes(self.pos, axes):
            self.type = error_type
            return

        self.type = PyrexTypes.MemoryViewSliceType(self.base.type.dtype, axes)

        if not (self.base.is_simple() or self.base.result_in_temp()):
            self.base = self.base.coerce_to_temp(env)

    def analyse_assignment(self, rhs):
        if not rhs.type.is_memoryviewslice and (
                self.type.dtype.assignable_from(rhs.type) or
                rhs.type.is_pyobject):
            # scalar assignment
            return MemoryCopyScalar(self.pos, self)
        else:
            return MemoryCopySlice(self.pos, self)

    def is_simple(self):
        if self.is_ellipsis_noop:
            # TODO: fix SimpleCallNode.is_simple()
            return self.base.is_simple() or self.base.result_in_temp()

        return self.result_in_temp()

    def calculate_result_code(self):
        """This is called in case this is a no-op slicing node"""
        return self.base.result()

    def generate_result_code(self, code):
        if self.is_ellipsis_noop:
            return  ### FIXME: remove
        buffer_entry = self.buffer_entry()
        have_gil = not self.in_nogil_context

        # TODO Mark: this is insane, do it better
        have_slices = False
        it = iter(self.indices)
        for index in self.original_indices:
            if index.is_slice:
                have_slices = True
                if not index.start.is_none:
                    index.start = next(it)
                if not index.stop.is_none:
                    index.stop = next(it)
                if not index.step.is_none:
                    index.step = next(it)
            else:
                next(it)

        assert not list(it)

        buffer_entry.generate_buffer_slice_code(
            code, self.original_indices, self.result(),
            have_gil=have_gil, have_slices=have_slices,
            directives=code.globalstate.directives)

    def generate_assignment_code(self, rhs, code, overloaded_assignment=False):
        if self.is_ellipsis_noop:
            self.generate_subexpr_evaluation_code(code)
        else:
            self.generate_evaluation_code(code)

        if self.is_memview_scalar_assignment:
            self.generate_memoryviewslice_assign_scalar_code(rhs, code)
        else:
            self.generate_memoryviewslice_setslice_code(rhs, code)

        if self.is_ellipsis_noop:
            self.generate_subexpr_disposal_code(code)
        else:
            self.generate_disposal_code(code)

        rhs.generate_disposal_code(code)
        rhs.free_temps(code)


class MemoryCopyNode(ExprNode):
    """
    Wraps a memoryview slice for slice assignment.

        dst: destination mememoryview slice
    """

    subexprs = ['dst']

    def __init__(self, pos, dst):
        super(MemoryCopyNode, self).__init__(pos)
        self.dst = dst
        self.type = dst.type

    def generate_assignment_code(self, rhs, code, overloaded_assignment=False):
        self.dst.generate_evaluation_code(code)
        self._generate_assignment_code(rhs, code)
        self.dst.generate_disposal_code(code)
        rhs.generate_disposal_code(code)
        rhs.free_temps(code)


class MemoryCopySlice(MemoryCopyNode):
    """
    Copy the contents of slice src to slice dst. Does not support indirect
    slices.

        memslice1[...] = memslice2
        memslice1[:] = memslice2
    """

    is_memview_copy_assignment = True
    copy_slice_cname = "__pyx_memoryview_copy_contents"

    def _generate_assignment_code(self, src, code):
        dst = self.dst

        src.type.assert_direct_dims(src.pos)
        dst.type.assert_direct_dims(dst.pos)

        code.putln(code.error_goto_if_neg(
            "%s(%s, %s, %d, %d, %d)" % (self.copy_slice_cname,
                                        src.result(), dst.result(),
                                        src.type.ndim, dst.type.ndim,
                                        dst.type.dtype.is_pyobject),
            dst.pos))


class MemoryCopyScalar(MemoryCopyNode):
    """
    Assign a scalar to a slice. dst must be simple, scalar will be assigned
    to a correct type and not just something assignable.

        memslice1[...] = 0.0
        memslice1[:] = 0.0
    """

    def __init__(self, pos, dst):
        super(MemoryCopyScalar, self).__init__(pos, dst)
        self.type = dst.type.dtype

    def _generate_assignment_code(self, scalar, code):
        from . import MemoryView

        self.dst.type.assert_direct_dims(self.dst.pos)

        dtype = self.dst.type.dtype
        type_decl = dtype.declaration_code("")
        slice_decl = self.dst.type.declaration_code("")

        code.begin_block()
        code.putln("%s __pyx_temp_scalar = %s;" % (type_decl, scalar.result()))
        if self.dst.result_in_temp() or self.dst.is_simple():
            dst_temp = self.dst.result()
        else:
            code.putln("%s __pyx_temp_slice = %s;" % (slice_decl, self.dst.result()))
            dst_temp = "__pyx_temp_slice"

        slice_iter_obj = MemoryView.slice_iter(self.dst.type, dst_temp,
                                               self.dst.type.ndim, code)
        p = slice_iter_obj.start_loops()

        if dtype.is_pyobject:
            code.putln("Py_DECREF(*(PyObject **) %s);" % p)

        code.putln("*((%s *) %s) = __pyx_temp_scalar;" % (type_decl, p))

        if dtype.is_pyobject:
            code.putln("Py_INCREF(__pyx_temp_scalar);")

        slice_iter_obj.end_loops()
        code.end_block()


class SliceIndexNode(ExprNode):
    #  2-element slice indexing
    #
    #  base      ExprNode
    #  start     ExprNode or None
    #  stop      ExprNode or None
    #  slice     ExprNode or None   constant slice object

    subexprs = ['base', 'start', 'stop', 'slice']

    slice = None

    def infer_type(self, env):
        base_type = self.base.infer_type(env)
        if base_type.is_string or base_type.is_cpp_class:
            return bytes_type
        elif base_type.is_pyunicode_ptr:
            return unicode_type
        elif base_type in (bytes_type, str_type, unicode_type,
                           basestring_type, list_type, tuple_type):
            return base_type
        elif base_type.is_ptr or base_type.is_array:
            return PyrexTypes.c_array_type(base_type.base_type, None)
        return py_object_type

    def inferable_item_node(self, index=0):
        # slicing shouldn't change the result type of the base, but the index might
        if index is not not_a_constant and self.start:
            if self.start.has_constant_result():
                index += self.start.constant_result
            else:
                index = not_a_constant
        return self.base.inferable_item_node(index)

    def may_be_none(self):
        base_type = self.base.type
        if base_type:
            if base_type.is_string:
                return False
            if base_type in (bytes_type, str_type, unicode_type,
                             basestring_type, list_type, tuple_type):
                return False
        return ExprNode.may_be_none(self)

    def calculate_constant_result(self):
        if self.start is None:
            start = None
        else:
            start = self.start.constant_result
        if self.stop is None:
            stop = None
        else:
            stop = self.stop.constant_result
        self.constant_result = self.base.constant_result[start:stop]

    def compile_time_value(self, denv):
        base = self.base.compile_time_value(denv)
        if self.start is None:
            start = 0
        else:
            start = self.start.compile_time_value(denv)
        if self.stop is None:
            stop = None
        else:
            stop = self.stop.compile_time_value(denv)
        try:
            return base[start:stop]
        except Exception as e:
            self.compile_time_value_error(e)

    def analyse_target_declaration(self, env):
        pass

    def analyse_target_types(self, env):
        node = self.analyse_types(env, getting=False)
        # when assigning, we must accept any Python type
        if node.type.is_pyobject:
            node.type = py_object_type
        return node

    def analyse_types(self, env, getting=True):
        self.base = self.base.analyse_types(env)

        if self.base.type.is_memoryviewslice:
            none_node = NoneNode(self.pos)
            index = SliceNode(self.pos,
                              start=self.start or none_node,
                              stop=self.stop or none_node,
                              step=none_node)
            index_node = IndexNode(self.pos, index, base=self.base)
            return index_node.analyse_base_and_index_types(
                env, getting=getting, setting=not getting,
                analyse_base=False)

        if self.start:
            self.start = self.start.analyse_types(env)
        if self.stop:
            self.stop = self.stop.analyse_types(env)

        if not env.directives['wraparound']:
            check_negative_indices(self.start, self.stop)

        base_type = self.base.type
        if base_type.is_array and not getting:
            # cannot assign directly to C array => try to assign by making a copy
            if not self.start and not self.stop:
                self.type = base_type
            else:
                self.type = PyrexTypes.CPtrType(base_type.base_type)
        elif base_type.is_string or base_type.is_cpp_string:
            self.type = default_str_type(env)
        elif base_type.is_pyunicode_ptr:
            self.type = unicode_type
        elif base_type.is_ptr:
            self.type = base_type
        elif base_type.is_array:
            # we need a ptr type here instead of an array type, as
            # array types can result in invalid type casts in the C
            # code
            self.type = PyrexTypes.CPtrType(base_type.base_type)
        else:
            self.base = self.base.coerce_to_pyobject(env)
            self.type = py_object_type
        if base_type.is_builtin_type:
            # slicing builtin types returns something of the same type
            self.type = base_type
            self.base = self.base.as_none_safe_node("'NoneType' object is not subscriptable")

        if self.type is py_object_type:
            if (not self.start or self.start.is_literal) and \
                    (not self.stop or self.stop.is_literal):
                # cache the constant slice object, in case we need it
                none_node = NoneNode(self.pos)
                self.slice = SliceNode(
                    self.pos,
                    start=copy.deepcopy(self.start or none_node),
                    stop=copy.deepcopy(self.stop or none_node),
                    step=none_node
                ).analyse_types(env)
        else:
            c_int = PyrexTypes.c_py_ssize_t_type
            if self.start:
                self.start = self.start.coerce_to(c_int, env)
            if self.stop:
                self.stop = self.stop.coerce_to(c_int, env)
        self.is_temp = 1
        return self

    nogil_check = Node.gil_error
    gil_message = "Slicing Python object"

    get_slice_utility_code = TempitaUtilityCode.load(
        "SliceObject", "ObjectHandling.c", context={'access': 'Get'})

    set_slice_utility_code = TempitaUtilityCode.load(
        "SliceObject", "ObjectHandling.c", context={'access': 'Set'})

    def coerce_to(self, dst_type, env):
        if ((self.base.type.is_string or self.base.type.is_cpp_string)
                and dst_type in (bytes_type, bytearray_type, str_type, unicode_type)):
            if (dst_type not in (bytes_type, bytearray_type)
                    and not env.directives['c_string_encoding']):
                error(self.pos,
                    "default encoding required for conversion from '%s' to '%s'" %
                    (self.base.type, dst_type))
            self.type = dst_type
        if dst_type.is_array and self.base.type.is_array:
            if not self.start and not self.stop:
                # redundant slice building, copy C arrays directly
                return self.base.coerce_to(dst_type, env)
            # else: check array size if possible
        return super(SliceIndexNode, self).coerce_to(dst_type, env)

    def generate_result_code(self, code):
        if not self.type.is_pyobject:
            error(self.pos,
                  "Slicing is not currently supported for '%s'." % self.type)
            return

        base_result = self.base.result()
        result = self.result()
        start_code = self.start_code()
        stop_code = self.stop_code()
        if self.base.type.is_string:
            base_result = self.base.result()
            if self.base.type not in (PyrexTypes.c_char_ptr_type, PyrexTypes.c_const_char_ptr_type):
                base_result = '((const char*)%s)' % base_result
            if self.type is bytearray_type:
                type_name = 'ByteArray'
            else:
                type_name = self.type.name.title()
            if self.stop is None:
                code.putln(
                    "%s = __Pyx_Py%s_FromString(%s + %s); %s" % (
                        result,
                        type_name,
                        base_result,
                        start_code,
                        code.error_goto_if_null(result, self.pos)))
            else:
                code.putln(
                    "%s = __Pyx_Py%s_FromStringAndSize(%s + %s, %s - %s); %s" % (
                        result,
                        type_name,
                        base_result,
                        start_code,
                        stop_code,
                        start_code,
                        code.error_goto_if_null(result, self.pos)))
        elif self.base.type.is_pyunicode_ptr:
            base_result = self.base.result()
            if self.base.type != PyrexTypes.c_py_unicode_ptr_type:
                base_result = '((const Py_UNICODE*)%s)' % base_result
            if self.stop is None:
                code.putln(
                    "%s = __Pyx_PyUnicode_FromUnicode(%s + %s); %s" % (
                        result,
                        base_result,
                        start_code,
                        code.error_goto_if_null(result, self.pos)))
            else:
                code.putln(
                    "%s = __Pyx_PyUnicode_FromUnicodeAndLength(%s + %s, %s - %s); %s" % (
                        result,
                        base_result,
                        start_code,
                        stop_code,
                        start_code,
                        code.error_goto_if_null(result, self.pos)))

        elif self.base.type is unicode_type:
            code.globalstate.use_utility_code(
                          UtilityCode.load_cached("PyUnicode_Substring", "StringTools.c"))
            code.putln(
                "%s = __Pyx_PyUnicode_Substring(%s, %s, %s); %s" % (
                    result,
                    base_result,
                    start_code,
                    stop_code,
                    code.error_goto_if_null(result, self.pos)))
        elif self.type is py_object_type:
            code.globalstate.use_utility_code(self.get_slice_utility_code)
            (has_c_start, has_c_stop, c_start, c_stop,
             py_start, py_stop, py_slice) = self.get_slice_config()
            code.putln(
                "%s = __Pyx_PyObject_GetSlice(%s, %s, %s, %s, %s, %s, %d, %d, %d); %s" % (
                    result,
                    self.base.py_result(),
                    c_start, c_stop,
                    py_start, py_stop, py_slice,
                    has_c_start, has_c_stop,
                    bool(code.globalstate.directives['wraparound']),
                    code.error_goto_if_null(result, self.pos)))
        else:
            if self.base.type is list_type:
                code.globalstate.use_utility_code(
                    TempitaUtilityCode.load_cached("SliceTupleAndList", "ObjectHandling.c"))
                cfunc = '__Pyx_PyList_GetSlice'
            elif self.base.type is tuple_type:
                code.globalstate.use_utility_code(
                    TempitaUtilityCode.load_cached("SliceTupleAndList", "ObjectHandling.c"))
                cfunc = '__Pyx_PyTuple_GetSlice'
            else:
                cfunc = 'PySequence_GetSlice'
            code.putln(
                "%s = %s(%s, %s, %s); %s" % (
                    result,
                    cfunc,
                    self.base.py_result(),
                    start_code,
                    stop_code,
                    code.error_goto_if_null(result, self.pos)))
        code.put_gotref(self.py_result())

    def generate_assignment_code(self, rhs, code, overloaded_assignment=False,
        exception_check=None, exception_value=None):
        self.generate_subexpr_evaluation_code(code)
        if self.type.is_pyobject:
            code.globalstate.use_utility_code(self.set_slice_utility_code)
            (has_c_start, has_c_stop, c_start, c_stop,
             py_start, py_stop, py_slice) = self.get_slice_config()
            code.put_error_if_neg(self.pos,
                "__Pyx_PyObject_SetSlice(%s, %s, %s, %s, %s, %s, %s, %d, %d, %d)" % (
                    self.base.py_result(),
                    rhs.py_result(),
                    c_start, c_stop,
                    py_start, py_stop, py_slice,
                    has_c_start, has_c_stop,
                    bool(code.globalstate.directives['wraparound'])))
        else:
            start_offset = self.start_code() if self.start else '0'
            if rhs.type.is_array:
                array_length = rhs.type.size
                self.generate_slice_guard_code(code, array_length)
            else:
                array_length = '%s - %s' % (self.stop_code(), start_offset)

            code.globalstate.use_utility_code(UtilityCode.load_cached("IncludeStringH", "StringTools.c"))
            code.putln("memcpy(&(%s[%s]), %s, sizeof(%s[0]) * (%s));" % (
                self.base.result(), start_offset,
                rhs.result(),
                self.base.result(), array_length
            ))

        self.generate_subexpr_disposal_code(code)
        self.free_subexpr_temps(code)
        rhs.generate_disposal_code(code)
        rhs.free_temps(code)

    def generate_deletion_code(self, code, ignore_nonexisting=False):
        if not self.base.type.is_pyobject:
            error(self.pos,
                  "Deleting slices is only supported for Python types, not '%s'." % self.type)
            return
        self.generate_subexpr_evaluation_code(code)
        code.globalstate.use_utility_code(self.set_slice_utility_code)
        (has_c_start, has_c_stop, c_start, c_stop,
         py_start, py_stop, py_slice) = self.get_slice_config()
        code.put_error_if_neg(self.pos,
            "__Pyx_PyObject_DelSlice(%s, %s, %s, %s, %s, %s, %d, %d, %d)" % (
                self.base.py_result(),
                c_start, c_stop,
                py_start, py_stop, py_slice,
                has_c_start, has_c_stop,
                bool(code.globalstate.directives['wraparound'])))
        self.generate_subexpr_disposal_code(code)
        self.free_subexpr_temps(code)

    def get_slice_config(self):
        has_c_start, c_start, py_start = False, '0', 'NULL'
        if self.start:
            has_c_start = not self.start.type.is_pyobject
            if has_c_start:
                c_start = self.start.result()
            else:
                py_start = '&%s' % self.start.py_result()
        has_c_stop, c_stop, py_stop = False, '0', 'NULL'
        if self.stop:
            has_c_stop = not self.stop.type.is_pyobject
            if has_c_stop:
                c_stop = self.stop.result()
            else:
                py_stop = '&%s' % self.stop.py_result()
        py_slice = self.slice and '&%s' % self.slice.py_result() or 'NULL'
        return (has_c_start, has_c_stop, c_start, c_stop,
                py_start, py_stop, py_slice)

    def generate_slice_guard_code(self, code, target_size):
        if not self.base.type.is_array:
            return
        slice_size = self.base.type.size
        try:
            total_length = slice_size = int(slice_size)
        except ValueError:
            total_length = None

        start = stop = None
        if self.stop:
            stop = self.stop.result()
            try:
                stop = int(stop)
                if stop < 0:
                    if total_length is None:
                        slice_size = '%s + %d' % (slice_size, stop)
                    else:
                        slice_size += stop
                else:
                    slice_size = stop
                stop = None
            except ValueError:
                pass

        if self.start:
            start = self.start.result()
            try:
                start = int(start)
                if start < 0:
                    if total_length is None:
                        start = '%s + %d' % (self.base.type.size, start)
                    else:
                        start += total_length
                if isinstance(slice_size, _py_int_types):
                    slice_size -= start
                else:
                    slice_size = '%s - (%s)' % (slice_size, start)
                start = None
            except ValueError:
                pass

        runtime_check = None
        compile_time_check = False
        try:
            int_target_size = int(target_size)
        except ValueError:
            int_target_size = None
        else:
            compile_time_check = isinstance(slice_size, _py_int_types)

        if compile_time_check and slice_size < 0:
            if int_target_size > 0:
                error(self.pos, "Assignment to empty slice.")
        elif compile_time_check and start is None and stop is None:
            # we know the exact slice length
            if int_target_size != slice_size:
                error(self.pos, "Assignment to slice of wrong length, expected %s, got %s" % (
                      slice_size, target_size))
        elif start is not None:
            if stop is None:
                stop = slice_size
            runtime_check = "(%s)-(%s)" % (stop, start)
        elif stop is not None:
            runtime_check = stop
        else:
            runtime_check = slice_size

        if runtime_check:
            code.putln("if (unlikely((%s) != (%s))) {" % (runtime_check, target_size))
            code.putln(
                'PyErr_Format(PyExc_ValueError, "Assignment to slice of wrong length,'
                ' expected %%" CYTHON_FORMAT_SSIZE_T "d, got %%" CYTHON_FORMAT_SSIZE_T "d",'
                ' (Py_ssize_t)(%s), (Py_ssize_t)(%s));' % (
                    target_size, runtime_check))
            code.putln(code.error_goto(self.pos))
            code.putln("}")

    def start_code(self):
        if self.start:
            return self.start.result()
        else:
            return "0"

    def stop_code(self):
        if self.stop:
            return self.stop.result()
        elif self.base.type.is_array:
            return self.base.type.size
        else:
            return "PY_SSIZE_T_MAX"

    def calculate_result_code(self):
        # self.result() is not used, but this method must exist
        return "<unused>"


class SliceNode(ExprNode):
    #  start:stop:step in subscript list
    #
    #  start     ExprNode
    #  stop      ExprNode
    #  step      ExprNode

    subexprs = ['start', 'stop', 'step']
    is_slice = True
    type = slice_type
    is_temp = 1

    def calculate_constant_result(self):
        self.constant_result = slice(
            self.start.constant_result,
            self.stop.constant_result,
            self.step.constant_result)

    def compile_time_value(self, denv):
        start = self.start.compile_time_value(denv)
        stop = self.stop.compile_time_value(denv)
        step = self.step.compile_time_value(denv)
        try:
            return slice(start, stop, step)
        except Exception as e:
            self.compile_time_value_error(e)

    def may_be_none(self):
        return False

    def analyse_types(self, env):
        start = self.start.analyse_types(env)
        stop = self.stop.analyse_types(env)
        step = self.step.analyse_types(env)
        self.start = start.coerce_to_pyobject(env)
        self.stop = stop.coerce_to_pyobject(env)
        self.step = step.coerce_to_pyobject(env)
        if self.start.is_literal and self.stop.is_literal and self.step.is_literal:
            self.is_literal = True
            self.is_temp = False
        return self

    gil_message = "Constructing Python slice object"

    def calculate_result_code(self):
        return self.result_code

    def generate_result_code(self, code):
        if self.is_literal:
            self.result_code = code.get_py_const(py_object_type, 'slice', cleanup_level=2)
            code = code.get_cached_constants_writer()
            code.mark_pos(self.pos)

        code.putln(
            "%s = PySlice_New(%s, %s, %s); %s" % (
                self.result(),
                self.start.py_result(),
                self.stop.py_result(),
                self.step.py_result(),
                code.error_goto_if_null(self.result(), self.pos)))
        code.put_gotref(self.py_result())
        if self.is_literal:
            code.put_giveref(self.py_result())


class CallNode(ExprNode):

    # allow overriding the default 'may_be_none' behaviour
    may_return_none = None

    def infer_type(self, env):
        function = self.function
        func_type = function.infer_type(env)
        if isinstance(function, NewExprNode):
            # note: needs call to infer_type() above
            return PyrexTypes.CPtrType(function.class_type)
        if func_type is py_object_type:
            # function might have lied for safety => try to find better type
            entry = getattr(function, 'entry', None)
            if entry is not None:
                func_type = entry.type or func_type
        if func_type.is_ptr:
            func_type = func_type.base_type
        if func_type.is_cfunction:
            return func_type.return_type
        elif func_type is type_type:
            if function.is_name and function.entry and function.entry.type:
                result_type = function.entry.type
                if result_type.is_extension_type:
                    return result_type
                elif result_type.is_builtin_type:
                    if function.entry.name == 'float':
                        return PyrexTypes.c_double_type
                    elif function.entry.name in Builtin.types_that_construct_their_instance:
                        return result_type
        return py_object_type

    def type_dependencies(self, env):
        # TODO: Update when Danilo's C++ code merged in to handle the
        # the case of function overloading.
        return self.function.type_dependencies(env)

    def is_simple(self):
        # C function calls could be considered simple, but they may
        # have side-effects that may hit when multiple operations must
        # be effected in order, e.g. when constructing the argument
        # sequence for a function call or comparing values.
        return False

    def may_be_none(self):
        if self.may_return_none is not None:
            return self.may_return_none
        func_type = self.function.type
        if func_type is type_type and self.function.is_name:
            entry = self.function.entry
            if entry.type.is_extension_type:
                return False
            if (entry.type.is_builtin_type and
                    entry.name in Builtin.types_that_construct_their_instance):
                return False
        return ExprNode.may_be_none(self)

    def analyse_as_type_constructor(self, env):
        type = self.function.analyse_as_type(env)
        if type and type.is_struct_or_union:
            args, kwds = self.explicit_args_kwds()
            items = []
            for arg, member in zip(args, type.scope.var_entries):
                items.append(DictItemNode(pos=arg.pos, key=StringNode(pos=arg.pos, value=member.name), value=arg))
            if kwds:
                items += kwds.key_value_pairs
            self.key_value_pairs = items
            self.__class__ = DictNode
            self.analyse_types(env)    # FIXME
            self.coerce_to(type, env)
            return True
        elif type and type.is_cpp_class:
            self.args = [ arg.analyse_types(env) for arg in self.args ]
            constructor = type.scope.lookup("<init>")
            self.function = RawCNameExprNode(self.function.pos, constructor.type)
            self.function.entry = constructor
            self.function.set_cname(type.empty_declaration_code())
            self.analyse_c_function_call(env)
            self.type = type
            return True

    def is_lvalue(self):
        return self.type.is_reference

    def nogil_check(self, env):
        func_type = self.function_type()
        if func_type.is_pyobject:
            self.gil_error()
        elif not getattr(func_type, 'nogil', False):
            self.gil_error()

    gil_message = "Calling gil-requiring function"


class SimpleCallNode(CallNode):
    #  Function call without keyword, * or ** args.
    #
    #  function       ExprNode
    #  args           [ExprNode]
    #  arg_tuple      ExprNode or None     used internally
    #  self           ExprNode or None     used internally
    #  coerced_self   ExprNode or None     used internally
    #  wrapper_call   bool                 used internally
    #  has_optional_args   bool            used internally
    #  nogil          bool                 used internally

    subexprs = ['self', 'coerced_self', 'function', 'args', 'arg_tuple']

    self = None
    coerced_self = None
    arg_tuple = None
    wrapper_call = False
    has_optional_args = False
    nogil = False
    analysed = False

    def compile_time_value(self, denv):
        function = self.function.compile_time_value(denv)
        args = [arg.compile_time_value(denv) for arg in self.args]
        try:
            return function(*args)
        except Exception as e:
            self.compile_time_value_error(e)

    def analyse_as_type(self, env):
        attr = self.function.as_cython_attribute()
        if attr == 'pointer':
            if len(self.args) != 1:
                error(self.args.pos, "only one type allowed.")
            else:
                type = self.args[0].analyse_as_type(env)
                if not type:
                    error(self.args[0].pos, "Unknown type")
                else:
                    return PyrexTypes.CPtrType(type)

    def explicit_args_kwds(self):
        return self.args, None

    def analyse_types(self, env):
        if self.analyse_as_type_constructor(env):
            return self
        if self.analysed:
            return self
        self.analysed = True
        self.function.is_called = 1
        self.function = self.function.analyse_types(env)
        function = self.function

        if function.is_attribute and function.entry and function.entry.is_cmethod:
            # Take ownership of the object from which the attribute
            # was obtained, because we need to pass it as 'self'.
            self.self = function.obj
            function.obj = CloneNode(self.self)

        func_type = self.function_type()
        if func_type.is_pyobject:
            self.arg_tuple = TupleNode(self.pos, args = self.args)
            self.arg_tuple = self.arg_tuple.analyse_types(env).coerce_to_pyobject(env)
            self.args = None
            if func_type is Builtin.type_type and function.is_name and \
                   function.entry and \
                   function.entry.is_builtin and \
                   function.entry.name in Builtin.types_that_construct_their_instance:
                # calling a builtin type that returns a specific object type
                if function.entry.name == 'float':
                    # the following will come true later on in a transform
                    self.type = PyrexTypes.c_double_type
                    self.result_ctype = PyrexTypes.c_double_type
                else:
                    self.type = Builtin.builtin_types[function.entry.name]
                    self.result_ctype = py_object_type
                self.may_return_none = False
            elif function.is_name and function.type_entry:
                # We are calling an extension type constructor.  As
                # long as we do not support __new__(), the result type
                # is clear
                self.type = function.type_entry.type
                self.result_ctype = py_object_type
                self.may_return_none = False
            else:
                self.type = py_object_type
            self.is_temp = 1
        else:
            self.args = [ arg.analyse_types(env) for arg in self.args ]
            self.analyse_c_function_call(env)
            if func_type.exception_check == '+':
                self.is_temp = True
        return self

    def function_type(self):
        # Return the type of the function being called, coercing a function
        # pointer to a function if necessary. If the function has fused
        # arguments, return the specific type.
        func_type = self.function.type

        if func_type.is_ptr:
            func_type = func_type.base_type

        return func_type

    def analyse_c_function_call(self, env):
        func_type = self.function.type
        if func_type is error_type:
            self.type = error_type
            return

        if func_type.is_cfunction and func_type.is_static_method:
            if self.self and self.self.type.is_extension_type:
                # To support this we'd need to pass self to determine whether
                # it was overloaded in Python space (possibly via a Cython
                # superclass turning a cdef method into a cpdef one).
                error(self.pos, "Cannot call a static method on an instance variable.")
            args = self.args
        elif self.self:
            args = [self.self] + self.args
        else:
            args = self.args

        if func_type.is_cpp_class:
            overloaded_entry = self.function.type.scope.lookup("operator()")
            if overloaded_entry is None:
                self.type = PyrexTypes.error_type
                self.result_code = "<error>"
                return
        elif hasattr(self.function, 'entry'):
            overloaded_entry = self.function.entry
        elif self.function.is_subscript and self.function.is_fused_index:
            overloaded_entry = self.function.type.entry
        else:
            overloaded_entry = None

        if overloaded_entry:
            if self.function.type.is_fused:
                functypes = self.function.type.get_all_specialized_function_types()
                alternatives = [f.entry for f in functypes]
            else:
                alternatives = overloaded_entry.all_alternatives()

            entry = PyrexTypes.best_match(args, alternatives, self.pos, env)

            if not entry:
                self.type = PyrexTypes.error_type
                self.result_code = "<error>"
                return

            entry.used = True
            if not func_type.is_cpp_class:
                self.function.entry = entry
            self.function.type = entry.type
            func_type = self.function_type()
        else:
            entry = None
            func_type = self.function_type()
            if not func_type.is_cfunction:
                error(self.pos, "Calling non-function type '%s'" % func_type)
                self.type = PyrexTypes.error_type
                self.result_code = "<error>"
                return

        # Check no. of args
        max_nargs = len(func_type.args)
        expected_nargs = max_nargs - func_type.optional_arg_count
        actual_nargs = len(args)
        if func_type.optional_arg_count and expected_nargs != actual_nargs:
            self.has_optional_args = 1
            self.is_temp = 1

        # check 'self' argument
        if entry and entry.is_cmethod and func_type.args and not func_type.is_static_method:
            formal_arg = func_type.args[0]
            arg = args[0]
            if formal_arg.not_none:
                if self.self:
                    self.self = self.self.as_none_safe_node(
                        "'NoneType' object has no attribute '%s'",
                        error='PyExc_AttributeError',
                        format_args=[entry.name])
                else:
                    # unbound method
                    arg = arg.as_none_safe_node(
                        "descriptor '%s' requires a '%s' object but received a 'NoneType'",
                        format_args=[entry.name, formal_arg.type.name])
            if self.self:
                if formal_arg.accept_builtin_subtypes:
                    arg = CMethodSelfCloneNode(self.self)
                else:
                    arg = CloneNode(self.self)
                arg = self.coerced_self = arg.coerce_to(formal_arg.type, env)
            elif formal_arg.type.is_builtin_type:
                # special case: unbound methods of builtins accept subtypes
                arg = arg.coerce_to(formal_arg.type, env)
                if arg.type.is_builtin_type and isinstance(arg, PyTypeTestNode):
                    arg.exact_builtin_type = False
            args[0] = arg

        # Coerce arguments
        some_args_in_temps = False
        for i in range(min(max_nargs, actual_nargs)):
            formal_arg = func_type.args[i]
            formal_type = formal_arg.type
            if formal_type.is_const:
                formal_type = formal_type.const_base_type
            arg = args[i].coerce_to(formal_type, env)
            if formal_arg.not_none:
                # C methods must do the None checks at *call* time
                arg = arg.as_none_safe_node(
                    "cannot pass None into a C function argument that is declared 'not None'")
            if arg.is_temp:
                if i > 0:
                    # first argument in temp doesn't impact subsequent arguments
                    some_args_in_temps = True
            elif arg.type.is_pyobject and not env.nogil:
                if i == 0 and self.self is not None:
                    # a method's cloned "self" argument is ok
                    pass
                elif arg.nonlocally_immutable():
                    # plain local variables are ok
                    pass
                else:
                    # we do not safely own the argument's reference,
                    # but we must make sure it cannot be collected
                    # before we return from the function, so we create
                    # an owned temp reference to it
                    if i > 0: # first argument doesn't matter
                        some_args_in_temps = True
                    arg = arg.coerce_to_temp(env)
            args[i] = arg

        # handle additional varargs parameters
        for i in range(max_nargs, actual_nargs):
            arg = args[i]
            if arg.type.is_pyobject:
                if arg.type is str_type:
                    arg_ctype = PyrexTypes.c_char_ptr_type
                else:
                    arg_ctype = arg.type.default_coerced_ctype()
                if arg_ctype is None:
                    error(self.args[i].pos,
                          "Python object cannot be passed as a varargs parameter")
                else:
                    args[i] = arg = arg.coerce_to(arg_ctype, env)
            if arg.is_temp and i > 0:
                some_args_in_temps = True

        if some_args_in_temps:
            # if some args are temps and others are not, they may get
            # constructed in the wrong order (temps first) => make
            # sure they are either all temps or all not temps (except
            # for the last argument, which is evaluated last in any
            # case)
            for i in range(actual_nargs-1):
                if i == 0 and self.self is not None:
                    continue # self is ok
                arg = args[i]
                if arg.nonlocally_immutable():
                    # locals, C functions, unassignable types are safe.
                    pass
                elif arg.type.is_cpp_class:
                    # Assignment has side effects, avoid.
                    pass
                elif env.nogil and arg.type.is_pyobject:
                    # can't copy a Python reference into a temp in nogil
                    # env (this is safe: a construction would fail in
                    # nogil anyway)
                    pass
                else:
                    #self.args[i] = arg.coerce_to_temp(env)
                    # instead: issue a warning
                    if i > 0 or i == 1 and self.self is not None: # skip first arg
                        warning(arg.pos, "Argument evaluation order in C function call is undefined and may not be as expected", 0)
                        break

        self.args[:] = args

        # Calc result type and code fragment
        if isinstance(self.function, NewExprNode):
            self.type = PyrexTypes.CPtrType(self.function.class_type)
        else:
            self.type = func_type.return_type

        if self.function.is_name or self.function.is_attribute:
            if self.function.entry and self.function.entry.utility_code:
                self.is_temp = 1 # currently doesn't work for self.calculate_result_code()

        if self.type.is_pyobject:
            self.result_ctype = py_object_type
            self.is_temp = 1
        elif func_type.exception_value is not None or func_type.exception_check:
            self.is_temp = 1
        elif self.type.is_memoryviewslice:
            self.is_temp = 1
            # func_type.exception_check = True

        if self.is_temp and self.type.is_reference:
            self.type = PyrexTypes.CFakeReferenceType(self.type.ref_base_type)

        # Called in 'nogil' context?
        self.nogil = env.nogil
        if (self.nogil and
            func_type.exception_check and
            func_type.exception_check != '+'):
            env.use_utility_code(pyerr_occurred_withgil_utility_code)
        # C++ exception handler
        if func_type.exception_check == '+':
            if func_type.exception_value is None:
                env.use_utility_code(UtilityCode.load_cached("CppExceptionConversion", "CppSupport.cpp"))

    def calculate_result_code(self):
        return self.c_call_code()

    def c_call_code(self):
        func_type = self.function_type()
        if self.type is PyrexTypes.error_type or not func_type.is_cfunction:
            return "<error>"
        formal_args = func_type.args
        arg_list_code = []
        args = list(zip(formal_args, self.args))
        max_nargs = len(func_type.args)
        expected_nargs = max_nargs - func_type.optional_arg_count
        actual_nargs = len(self.args)
        for formal_arg, actual_arg in args[:expected_nargs]:
                arg_code = actual_arg.result_as(formal_arg.type)
                arg_list_code.append(arg_code)

        if func_type.is_overridable:
            arg_list_code.append(str(int(self.wrapper_call or self.function.entry.is_unbound_cmethod)))

        if func_type.optional_arg_count:
            if expected_nargs == actual_nargs:
                optional_args = 'NULL'
            else:
                optional_args = "&%s" % self.opt_arg_struct
            arg_list_code.append(optional_args)

        for actual_arg in self.args[len(formal_args):]:
            arg_list_code.append(actual_arg.result())

        result = "%s(%s)" % (self.function.result(), ', '.join(arg_list_code))
        return result

    def is_c_result_required(self):
        func_type = self.function_type()
        if not func_type.exception_value or func_type.exception_check == '+':
            return False  # skip allocation of unused result temp
        return True

    def generate_result_code(self, code):
        func_type = self.function_type()
        if self.function.is_name or self.function.is_attribute:
            if self.function.entry and self.function.entry.utility_code:
                code.globalstate.use_utility_code(self.function.entry.utility_code)
        if func_type.is_pyobject:
            if func_type is not type_type and not self.arg_tuple.args and self.arg_tuple.is_literal:
                code.globalstate.use_utility_code(UtilityCode.load_cached(
                    "PyObjectCallNoArg", "ObjectHandling.c"))
                code.putln(
                    "%s = __Pyx_PyObject_CallNoArg(%s); %s" % (
                        self.result(),
                        self.function.py_result(),
                        code.error_goto_if_null(self.result(), self.pos)))
            else:
                arg_code = self.arg_tuple.py_result()
                code.globalstate.use_utility_code(UtilityCode.load_cached(
                    "PyObjectCall", "ObjectHandling.c"))
                code.putln(
                    "%s = __Pyx_PyObject_Call(%s, %s, NULL); %s" % (
                        self.result(),
                        self.function.py_result(),
                        arg_code,
                        code.error_goto_if_null(self.result(), self.pos)))
            code.put_gotref(self.py_result())
        elif func_type.is_cfunction:
            if self.has_optional_args:
                actual_nargs = len(self.args)
                expected_nargs = len(func_type.args) - func_type.optional_arg_count
                self.opt_arg_struct = code.funcstate.allocate_temp(
                    func_type.op_arg_struct.base_type, manage_ref=True)
                code.putln("%s.%s = %s;" % (
                        self.opt_arg_struct,
                        Naming.pyrex_prefix + "n",
                        len(self.args) - expected_nargs))
                args = list(zip(func_type.args, self.args))
                for formal_arg, actual_arg in args[expected_nargs:actual_nargs]:
                    code.putln("%s.%s = %s;" % (
                            self.opt_arg_struct,
                            func_type.opt_arg_cname(formal_arg.name),
                            actual_arg.result_as(formal_arg.type)))
            exc_checks = []
            if self.type.is_pyobject and self.is_temp:
                exc_checks.append("!%s" % self.result())
            elif self.type.is_memoryviewslice:
                assert self.is_temp
                exc_checks.append(self.type.error_condition(self.result()))
            else:
                exc_val = func_type.exception_value
                exc_check = func_type.exception_check
                if exc_val is not None:
                    exc_checks.append("%s == %s" % (self.result(), exc_val))
                if exc_check:
                    if self.nogil:
                        exc_checks.append("__Pyx_ErrOccurredWithGIL()")
                    else:
                        exc_checks.append("PyErr_Occurred()")
            if self.is_temp or exc_checks:
                rhs = self.c_call_code()
                if self.result():
                    lhs = "%s = " % self.result()
                    if self.is_temp and self.type.is_pyobject:
                        #return_type = self.type # func_type.return_type
                        #print "SimpleCallNode.generate_result_code: casting", rhs, \
                        #    "from", return_type, "to pyobject" ###
                        rhs = typecast(py_object_type, self.type, rhs)
                else:
                    lhs = ""
                if func_type.exception_check == '+':
                    translate_cpp_exception(code, self.pos, '%s%s;' % (lhs, rhs),
                                            func_type.exception_value, self.nogil)
                else:
                    if exc_checks:
                        goto_error = code.error_goto_if(" && ".join(exc_checks), self.pos)
                    else:
                        goto_error = ""
                    code.putln("%s%s; %s" % (lhs, rhs, goto_error))
                if self.type.is_pyobject and self.result():
                    code.put_gotref(self.py_result())
            if self.has_optional_args:
                code.funcstate.release_temp(self.opt_arg_struct)


class PyMethodCallNode(SimpleCallNode):
    # Specialised call to a (potential) PyMethodObject with non-constant argument tuple.
    # Allows the self argument to be injected directly instead of repacking a tuple for it.
    #
    # function    ExprNode      the function/method object to call
    # arg_tuple   TupleNode     the arguments for the args tuple

    subexprs = ['function', 'arg_tuple']
    is_temp = True

    def generate_evaluation_code(self, code):
        code.mark_pos(self.pos)
        self.allocate_temp_result(code)

        self.function.generate_evaluation_code(code)
        assert self.arg_tuple.mult_factor is None
        args = self.arg_tuple.args
        for arg in args:
            arg.generate_evaluation_code(code)

        # make sure function is in temp so that we can replace the reference below if it's a method
        reuse_function_temp = self.function.is_temp
        if reuse_function_temp:
            function = self.function.result()
        else:
            function = code.funcstate.allocate_temp(py_object_type, manage_ref=True)
            self.function.make_owned_reference(code)
            code.put("%s = %s; " % (function, self.function.py_result()))
            self.function.generate_disposal_code(code)
            self.function.free_temps(code)

        self_arg = code.funcstate.allocate_temp(py_object_type, manage_ref=True)
        code.putln("%s = NULL;" % self_arg)
        arg_offset_cname = None
        if len(args) > 1:
            arg_offset_cname = code.funcstate.allocate_temp(PyrexTypes.c_py_ssize_t_type, manage_ref=False)
            code.putln("%s = 0;" % arg_offset_cname)

        def attribute_is_likely_method(attr):
            obj = attr.obj
            if obj.is_name and obj.entry.is_pyglobal:
                return False  # more likely to be a function
            return True

        if self.function.is_attribute:
            likely_method = 'likely' if attribute_is_likely_method(self.function) else 'unlikely'
        elif self.function.is_name and self.function.cf_state:
            # not an attribute itself, but might have been assigned from one (e.g. bound method)
            for assignment in self.function.cf_state:
                value = assignment.rhs
                if value and value.is_attribute and value.obj.type.is_pyobject:
                    if attribute_is_likely_method(value):
                        likely_method = 'likely'
                        break
            else:
                likely_method = 'unlikely'
        else:
            likely_method = 'unlikely'

        code.putln("if (CYTHON_COMPILING_IN_CPYTHON && %s(PyMethod_Check(%s))) {" % (likely_method, function))
        code.putln("%s = PyMethod_GET_SELF(%s);" % (self_arg, function))
        # the following is always true in Py3 (kept only for safety),
        # but is false for unbound methods in Py2
        code.putln("if (likely(%s)) {" % self_arg)
        code.putln("PyObject* function = PyMethod_GET_FUNCTION(%s);" % function)
        code.put_incref(self_arg, py_object_type)
        code.put_incref("function", py_object_type)
        # free method object as early to possible to enable reuse from CPython's freelist
        code.put_decref_set(function, "function")
        if len(args) > 1:
            code.putln("%s = 1;" % arg_offset_cname)
        code.putln("}")
        code.putln("}")

        if not args:
            # fastest special case: try to avoid tuple creation
            code.putln("if (%s) {" % self_arg)
            code.globalstate.use_utility_code(
                UtilityCode.load_cached("PyObjectCallOneArg", "ObjectHandling.c"))
            code.putln(
                "%s = __Pyx_PyObject_CallOneArg(%s, %s); %s" % (
                    self.result(),
                    function, self_arg,
                    code.error_goto_if_null(self.result(), self.pos)))
            code.put_decref_clear(self_arg, py_object_type)
            code.funcstate.release_temp(self_arg)
            code.putln("} else {")
            code.globalstate.use_utility_code(
                UtilityCode.load_cached("PyObjectCallNoArg", "ObjectHandling.c"))
            code.putln(
                "%s = __Pyx_PyObject_CallNoArg(%s); %s" % (
                    self.result(),
                    function,
                    code.error_goto_if_null(self.result(), self.pos)))
            code.putln("}")
            code.put_gotref(self.py_result())
        else:
            if len(args) == 1:
                code.putln("if (!%s) {" % self_arg)
                code.globalstate.use_utility_code(
                    UtilityCode.load_cached("PyObjectCallOneArg", "ObjectHandling.c"))
                arg = args[0]
                code.putln(
                    "%s = __Pyx_PyObject_CallOneArg(%s, %s); %s" % (
                        self.result(),
                        function, arg.py_result(),
                        code.error_goto_if_null(self.result(), self.pos)))
                arg.generate_disposal_code(code)
                code.put_gotref(self.py_result())
                code.putln("} else {")
                arg_offset = 1
            else:
                arg_offset = arg_offset_cname

            args_tuple = code.funcstate.allocate_temp(py_object_type, manage_ref=True)
            code.putln("%s = PyTuple_New(%d+%s); %s" % (
                args_tuple, len(args), arg_offset,
                code.error_goto_if_null(args_tuple, self.pos)))
            code.put_gotref(args_tuple)

            if len(args) > 1:
                code.putln("if (%s) {" % self_arg)
            code.putln("__Pyx_GIVEREF(%s); PyTuple_SET_ITEM(%s, 0, %s); %s = NULL;" % (
                self_arg, args_tuple, self_arg, self_arg))  # stealing owned ref in this case
            code.funcstate.release_temp(self_arg)
            if len(args) > 1:
                code.putln("}")

            for i, arg in enumerate(args):
                arg.make_owned_reference(code)
                code.put_giveref(arg.py_result())
                code.putln("PyTuple_SET_ITEM(%s, %d+%s, %s);" % (
                    args_tuple, i, arg_offset, arg.py_result()))
            if len(args) > 1:
                code.funcstate.release_temp(arg_offset_cname)

            for arg in args:
                arg.generate_post_assignment_code(code)
                arg.free_temps(code)

            code.globalstate.use_utility_code(
                UtilityCode.load_cached("PyObjectCall", "ObjectHandling.c"))
            code.putln(
                "%s = __Pyx_PyObject_Call(%s, %s, NULL); %s" % (
                    self.result(),
                    function, args_tuple,
                    code.error_goto_if_null(self.result(), self.pos)))
            code.put_gotref(self.py_result())

            code.put_decref_clear(args_tuple, py_object_type)
            code.funcstate.release_temp(args_tuple)

            if len(args) == 1:
                code.putln("}")

        if reuse_function_temp:
            self.function.generate_disposal_code(code)
            self.function.free_temps(code)
        else:
            code.put_decref_clear(function, py_object_type)
            code.funcstate.release_temp(function)


class InlinedDefNodeCallNode(CallNode):
    #  Inline call to defnode
    #
    #  function       PyCFunctionNode
    #  function_name  NameNode
    #  args           [ExprNode]

    subexprs = ['args', 'function_name']
    is_temp = 1
    type = py_object_type
    function = None
    function_name = None

    def can_be_inlined(self):
        func_type= self.function.def_node
        if func_type.star_arg or func_type.starstar_arg:
            return False
        if len(func_type.args) != len(self.args):
            return False
        if func_type.num_kwonly_args:
            return False  # actually wrong number of arguments
        return True

    def analyse_types(self, env):
        self.function_name = self.function_name.analyse_types(env)

        self.args = [ arg.analyse_types(env) for arg in self.args ]
        func_type = self.function.def_node
        actual_nargs = len(self.args)

        # Coerce arguments
        some_args_in_temps = False
        for i in range(actual_nargs):
            formal_type = func_type.args[i].type
            arg = self.args[i].coerce_to(formal_type, env)
            if arg.is_temp:
                if i > 0:
                    # first argument in temp doesn't impact subsequent arguments
                    some_args_in_temps = True
            elif arg.type.is_pyobject and not env.nogil:
                if arg.nonlocally_immutable():
                    # plain local variables are ok
                    pass
                else:
                    # we do not safely own the argument's reference,
                    # but we must make sure it cannot be collected
                    # before we return from the function, so we create
                    # an owned temp reference to it
                    if i > 0: # first argument doesn't matter
                        some_args_in_temps = True
                    arg = arg.coerce_to_temp(env)
            self.args[i] = arg

        if some_args_in_temps:
            # if some args are temps and others are not, they may get
            # constructed in the wrong order (temps first) => make
            # sure they are either all temps or all not temps (except
            # for the last argument, which is evaluated last in any
            # case)
            for i in range(actual_nargs-1):
                arg = self.args[i]
                if arg.nonlocally_immutable():
                    # locals, C functions, unassignable types are safe.
                    pass
                elif arg.type.is_cpp_class:
                    # Assignment has side effects, avoid.
                    pass
                elif env.nogil and arg.type.is_pyobject:
                    # can't copy a Python reference into a temp in nogil
                    # env (this is safe: a construction would fail in
                    # nogil anyway)
                    pass
                else:
                    #self.args[i] = arg.coerce_to_temp(env)
                    # instead: issue a warning
                    if i > 0:
                        warning(arg.pos, "Argument evaluation order in C function call is undefined and may not be as expected", 0)
                        break
        return self

    def generate_result_code(self, code):
        arg_code = [self.function_name.py_result()]
        func_type = self.function.def_node
        for arg, proto_arg in zip(self.args, func_type.args):
            if arg.type.is_pyobject:
                arg_code.append(arg.result_as(proto_arg.type))
            else:
                arg_code.append(arg.result())
        arg_code = ', '.join(arg_code)
        code.putln(
            "%s = %s(%s); %s" % (
                self.result(),
                self.function.def_node.entry.pyfunc_cname,
                arg_code,
                code.error_goto_if_null(self.result(), self.pos)))
        code.put_gotref(self.py_result())


class PythonCapiFunctionNode(ExprNode):
    subexprs = []

    def __init__(self, pos, py_name, cname, func_type, utility_code = None):
        ExprNode.__init__(self, pos, name=py_name, cname=cname,
                          type=func_type, utility_code=utility_code)

    def analyse_types(self, env):
        return self

    def generate_result_code(self, code):
        if self.utility_code:
            code.globalstate.use_utility_code(self.utility_code)

    def calculate_result_code(self):
        return self.cname


class PythonCapiCallNode(SimpleCallNode):
    # Python C-API Function call (only created in transforms)

    # By default, we assume that the call never returns None, as this
    # is true for most C-API functions in CPython.  If this does not
    # apply to a call, set the following to True (or None to inherit
    # the default behaviour).
    may_return_none = False

    def __init__(self, pos, function_name, func_type,
                 utility_code = None, py_name=None, **kwargs):
        self.type = func_type.return_type
        self.result_ctype = self.type
        self.function = PythonCapiFunctionNode(
            pos, py_name, function_name, func_type,
            utility_code = utility_code)
        # call this last so that we can override the constructed
        # attributes above with explicit keyword arguments if required
        SimpleCallNode.__init__(self, pos, **kwargs)


class GeneralCallNode(CallNode):
    #  General Python function call, including keyword,
    #  * and ** arguments.
    #
    #  function         ExprNode
    #  positional_args  ExprNode          Tuple of positional arguments
    #  keyword_args     ExprNode or None  Dict of keyword arguments

    type = py_object_type

    subexprs = ['function', 'positional_args', 'keyword_args']

    nogil_check = Node.gil_error

    def compile_time_value(self, denv):
        function = self.function.compile_time_value(denv)
        positional_args = self.positional_args.compile_time_value(denv)
        keyword_args = self.keyword_args.compile_time_value(denv)
        try:
            return function(*positional_args, **keyword_args)
        except Exception as e:
            self.compile_time_value_error(e)

    def explicit_args_kwds(self):
        if (self.keyword_args and not self.keyword_args.is_dict_literal or
                not self.positional_args.is_sequence_constructor):
            raise CompileError(self.pos,
                'Compile-time keyword arguments must be explicit.')
        return self.positional_args.args, self.keyword_args

    def analyse_types(self, env):
        if self.analyse_as_type_constructor(env):
            return self
        self.function = self.function.analyse_types(env)
        if not self.function.type.is_pyobject:
            if self.function.type.is_error:
                self.type = error_type
                return self
            if hasattr(self.function, 'entry'):
                node = self.map_to_simple_call_node()
                if node is not None and node is not self:
                    return node.analyse_types(env)
                elif self.function.entry.as_variable:
                    self.function = self.function.coerce_to_pyobject(env)
                elif node is self:
                    error(self.pos,
                          "Non-trivial keyword arguments and starred "
                          "arguments not allowed in cdef functions.")
                else:
                    # error was already reported
                    pass
            else:
                self.function = self.function.coerce_to_pyobject(env)
        if self.keyword_args:
            self.keyword_args = self.keyword_args.analyse_types(env)
        self.positional_args = self.positional_args.analyse_types(env)
        self.positional_args = \
            self.positional_args.coerce_to_pyobject(env)
        function = self.function
        if function.is_name and function.type_entry:
            # We are calling an extension type constructor.  As long
            # as we do not support __new__(), the result type is clear
            self.type = function.type_entry.type
            self.result_ctype = py_object_type
            self.may_return_none = False
        else:
            self.type = py_object_type
        self.is_temp = 1
        return self

    def map_to_simple_call_node(self):
        """
        Tries to map keyword arguments to declared positional arguments.
        Returns self to try a Python call, None to report an error
        or a SimpleCallNode if the mapping succeeds.
        """
        if not isinstance(self.positional_args, TupleNode):
            # has starred argument
            return self
        if not self.keyword_args.is_dict_literal:
            # keywords come from arbitrary expression => nothing to do here
            return self
        function = self.function
        entry = getattr(function, 'entry', None)
        if not entry:
            return self
        function_type = entry.type
        if function_type.is_ptr:
            function_type = function_type.base_type
        if not function_type.is_cfunction:
            return self

        pos_args = self.positional_args.args
        kwargs = self.keyword_args
        declared_args = function_type.args
        if entry.is_cmethod:
            declared_args = declared_args[1:] # skip 'self'

        if len(pos_args) > len(declared_args):
            error(self.pos, "function call got too many positional arguments, "
                            "expected %d, got %s" % (len(declared_args),
                                                     len(pos_args)))
            return None

        matched_args = set([ arg.name for arg in declared_args[:len(pos_args)]
                             if arg.name ])
        unmatched_args = declared_args[len(pos_args):]
        matched_kwargs_count = 0
        args = list(pos_args)

        # check for duplicate keywords
        seen = set(matched_args)
        has_errors = False
        for arg in kwargs.key_value_pairs:
            name = arg.key.value
            if name in seen:
                error(arg.pos, "argument '%s' passed twice" % name)
                has_errors = True
                # continue to report more errors if there are any
            seen.add(name)

        # match keywords that are passed in order
        for decl_arg, arg in zip(unmatched_args, kwargs.key_value_pairs):
            name = arg.key.value
            if decl_arg.name == name:
                matched_args.add(name)
                matched_kwargs_count += 1
                args.append(arg.value)
            else:
                break

        # match keyword arguments that are passed out-of-order, but keep
        # the evaluation of non-simple arguments in order by moving them
        # into temps
        from .UtilNodes import EvalWithTempExprNode, LetRefNode
        temps = []
        if len(kwargs.key_value_pairs) > matched_kwargs_count:
            unmatched_args = declared_args[len(args):]
            keywords = dict([ (arg.key.value, (i+len(pos_args), arg))
                              for i, arg in enumerate(kwargs.key_value_pairs) ])
            first_missing_keyword = None
            for decl_arg in unmatched_args:
                name = decl_arg.name
                if name not in keywords:
                    # missing keyword argument => either done or error
                    if not first_missing_keyword:
                        first_missing_keyword = name
                    continue
                elif first_missing_keyword:
                    if entry.as_variable:
                        # we might be able to convert the function to a Python
                        # object, which then allows full calling semantics
                        # with default values in gaps - currently, we only
                        # support optional arguments at the end
                        return self
                    # wasn't the last keyword => gaps are not supported
                    error(self.pos, "C function call is missing "
                                    "argument '%s'" % first_missing_keyword)
                    return None
                pos, arg = keywords[name]
                matched_args.add(name)
                matched_kwargs_count += 1
                if arg.value.is_simple():
                    args.append(arg.value)
                else:
                    temp = LetRefNode(arg.value)
                    assert temp.is_simple()
                    args.append(temp)
                    temps.append((pos, temp))

            if temps:
                # may have to move preceding non-simple args into temps
                final_args = []
                new_temps = []
                first_temp_arg = temps[0][-1]
                for arg_value in args:
                    if arg_value is first_temp_arg:
                        break  # done
                    if arg_value.is_simple():
                        final_args.append(arg_value)
                    else:
                        temp = LetRefNode(arg_value)
                        new_temps.append(temp)
                        final_args.append(temp)
                if new_temps:
                    args = final_args
                temps = new_temps + [ arg for i,arg in sorted(temps) ]

        # check for unexpected keywords
        for arg in kwargs.key_value_pairs:
            name = arg.key.value
            if name not in matched_args:
                has_errors = True
                error(arg.pos,
                      "C function got unexpected keyword argument '%s'" %
                      name)

        if has_errors:
            # error was reported already
            return None

        # all keywords mapped to positional arguments
        # if we are missing arguments, SimpleCallNode will figure it out
        node = SimpleCallNode(self.pos, function=function, args=args)
        for temp in temps[::-1]:
            node = EvalWithTempExprNode(temp, node)
        return node

    def generate_result_code(self, code):
        if self.type.is_error: return
        if self.keyword_args:
            kwargs = self.keyword_args.py_result()
        else:
            kwargs = 'NULL'
        code.globalstate.use_utility_code(UtilityCode.load_cached(
            "PyObjectCall", "ObjectHandling.c"))
        code.putln(
            "%s = __Pyx_PyObject_Call(%s, %s, %s); %s" % (
                self.result(),
                self.function.py_result(),
                self.positional_args.py_result(),
                kwargs,
                code.error_goto_if_null(self.result(), self.pos)))
        code.put_gotref(self.py_result())


class AsTupleNode(ExprNode):
    #  Convert argument to tuple. Used for normalising
    #  the * argument of a function call.
    #
    #  arg    ExprNode

    subexprs = ['arg']

    def calculate_constant_result(self):
        self.constant_result = tuple(self.arg.constant_result)

    def compile_time_value(self, denv):
        arg = self.arg.compile_time_value(denv)
        try:
            return tuple(arg)
        except Exception as e:
            self.compile_time_value_error(e)

    def analyse_types(self, env):
        self.arg = self.arg.analyse_types(env).coerce_to_pyobject(env)
        if self.arg.type is tuple_type:
            return self.arg.as_none_safe_node("'NoneType' object is not iterable")
        self.type = tuple_type
        self.is_temp = 1
        return self

    def may_be_none(self):
        return False

    nogil_check = Node.gil_error
    gil_message = "Constructing Python tuple"

    def generate_result_code(self, code):
        code.putln(
            "%s = PySequence_Tuple(%s); %s" % (
                self.result(),
                self.arg.py_result(),
                code.error_goto_if_null(self.result(), self.pos)))
        code.put_gotref(self.py_result())


class MergedDictNode(ExprNode):
    #  Helper class for keyword arguments and other merged dicts.
    #
    #  keyword_args      [DictNode or other ExprNode]

    subexprs = ['keyword_args']
    is_temp = 1
    type = dict_type
    reject_duplicates = True

    def calculate_constant_result(self):
        result = {}
        reject_duplicates = self.reject_duplicates
        for item in self.keyword_args:
            if item.is_dict_literal:
                # process items in order
                items = ((key.constant_result, value.constant_result)
                         for key, value in item.key_value_pairs)
            else:
                items = item.constant_result.iteritems()

            for key, value in items:
                if reject_duplicates and key in result:
                    raise ValueError("duplicate keyword argument found: %s" % key)
                result[key] = value

        self.constant_result = result

    def compile_time_value(self, denv):
        result = {}
        reject_duplicates = self.reject_duplicates
        for item in self.keyword_args:
            if item.is_dict_literal:
                # process items in order
                items = [(key.compile_time_value(denv), value.compile_time_value(denv))
                         for key, value in item.key_value_pairs]
            else:
                items = item.compile_time_value(denv).iteritems()

            try:
                for key, value in items:
                    if reject_duplicates and key in result:
                        raise ValueError("duplicate keyword argument found: %s" % key)
                    result[key] = value
            except Exception as e:
                self.compile_time_value_error(e)
        return result

    def type_dependencies(self, env):
        return ()

    def infer_type(self, env):
        return dict_type

    def analyse_types(self, env):
        args = [
            arg.analyse_types(env).coerce_to_pyobject(env).as_none_safe_node(
                # FIXME: CPython's error message starts with the runtime function name
                'argument after ** must be a mapping, not NoneType')
            for arg in self.keyword_args
        ]

        if len(args) == 1 and args[0].type is dict_type:
            # strip this intermediate node and use the bare dict
            arg = args[0]
            if arg.is_name and arg.entry.is_arg and len(arg.entry.cf_assignments) == 1:
                # passing **kwargs through to function call => allow NULL
                arg.allow_null = True
            return arg

        self.keyword_args = args
        return self

    def may_be_none(self):
        return False

    gil_message = "Constructing Python dict"

    def generate_evaluation_code(self, code):
        code.mark_pos(self.pos)
        self.allocate_temp_result(code)

        args = iter(self.keyword_args)
        item = next(args)
        item.generate_evaluation_code(code)
        if item.type is not dict_type:
            # CPython supports calling functions with non-dicts, so do we
            code.putln('if (likely(PyDict_CheckExact(%s))) {' %
                       item.py_result())

        if item.is_dict_literal:
            item.make_owned_reference(code)
            code.putln("%s = %s;" % (self.result(), item.py_result()))
            item.generate_post_assignment_code(code)
        else:
            code.putln("%s = PyDict_Copy(%s); %s" % (
                self.result(),
                item.py_result(),
                code.error_goto_if_null(self.result(), item.pos)))
            code.put_gotref(self.result())
            item.generate_disposal_code(code)

        if item.type is not dict_type:
            code.putln('} else {')
            code.putln("%s = PyObject_CallFunctionObjArgs((PyObject*)&PyDict_Type, %s, NULL); %s" % (
                self.result(),
                item.py_result(),
                code.error_goto_if_null(self.result(), self.pos)))
            code.put_gotref(self.py_result())
            item.generate_disposal_code(code)
            code.putln('}')
        item.free_temps(code)

        helpers = set()
        for item in args:
            if item.is_dict_literal:
                # inline update instead of creating an intermediate dict
                for arg in item.key_value_pairs:
                    arg.generate_evaluation_code(code)
                    if self.reject_duplicates:
                        code.putln("if (unlikely(PyDict_Contains(%s, %s))) {" % (
                            self.result(),
                            arg.key.py_result()))
                        helpers.add("RaiseDoubleKeywords")
                        # FIXME: find out function name at runtime!
                        code.putln('__Pyx_RaiseDoubleKeywordsError("function", %s); %s' % (
                            arg.key.py_result(),
                            code.error_goto(self.pos)))
                        code.putln("}")
                    code.put_error_if_neg(arg.key.pos, "PyDict_SetItem(%s, %s, %s)" % (
                        self.result(),
                        arg.key.py_result(),
                        arg.value.py_result()))
                    arg.generate_disposal_code(code)
                    arg.free_temps(code)
            else:
                item.generate_evaluation_code(code)
                if self.reject_duplicates:
                    # merge mapping into kwdict one by one as we need to check for duplicates
                    helpers.add("MergeKeywords")
                    code.put_error_if_neg(item.pos, "__Pyx_MergeKeywords(%s, %s)" % (
                        self.result(), item.py_result()))
                else:
                    # simple case, just add all entries
                    helpers.add("RaiseMappingExpected")
                    code.putln("if (unlikely(PyDict_Update(%s, %s) < 0)) {" % (
                        self.result(), item.py_result()))
                    code.putln("if (PyErr_ExceptionMatches(PyExc_AttributeError)) "
                               "__Pyx_RaiseMappingExpectedError(%s);" % item.py_result())
                    code.putln(code.error_goto(item.pos))
                    code.putln("}")
                item.generate_disposal_code(code)
                item.free_temps(code)

        for helper in sorted(helpers):
            code.globalstate.use_utility_code(UtilityCode.load_cached(helper, "FunctionArguments.c"))

    def annotate(self, code):
        for item in self.keyword_args:
            item.annotate(code)


class AttributeNode(ExprNode):
    #  obj.attribute
    #
    #  obj          ExprNode
    #  attribute    string
    #  needs_none_check boolean        Used if obj is an extension type.
    #                                  If set to True, it is known that the type is not None.
    #
    #  Used internally:
    #
    #  is_py_attr           boolean   Is a Python getattr operation
    #  member               string    C name of struct member
    #  is_called            boolean   Function call is being done on result
    #  entry                Entry     Symbol table entry of attribute

    is_attribute = 1
    subexprs = ['obj']

    type = PyrexTypes.error_type
    entry = None
    is_called = 0
    needs_none_check = True
    is_memslice_transpose = False
    is_special_lookup = False

    def as_cython_attribute(self):
        if (isinstance(self.obj, NameNode) and
                self.obj.is_cython_module and not
                self.attribute == u"parallel"):
            return self.attribute

        cy = self.obj.as_cython_attribute()
        if cy:
            return "%s.%s" % (cy, self.attribute)
        return None

    def coerce_to(self, dst_type, env):
        #  If coercing to a generic pyobject and this is a cpdef function
        #  we can create the corresponding attribute
        if dst_type is py_object_type:
            entry = self.entry
            if entry and entry.is_cfunction and entry.as_variable:
                # must be a cpdef function
                self.is_temp = 1
                self.entry = entry.as_variable
                self.analyse_as_python_attribute(env)
                return self
        return ExprNode.coerce_to(self, dst_type, env)

    def calculate_constant_result(self):
        attr = self.attribute
        if attr.startswith("__") and attr.endswith("__"):
            return
        self.constant_result = getattr(self.obj.constant_result, attr)

    def compile_time_value(self, denv):
        attr = self.attribute
        if attr.startswith("__") and attr.endswith("__"):
            error(self.pos,
                  "Invalid attribute name '%s' in compile-time expression" % attr)
            return None
        obj = self.obj.compile_time_value(denv)
        try:
            return getattr(obj, attr)
        except Exception as e:
            self.compile_time_value_error(e)

    def type_dependencies(self, env):
        return self.obj.type_dependencies(env)

    def infer_type(self, env):
        # FIXME: this is way too redundant with analyse_types()
        node = self.analyse_as_cimported_attribute_node(env, target=False)
        if node is not None:
            return node.entry.type
        node = self.analyse_as_type_attribute(env)
        if node is not None:
            return node.entry.type
        obj_type = self.obj.infer_type(env)
        self.analyse_attribute(env, obj_type=obj_type)
        if obj_type.is_builtin_type and self.type.is_cfunction:
            # special case: C-API replacements for C methods of
            # builtin types cannot be inferred as C functions as
            # that would prevent their use as bound methods
            return py_object_type
        return self.type

    def analyse_target_declaration(self, env):
        pass

    def analyse_target_types(self, env):
        node = self.analyse_types(env, target = 1)
        if node.type.is_const:
            error(self.pos, "Assignment to const attribute '%s'" % self.attribute)
        if not node.is_lvalue():
            error(self.pos, "Assignment to non-lvalue of type '%s'" % self.type)
        return node

    def analyse_types(self, env, target = 0):
        self.initialized_check = env.directives['initializedcheck']
        node = self.analyse_as_cimported_attribute_node(env, target)
        if node is None and not target:
            node = self.analyse_as_type_attribute(env)
        if node is None:
            node = self.analyse_as_ordinary_attribute_node(env, target)
            assert node is not None
        if node.entry:
            node.entry.used = True
        if node.is_attribute:
            node.wrap_obj_in_nonecheck(env)
        return node

    def analyse_as_cimported_attribute_node(self, env, target):
        # Try to interpret this as a reference to an imported
        # C const, type, var or function. If successful, mutates
        # this node into a NameNode and returns 1, otherwise
        # returns 0.
        module_scope = self.obj.analyse_as_module(env)
        if module_scope:
            entry = module_scope.lookup_here(self.attribute)
            if entry and (
                    entry.is_cglobal or entry.is_cfunction
                    or entry.is_type or entry.is_const):
                return self.as_name_node(env, entry, target)
        return None

    def analyse_as_type_attribute(self, env):
        # Try to interpret this as a reference to an unbound
        # C method of an extension type or builtin type.  If successful,
        # creates a corresponding NameNode and returns it, otherwise
        # returns None.
        if self.obj.is_string_literal:
            return
        type = self.obj.analyse_as_type(env)
        if type:
            if type.is_extension_type or type.is_builtin_type or type.is_cpp_class:
                entry = type.scope.lookup_here(self.attribute)
                if entry and (entry.is_cmethod or type.is_cpp_class and entry.type.is_cfunction):
                    if type.is_builtin_type:
                        if not self.is_called:
                            # must handle this as Python object
                            return None
                        ubcm_entry = entry
                    else:
                        # Create a temporary entry describing the C method
                        # as an ordinary function.
                        if entry.func_cname and not hasattr(entry.type, 'op_arg_struct'):
                            cname = entry.func_cname
                            if entry.type.is_static_method:
                                ctype = entry.type
                            elif type.is_cpp_class:
                                error(self.pos, "%s not a static member of %s" % (entry.name, type))
                                ctype = PyrexTypes.error_type
                            else:
                                # Fix self type.
                                ctype = copy.copy(entry.type)
                                ctype.args = ctype.args[:]
                                ctype.args[0] = PyrexTypes.CFuncTypeArg('self', type, 'self', None)
                        else:
                            cname = "%s->%s" % (type.vtabptr_cname, entry.cname)
                            ctype = entry.type
                        ubcm_entry = Symtab.Entry(entry.name, cname, ctype)
                        ubcm_entry.is_cfunction = 1
                        ubcm_entry.func_cname = entry.func_cname
                        ubcm_entry.is_unbound_cmethod = 1
                    return self.as_name_node(env, ubcm_entry, target=False)
            elif type.is_enum:
                if self.attribute in type.values:
                    return self.as_name_node(env, env.lookup(self.attribute), target=False)
                else:
                    error(self.pos, "%s not a known value of %s" % (self.attribute, type))
        return None

    def analyse_as_type(self, env):
        module_scope = self.obj.analyse_as_module(env)
        if module_scope:
            return module_scope.lookup_type(self.attribute)
        if not self.obj.is_string_literal:
            base_type = self.obj.analyse_as_type(env)
            if base_type and hasattr(base_type, 'scope') and base_type.scope is not None:
                return base_type.scope.lookup_type(self.attribute)
        return None

    def analyse_as_extension_type(self, env):
        # Try to interpret this as a reference to an extension type
        # in a cimported module. Returns the extension type, or None.
        module_scope = self.obj.analyse_as_module(env)
        if module_scope:
            entry = module_scope.lookup_here(self.attribute)
            if entry and entry.is_type:
                if entry.type.is_extension_type or entry.type.is_builtin_type:
                    return entry.type
        return None

    def analyse_as_module(self, env):
        # Try to interpret this as a reference to a cimported module
        # in another cimported module. Returns the module scope, or None.
        module_scope = self.obj.analyse_as_module(env)
        if module_scope:
            entry = module_scope.lookup_here(self.attribute)
            if entry and entry.as_module:
                return entry.as_module
        return None

    def as_name_node(self, env, entry, target):
        # Create a corresponding NameNode from this node and complete the
        # analyse_types phase.
        node = NameNode.from_node(self, name=self.attribute, entry=entry)
        if target:
            node = node.analyse_target_types(env)
        else:
            node = node.analyse_rvalue_entry(env)
        node.entry.used = 1
        return node

    def analyse_as_ordinary_attribute_node(self, env, target):
        self.obj = self.obj.analyse_types(env)
        self.analyse_attribute(env)
        if self.entry and self.entry.is_cmethod and not self.is_called:
#            error(self.pos, "C method can only be called")
            pass
        ## Reference to C array turns into pointer to first element.
        #while self.type.is_array:
        #    self.type = self.type.element_ptr_type()
        if self.is_py_attr:
            if not target:
                self.is_temp = 1
                self.result_ctype = py_object_type
        elif target and self.obj.type.is_builtin_type:
            error(self.pos, "Assignment to an immutable object field")
        #elif self.type.is_memoryviewslice and not target:
        #    self.is_temp = True
        return self

    def analyse_attribute(self, env, obj_type = None):
        # Look up attribute and set self.type and self.member.
        immutable_obj = obj_type is not None # used during type inference
        self.is_py_attr = 0
        self.member = self.attribute
        if obj_type is None:
            if self.obj.type.is_string or self.obj.type.is_pyunicode_ptr:
                self.obj = self.obj.coerce_to_pyobject(env)
            obj_type = self.obj.type
        else:
            if obj_type.is_string or obj_type.is_pyunicode_ptr:
                obj_type = py_object_type
        if obj_type.is_ptr or obj_type.is_array:
            obj_type = obj_type.base_type
            self.op = "->"
        elif obj_type.is_extension_type or obj_type.is_builtin_type:
            self.op = "->"
        elif obj_type.is_reference and obj_type.is_fake_reference:
            self.op = "->"
        else:
            self.op = "."
        if obj_type.has_attributes:
            if obj_type.attributes_known():
                if (obj_type.is_memoryviewslice and not
                        obj_type.scope.lookup_here(self.attribute)):
                    if self.attribute == 'T':
                        self.is_memslice_transpose = True
                        self.is_temp = True
                        self.use_managed_ref = True
                        self.type = self.obj.type.transpose(self.pos)
                        return
                    else:
                        obj_type.declare_attribute(self.attribute, env, self.pos)
                entry = obj_type.scope.lookup_here(self.attribute)
                if entry and entry.is_member:
                    entry = None
            else:
                error(self.pos,
                    "Cannot select attribute of incomplete type '%s'"
                    % obj_type)
                self.type = PyrexTypes.error_type
                return
            self.entry = entry
            if entry:
                if obj_type.is_extension_type and entry.name == "__weakref__":
                    error(self.pos, "Illegal use of special attribute __weakref__")

                # def methods need the normal attribute lookup
                # because they do not have struct entries
                # fused function go through assignment synthesis
                # (foo = pycfunction(foo_func_obj)) and need to go through
                # regular Python lookup as well
                if (entry.is_variable and not entry.fused_cfunction) or entry.is_cmethod:
                    self.type = entry.type
                    self.member = entry.cname
                    return
                else:
                    # If it's not a variable or C method, it must be a Python
                    # method of an extension type, so we treat it like a Python
                    # attribute.
                    pass
        # If we get here, the base object is not a struct/union/extension
        # type, or it is an extension type and the attribute is either not
        # declared or is declared as a Python method. Treat it as a Python
        # attribute reference.
        self.analyse_as_python_attribute(env, obj_type, immutable_obj)

    def analyse_as_python_attribute(self, env, obj_type=None, immutable_obj=False):
        if obj_type is None:
            obj_type = self.obj.type
        # mangle private '__*' Python attributes used inside of a class
        self.attribute = env.mangle_class_private_name(self.attribute)
        self.member = self.attribute
        self.type = py_object_type
        self.is_py_attr = 1
        if not obj_type.is_pyobject and not obj_type.is_error:
            if obj_type.can_coerce_to_pyobject(env):
                if not immutable_obj:
                    self.obj = self.obj.coerce_to_pyobject(env)
            elif (obj_type.is_cfunction and (self.obj.is_name or self.obj.is_attribute)
                  and self.obj.entry.as_variable
                  and self.obj.entry.as_variable.type.is_pyobject):
                # might be an optimised builtin function => unpack it
                if not immutable_obj:
                    self.obj = self.obj.coerce_to_pyobject(env)
            else:
                error(self.pos,
                      "Object of type '%s' has no attribute '%s'" %
                      (obj_type, self.attribute))

    def wrap_obj_in_nonecheck(self, env):
        if not env.directives['nonecheck']:
            return

        msg = None
        format_args = ()
        if (self.obj.type.is_extension_type and self.needs_none_check and not
                self.is_py_attr):
            msg = "'NoneType' object has no attribute '%s'"
            format_args = (self.attribute,)
        elif self.obj.type.is_memoryviewslice:
            if self.is_memslice_transpose:
                msg = "Cannot transpose None memoryview slice"
            else:
                entry = self.obj.type.scope.lookup_here(self.attribute)
                if entry:
                    # copy/is_c_contig/shape/strides etc
                    msg = "Cannot access '%s' attribute of None memoryview slice"
                    format_args = (entry.name,)

        if msg:
            self.obj = self.obj.as_none_safe_node(msg, 'PyExc_AttributeError',
                                                  format_args=format_args)

    def nogil_check(self, env):
        if self.is_py_attr:
            self.gil_error()

    gil_message = "Accessing Python attribute"

    def is_simple(self):
        if self.obj:
            return self.result_in_temp() or self.obj.is_simple()
        else:
            return NameNode.is_simple(self)

    def is_lvalue(self):
        if self.obj:
            return True
        else:
            return NameNode.is_lvalue(self)

    def is_ephemeral(self):
        if self.obj:
            return self.obj.is_ephemeral()
        else:
            return NameNode.is_ephemeral(self)

    def calculate_result_code(self):
        #print "AttributeNode.calculate_result_code:", self.member ###
        #print "...obj node =", self.obj, "code", self.obj.result() ###
        #print "...obj type", self.obj.type, "ctype", self.obj.ctype() ###
        obj = self.obj
        obj_code = obj.result_as(obj.type)
        #print "...obj_code =", obj_code ###
        if self.entry and self.entry.is_cmethod:
            if obj.type.is_extension_type and not self.entry.is_builtin_cmethod:
                if self.entry.final_func_cname:
                    return self.entry.final_func_cname

                if self.type.from_fused:
                    # If the attribute was specialized through indexing, make
                    # sure to get the right fused name, as our entry was
                    # replaced by our parent index node
                    # (AnalyseExpressionsTransform)
                    self.member = self.entry.cname

                return "((struct %s *)%s%s%s)->%s" % (
                    obj.type.vtabstruct_cname, obj_code, self.op,
                    obj.type.vtabslot_cname, self.member)
            elif self.result_is_used:
                return self.member
            # Generating no code at all for unused access to optimised builtin
            # methods fixes the problem that some optimisations only exist as
            # macros, i.e. there is no function pointer to them, so we would
            # generate invalid C code here.
            return
        elif obj.type.is_complex:
            return "__Pyx_C%s(%s)" % (self.member.upper(), obj_code)
        else:
            if obj.type.is_builtin_type and self.entry and self.entry.is_variable:
                # accessing a field of a builtin type, need to cast better than result_as() does
                obj_code = obj.type.cast_code(obj.result(), to_object_struct = True)
            return "%s%s%s" % (obj_code, self.op, self.member)

    def generate_result_code(self, code):
        if self.is_py_attr:
            if self.is_special_lookup:
                code.globalstate.use_utility_code(
                    UtilityCode.load_cached("PyObjectLookupSpecial", "ObjectHandling.c"))
                lookup_func_name = '__Pyx_PyObject_LookupSpecial'
            else:
                code.globalstate.use_utility_code(
                    UtilityCode.load_cached("PyObjectGetAttrStr", "ObjectHandling.c"))
                lookup_func_name = '__Pyx_PyObject_GetAttrStr'
            code.putln(
                '%s = %s(%s, %s); %s' % (
                    self.result(),
                    lookup_func_name,
                    self.obj.py_result(),
                    code.intern_identifier(self.attribute),
                    code.error_goto_if_null(self.result(), self.pos)))
            code.put_gotref(self.py_result())
        elif self.type.is_memoryviewslice:
            if self.is_memslice_transpose:
                # transpose the slice
                for access, packing in self.type.axes:
                    if access == 'ptr':
                        error(self.pos, "Transposing not supported for slices "
                                        "with indirect dimensions")
                        return

                code.putln("%s = %s;" % (self.result(), self.obj.result()))
                if self.obj.is_name or (self.obj.is_attribute and
                                        self.obj.is_memslice_transpose):
                    code.put_incref_memoryviewslice(self.result(), have_gil=True)

                T = "__pyx_memslice_transpose(&%s) == 0"
                code.putln(code.error_goto_if(T % self.result(), self.pos))
            elif self.initialized_check:
                code.putln(
                    'if (unlikely(!%s.memview)) {'
                        'PyErr_SetString(PyExc_AttributeError,'
                                        '"Memoryview is not initialized");'
                        '%s'
                    '}' % (self.result(), code.error_goto(self.pos)))
        else:
            # result_code contains what is needed, but we may need to insert
            # a check and raise an exception
            if self.obj.type.is_extension_type:
                pass
            elif self.entry and self.entry.is_cmethod and self.entry.utility_code:
                # C method implemented as function call with utility code
                code.globalstate.use_utility_code(self.entry.utility_code)

    def generate_disposal_code(self, code):
        if self.is_temp and self.type.is_memoryviewslice and self.is_memslice_transpose:
            # mirror condition for putting the memview incref here:
            if self.obj.is_name or (self.obj.is_attribute and
                                    self.obj.is_memslice_transpose):
                code.put_xdecref_memoryviewslice(
                        self.result(), have_gil=True)
        else:
            ExprNode.generate_disposal_code(self, code)

    def generate_assignment_code(self, rhs, code, overloaded_assignment=False,
        exception_check=None, exception_value=None):
        self.obj.generate_evaluation_code(code)
        if self.is_py_attr:
            code.globalstate.use_utility_code(
                UtilityCode.load_cached("PyObjectSetAttrStr", "ObjectHandling.c"))
            code.put_error_if_neg(self.pos,
                '__Pyx_PyObject_SetAttrStr(%s, %s, %s)' % (
                    self.obj.py_result(),
                    code.intern_identifier(self.attribute),
                    rhs.py_result()))
            rhs.generate_disposal_code(code)
            rhs.free_temps(code)
        elif self.obj.type.is_complex:
            code.putln("__Pyx_SET_C%s(%s, %s);" % (
                self.member.upper(),
                self.obj.result_as(self.obj.type),
                rhs.result_as(self.ctype())))
        else:
            select_code = self.result()
            if self.type.is_pyobject and self.use_managed_ref:
                rhs.make_owned_reference(code)
                code.put_giveref(rhs.py_result())
                code.put_gotref(select_code)
                code.put_decref(select_code, self.ctype())
            elif self.type.is_memoryviewslice:
                from . import MemoryView
                MemoryView.put_assign_to_memviewslice(
                        select_code, rhs, rhs.result(), self.type, code)

            if not self.type.is_memoryviewslice:
                code.putln(
                    "%s = %s;" % (
                        select_code,
                        rhs.result_as(self.ctype())))
                        #rhs.result()))
            rhs.generate_post_assignment_code(code)
            rhs.free_temps(code)
        self.obj.generate_disposal_code(code)
        self.obj.free_temps(code)

    def generate_deletion_code(self, code, ignore_nonexisting=False):
        self.obj.generate_evaluation_code(code)
        if self.is_py_attr or (self.entry.scope.is_property_scope
                               and u'__del__' in self.entry.scope.entries):
            code.globalstate.use_utility_code(
                UtilityCode.load_cached("PyObjectSetAttrStr", "ObjectHandling.c"))
            code.put_error_if_neg(self.pos,
                '__Pyx_PyObject_DelAttrStr(%s, %s)' % (
                    self.obj.py_result(),
                    code.intern_identifier(self.attribute)))
        else:
            error(self.pos, "Cannot delete C attribute of extension type")
        self.obj.generate_disposal_code(code)
        self.obj.free_temps(code)

    def annotate(self, code):
        if self.is_py_attr:
            style, text = 'py_attr', 'python attribute (%s)'
        else:
            style, text = 'c_attr', 'c attribute (%s)'
        code.annotate(self.pos, AnnotationItem(style, text % self.type, size=len(self.attribute)))


#-------------------------------------------------------------------
#
#  Constructor nodes
#
#-------------------------------------------------------------------

class StarredUnpackingNode(ExprNode):
    #  A starred expression like "*a"
    #
    #  This is only allowed in sequence assignment or construction such as
    #
    #      a, *b = (1,2,3,4)    =>     a = 1 ; b = [2,3,4]
    #
    #  and will be special cased during type analysis (or generate an error
    #  if it's found at unexpected places).
    #
    #  target          ExprNode

    subexprs = ['target']
    is_starred = 1
    type = py_object_type
    is_temp = 1
    starred_expr_allowed_here = False

    def __init__(self, pos, target):
        ExprNode.__init__(self, pos, target=target)

    def analyse_declarations(self, env):
        if not self.starred_expr_allowed_here:
            error(self.pos, "starred expression is not allowed here")
        self.target.analyse_declarations(env)

    def infer_type(self, env):
        return self.target.infer_type(env)

    def analyse_types(self, env):
        if not self.starred_expr_allowed_here:
            error(self.pos, "starred expression is not allowed here")
        self.target = self.target.analyse_types(env)
        self.type = self.target.type
        return self

    def analyse_target_declaration(self, env):
        self.target.analyse_target_declaration(env)

    def analyse_target_types(self, env):
        self.target = self.target.analyse_target_types(env)
        self.type = self.target.type
        return self

    def calculate_result_code(self):
        return ""

    def generate_result_code(self, code):
        pass


class SequenceNode(ExprNode):
    #  Base class for list and tuple constructor nodes.
    #  Contains common code for performing sequence unpacking.
    #
    #  args                    [ExprNode]
    #  unpacked_items          [ExprNode] or None
    #  coerced_unpacked_items  [ExprNode] or None
    # mult_factor              ExprNode     the integer number of content repetitions ([1,2]*3)

    subexprs = ['args', 'mult_factor']

    is_sequence_constructor = 1
    unpacked_items = None
    mult_factor = None
    slow = False  # trade speed for code size (e.g. use PyTuple_Pack())

    def compile_time_value_list(self, denv):
        return [arg.compile_time_value(denv) for arg in self.args]

    def replace_starred_target_node(self):
        # replace a starred node in the targets by the contained expression
        self.starred_assignment = False
        args = []
        for arg in self.args:
            if arg.is_starred:
                if self.starred_assignment:
                    error(arg.pos, "more than 1 starred expression in assignment")
                self.starred_assignment = True
                arg = arg.target
                arg.is_starred = True
            args.append(arg)
        self.args = args

    def analyse_target_declaration(self, env):
        self.replace_starred_target_node()
        for arg in self.args:
            arg.analyse_target_declaration(env)

    def analyse_types(self, env, skip_children=False):
        for i, arg in enumerate(self.args):
            if not skip_children:
                arg = arg.analyse_types(env)
            self.args[i] = arg.coerce_to_pyobject(env)
        if self.mult_factor:
            self.mult_factor = self.mult_factor.analyse_types(env)
            if not self.mult_factor.type.is_int:
                self.mult_factor = self.mult_factor.coerce_to_pyobject(env)
        self.is_temp = 1
        # not setting self.type here, subtypes do this
        return self

    def coerce_to_ctuple(self, dst_type, env):
        if self.type == dst_type:
            return self
        assert not self.mult_factor
        if len(self.args) != dst_type.size:
            error(self.pos, "trying to coerce sequence to ctuple of wrong length, expected %d, got %d" % (
                dst_type.size, len(self.args)))
        coerced_args = [arg.coerce_to(type, env) for arg, type in zip(self.args, dst_type.components)]
        return TupleNode(self.pos, args=coerced_args, type=dst_type, is_temp=True)

    def _create_merge_node_if_necessary(self, env):
        self._flatten_starred_args()
        if not any(arg.is_starred for arg in self.args):
            return self
        # convert into MergedSequenceNode by building partial sequences
        args = []
        values = []
        for arg in self.args:
            if arg.is_starred:
                if values:
                    args.append(TupleNode(values[0].pos, args=values).analyse_types(env, skip_children=True))
                    values = []
                args.append(arg.target)
            else:
                values.append(arg)
        if values:
            args.append(TupleNode(values[0].pos, args=values).analyse_types(env, skip_children=True))
        node = MergedSequenceNode(self.pos, args, self.type)
        if self.mult_factor:
            node = binop_node(
                self.pos, '*', node, self.mult_factor.coerce_to_pyobject(env),
                inplace=True, type=self.type, is_temp=True)
        return node

    def _flatten_starred_args(self):
        args = []
        for arg in self.args:
            if arg.is_starred and arg.target.is_sequence_constructor and not arg.target.mult_factor:
                args.extend(arg.target.args)
            else:
                args.append(arg)
        self.args[:] = args

    def may_be_none(self):
        return False

    def analyse_target_types(self, env):
        if self.mult_factor:
            error(self.pos, "can't assign to multiplied sequence")
        self.unpacked_items = []
        self.coerced_unpacked_items = []
        self.any_coerced_items = False
        for i, arg in enumerate(self.args):
            arg = self.args[i] = arg.analyse_target_types(env)
            if arg.is_starred:
                if not arg.type.assignable_from(list_type):
                    error(arg.pos,
                          "starred target must have Python object (list) type")
                if arg.type is py_object_type:
                    arg.type = list_type
            unpacked_item = PyTempNode(self.pos, env)
            coerced_unpacked_item = unpacked_item.coerce_to(arg.type, env)
            if unpacked_item is not coerced_unpacked_item:
                self.any_coerced_items = True
            self.unpacked_items.append(unpacked_item)
            self.coerced_unpacked_items.append(coerced_unpacked_item)
        self.type = py_object_type
        return self

    def generate_result_code(self, code):
        self.generate_operation_code(code)

    def generate_sequence_packing_code(self, code, target=None, plain=False):
        if target is None:
            target = self.result()
        size_factor = c_mult = ''
        mult_factor = None

        if self.mult_factor and not plain:
            mult_factor = self.mult_factor
            if mult_factor.type.is_int:
                c_mult = mult_factor.result()
                if (isinstance(mult_factor.constant_result, _py_int_types) and
                        mult_factor.constant_result > 0):
                    size_factor = ' * %s' % mult_factor.constant_result
                elif mult_factor.type.signed:
                    size_factor = ' * ((%s<0) ? 0:%s)' % (c_mult, c_mult)
                else:
                    size_factor = ' * (%s)' % (c_mult,)

        if self.type is tuple_type and (self.is_literal or self.slow) and not c_mult:
            # use PyTuple_Pack() to avoid generating huge amounts of one-time code
            code.putln('%s = PyTuple_Pack(%d, %s); %s' % (
                target,
                len(self.args),
                ', '.join(arg.py_result() for arg in self.args),
                code.error_goto_if_null(target, self.pos)))
            code.put_gotref(target)
        elif self.type.is_ctuple:
            for i, arg in enumerate(self.args):
                code.putln("%s.f%s = %s;" % (
                    target, i, arg.result()))
        else:
            # build the tuple/list step by step, potentially multiplying it as we go
            if self.type is list_type:
                create_func, set_item_func = 'PyList_New', 'PyList_SET_ITEM'
            elif self.type is tuple_type:
                create_func, set_item_func = 'PyTuple_New', 'PyTuple_SET_ITEM'
            else:
                raise InternalError("sequence packing for unexpected type %s" % self.type)
            arg_count = len(self.args)
            code.putln("%s = %s(%s%s); %s" % (
                target, create_func, arg_count, size_factor,
                code.error_goto_if_null(target, self.pos)))
            code.put_gotref(target)

            if c_mult:
                # FIXME: can't use a temp variable here as the code may
                # end up in the constant building function.  Temps
                # currently don't work there.

                #counter = code.funcstate.allocate_temp(mult_factor.type, manage_ref=False)
                counter = Naming.quick_temp_cname
                code.putln('{ Py_ssize_t %s;' % counter)
                if arg_count == 1:
                    offset = counter
                else:
                    offset = '%s * %s' % (counter, arg_count)
                code.putln('for (%s=0; %s < %s; %s++) {' % (
                    counter, counter, c_mult, counter
                    ))
            else:
                offset = ''

            for i in range(arg_count):
                arg = self.args[i]
                if c_mult or not arg.result_in_temp():
                    code.put_incref(arg.result(), arg.ctype())
                code.put_giveref(arg.py_result())
                code.putln("%s(%s, %s, %s);" % (
                    set_item_func,
                    target,
                    (offset and i) and ('%s + %s' % (offset, i)) or (offset or i),
                    arg.py_result()))

            if c_mult:
                code.putln('}')
                #code.funcstate.release_temp(counter)
                code.putln('}')

        if mult_factor is not None and mult_factor.type.is_pyobject:
            code.putln('{ PyObject* %s = PyNumber_InPlaceMultiply(%s, %s); %s' % (
                Naming.quick_temp_cname, target, mult_factor.py_result(),
                code.error_goto_if_null(Naming.quick_temp_cname, self.pos)
                ))
            code.put_gotref(Naming.quick_temp_cname)
            code.put_decref(target, py_object_type)
            code.putln('%s = %s;' % (target, Naming.quick_temp_cname))
            code.putln('}')

    def generate_subexpr_disposal_code(self, code):
        if self.mult_factor and self.mult_factor.type.is_int:
            super(SequenceNode, self).generate_subexpr_disposal_code(code)
        elif self.type is tuple_type and (self.is_literal or self.slow):
            super(SequenceNode, self).generate_subexpr_disposal_code(code)
        else:
            # We call generate_post_assignment_code here instead
            # of generate_disposal_code, because values were stored
            # in the tuple using a reference-stealing operation.
            for arg in self.args:
                arg.generate_post_assignment_code(code)
                # Should NOT call free_temps -- this is invoked by the default
                # generate_evaluation_code which will do that.
            if self.mult_factor:
                self.mult_factor.generate_disposal_code(code)

    def generate_assignment_code(self, rhs, code, overloaded_assignment=False,
        exception_check=None, exception_value=None):
        if self.starred_assignment:
            self.generate_starred_assignment_code(rhs, code)
        else:
            self.generate_parallel_assignment_code(rhs, code)

        for item in self.unpacked_items:
            item.release(code)
        rhs.free_temps(code)

    _func_iternext_type = PyrexTypes.CPtrType(PyrexTypes.CFuncType(
        PyrexTypes.py_object_type, [
            PyrexTypes.CFuncTypeArg("it", PyrexTypes.py_object_type, None),
            ]))

    def generate_parallel_assignment_code(self, rhs, code):
        # Need to work around the fact that generate_evaluation_code
        # allocates the temps in a rather hacky way -- the assignment
        # is evaluated twice, within each if-block.
        for item in self.unpacked_items:
            item.allocate(code)
        special_unpack = (rhs.type is py_object_type
                          or rhs.type in (tuple_type, list_type)
                          or not rhs.type.is_builtin_type)
        long_enough_for_a_loop = len(self.unpacked_items) > 3

        if special_unpack:
            self.generate_special_parallel_unpacking_code(
                code, rhs, use_loop=long_enough_for_a_loop)
        else:
            code.putln("{")
            self.generate_generic_parallel_unpacking_code(
                code, rhs, self.unpacked_items, use_loop=long_enough_for_a_loop)
            code.putln("}")

        for value_node in self.coerced_unpacked_items:
            value_node.generate_evaluation_code(code)
        for i in range(len(self.args)):
            self.args[i].generate_assignment_code(
                self.coerced_unpacked_items[i], code)

    def generate_special_parallel_unpacking_code(self, code, rhs, use_loop):
        sequence_type_test = '1'
        none_check = "likely(%s != Py_None)" % rhs.py_result()
        if rhs.type is list_type:
            sequence_types = ['List']
            if rhs.may_be_none():
                sequence_type_test = none_check
        elif rhs.type is tuple_type:
            sequence_types = ['Tuple']
            if rhs.may_be_none():
                sequence_type_test = none_check
        else:
            sequence_types = ['Tuple', 'List']
            tuple_check = 'likely(PyTuple_CheckExact(%s))' % rhs.py_result()
            list_check  = 'PyList_CheckExact(%s)' % rhs.py_result()
            sequence_type_test = "(%s) || (%s)" % (tuple_check, list_check)

        code.putln("if (%s) {" % sequence_type_test)
        code.putln("PyObject* sequence = %s;" % rhs.py_result())

        # list/tuple => check size
        code.putln("#if CYTHON_COMPILING_IN_CPYTHON")
        code.putln("Py_ssize_t size = Py_SIZE(sequence);")
        code.putln("#else")
        code.putln("Py_ssize_t size = PySequence_Size(sequence);")  # < 0 => exception
        code.putln("#endif")
        code.putln("if (unlikely(size != %d)) {" % len(self.args))
        code.globalstate.use_utility_code(raise_too_many_values_to_unpack)
        code.putln("if (size > %d) __Pyx_RaiseTooManyValuesError(%d);" % (
            len(self.args), len(self.args)))
        code.globalstate.use_utility_code(raise_need_more_values_to_unpack)
        code.putln("else if (size >= 0) __Pyx_RaiseNeedMoreValuesError(size);")
        code.putln(code.error_goto(self.pos))
        code.putln("}")

        code.putln("#if CYTHON_COMPILING_IN_CPYTHON")
        # unpack items from list/tuple in unrolled loop (can't fail)
        if len(sequence_types) == 2:
            code.putln("if (likely(Py%s_CheckExact(sequence))) {" % sequence_types[0])
        for i, item in enumerate(self.unpacked_items):
            code.putln("%s = Py%s_GET_ITEM(sequence, %d); " % (
                item.result(), sequence_types[0], i))
        if len(sequence_types) == 2:
            code.putln("} else {")
            for i, item in enumerate(self.unpacked_items):
                code.putln("%s = Py%s_GET_ITEM(sequence, %d); " % (
                    item.result(), sequence_types[1], i))
            code.putln("}")
        for item in self.unpacked_items:
            code.put_incref(item.result(), item.ctype())

        code.putln("#else")
        # in non-CPython, use the PySequence protocol (which can fail)
        if not use_loop:
            for i, item in enumerate(self.unpacked_items):
                code.putln("%s = PySequence_ITEM(sequence, %d); %s" % (
                    item.result(), i,
                    code.error_goto_if_null(item.result(), self.pos)))
                code.put_gotref(item.result())
        else:
            code.putln("{")
            code.putln("Py_ssize_t i;")
            code.putln("PyObject** temps[%s] = {%s};" % (
                len(self.unpacked_items),
                ','.join(['&%s' % item.result() for item in self.unpacked_items])))
            code.putln("for (i=0; i < %s; i++) {" % len(self.unpacked_items))
            code.putln("PyObject* item = PySequence_ITEM(sequence, i); %s" % (
                code.error_goto_if_null('item', self.pos)))
            code.put_gotref('item')
            code.putln("*(temps[i]) = item;")
            code.putln("}")
            code.putln("}")

        code.putln("#endif")
        rhs.generate_disposal_code(code)

        if sequence_type_test == '1':
            code.putln("}")  # all done
        elif sequence_type_test == none_check:
            # either tuple/list or None => save some code by generating the error directly
            code.putln("} else {")
            code.globalstate.use_utility_code(
                UtilityCode.load_cached("RaiseNoneIterError", "ObjectHandling.c"))
            code.putln("__Pyx_RaiseNoneNotIterableError(); %s" % code.error_goto(self.pos))
            code.putln("}")  # all done
        else:
            code.putln("} else {")  # needs iteration fallback code
            self.generate_generic_parallel_unpacking_code(
                code, rhs, self.unpacked_items, use_loop=use_loop)
            code.putln("}")

    def generate_generic_parallel_unpacking_code(self, code, rhs, unpacked_items, use_loop, terminate=True):
        code.globalstate.use_utility_code(raise_need_more_values_to_unpack)
        code.globalstate.use_utility_code(UtilityCode.load_cached("IterFinish", "ObjectHandling.c"))
        code.putln("Py_ssize_t index = -1;") # must be at the start of a C block!

        if use_loop:
            code.putln("PyObject** temps[%s] = {%s};" % (
                len(self.unpacked_items),
                ','.join(['&%s' % item.result() for item in unpacked_items])))

        iterator_temp = code.funcstate.allocate_temp(py_object_type, manage_ref=True)
        code.putln(
            "%s = PyObject_GetIter(%s); %s" % (
                iterator_temp,
                rhs.py_result(),
                code.error_goto_if_null(iterator_temp, self.pos)))
        code.put_gotref(iterator_temp)
        rhs.generate_disposal_code(code)

        iternext_func = code.funcstate.allocate_temp(self._func_iternext_type, manage_ref=False)
        code.putln("%s = Py_TYPE(%s)->tp_iternext;" % (
            iternext_func, iterator_temp))

        unpacking_error_label = code.new_label('unpacking_failed')
        unpack_code = "%s(%s)" % (iternext_func, iterator_temp)
        if use_loop:
            code.putln("for (index=0; index < %s; index++) {" % len(unpacked_items))
            code.put("PyObject* item = %s; if (unlikely(!item)) " % unpack_code)
            code.put_goto(unpacking_error_label)
            code.put_gotref("item")
            code.putln("*(temps[index]) = item;")
            code.putln("}")
        else:
            for i, item in enumerate(unpacked_items):
                code.put(
                    "index = %d; %s = %s; if (unlikely(!%s)) " % (
                        i,
                        item.result(),
                        unpack_code,
                        item.result()))
                code.put_goto(unpacking_error_label)
                code.put_gotref(item.py_result())

        if terminate:
            code.globalstate.use_utility_code(
                UtilityCode.load_cached("UnpackItemEndCheck", "ObjectHandling.c"))
            code.put_error_if_neg(self.pos, "__Pyx_IternextUnpackEndCheck(%s, %d)" % (
                unpack_code,
                len(unpacked_items)))
            code.putln("%s = NULL;" % iternext_func)
            code.put_decref_clear(iterator_temp, py_object_type)

        unpacking_done_label = code.new_label('unpacking_done')
        code.put_goto(unpacking_done_label)

        code.put_label(unpacking_error_label)
        code.put_decref_clear(iterator_temp, py_object_type)
        code.putln("%s = NULL;" % iternext_func)
        code.putln("if (__Pyx_IterFinish() == 0) __Pyx_RaiseNeedMoreValuesError(index);")
        code.putln(code.error_goto(self.pos))
        code.put_label(unpacking_done_label)

        code.funcstate.release_temp(iternext_func)
        if terminate:
            code.funcstate.release_temp(iterator_temp)
            iterator_temp = None

        return iterator_temp

    def generate_starred_assignment_code(self, rhs, code):
        for i, arg in enumerate(self.args):
            if arg.is_starred:
                starred_target = self.unpacked_items[i]
                unpacked_fixed_items_left  = self.unpacked_items[:i]
                unpacked_fixed_items_right = self.unpacked_items[i+1:]
                break
        else:
            assert False

        iterator_temp = None
        if unpacked_fixed_items_left:
            for item in unpacked_fixed_items_left:
                item.allocate(code)
            code.putln('{')
            iterator_temp = self.generate_generic_parallel_unpacking_code(
                code, rhs, unpacked_fixed_items_left,
                use_loop=True, terminate=False)
            for i, item in enumerate(unpacked_fixed_items_left):
                value_node = self.coerced_unpacked_items[i]
                value_node.generate_evaluation_code(code)
            code.putln('}')

        starred_target.allocate(code)
        target_list = starred_target.result()
        code.putln("%s = PySequence_List(%s); %s" % (
            target_list,
            iterator_temp or rhs.py_result(),
            code.error_goto_if_null(target_list, self.pos)))
        code.put_gotref(target_list)

        if iterator_temp:
            code.put_decref_clear(iterator_temp, py_object_type)
            code.funcstate.release_temp(iterator_temp)
        else:
            rhs.generate_disposal_code(code)

        if unpacked_fixed_items_right:
            code.globalstate.use_utility_code(raise_need_more_values_to_unpack)
            length_temp = code.funcstate.allocate_temp(PyrexTypes.c_py_ssize_t_type, manage_ref=False)
            code.putln('%s = PyList_GET_SIZE(%s);' % (length_temp, target_list))
            code.putln("if (unlikely(%s < %d)) {" % (length_temp, len(unpacked_fixed_items_right)))
            code.putln("__Pyx_RaiseNeedMoreValuesError(%d+%s); %s" % (
                 len(unpacked_fixed_items_left), length_temp,
                 code.error_goto(self.pos)))
            code.putln('}')

            for item in unpacked_fixed_items_right[::-1]:
                item.allocate(code)
            for i, (item, coerced_arg) in enumerate(zip(unpacked_fixed_items_right[::-1],
                                                        self.coerced_unpacked_items[::-1])):
                code.putln('#if CYTHON_COMPILING_IN_CPYTHON')
                code.putln("%s = PyList_GET_ITEM(%s, %s-%d); " % (
                    item.py_result(), target_list, length_temp, i+1))
                # resize the list the hard way
                code.putln("((PyVarObject*)%s)->ob_size--;" % target_list)
                code.putln('#else')
                code.putln("%s = PySequence_ITEM(%s, %s-%d); " % (
                    item.py_result(), target_list, length_temp, i+1))
                code.putln('#endif')
                code.put_gotref(item.py_result())
                coerced_arg.generate_evaluation_code(code)

            code.putln('#if !CYTHON_COMPILING_IN_CPYTHON')
            sublist_temp = code.funcstate.allocate_temp(py_object_type, manage_ref=True)
            code.putln('%s = PySequence_GetSlice(%s, 0, %s-%d); %s' % (
                sublist_temp, target_list, length_temp, len(unpacked_fixed_items_right),
                code.error_goto_if_null(sublist_temp, self.pos)))
            code.put_gotref(sublist_temp)
            code.funcstate.release_temp(length_temp)
            code.put_decref(target_list, py_object_type)
            code.putln('%s = %s; %s = NULL;' % (target_list, sublist_temp, sublist_temp))
            code.putln('#else')
            code.putln('%s = %s;' % (sublist_temp, sublist_temp)) # avoid warning about unused variable
            code.funcstate.release_temp(sublist_temp)
            code.putln('#endif')

        for i, arg in enumerate(self.args):
            arg.generate_assignment_code(self.coerced_unpacked_items[i], code)

    def annotate(self, code):
        for arg in self.args:
            arg.annotate(code)
        if self.unpacked_items:
            for arg in self.unpacked_items:
                arg.annotate(code)
            for arg in self.coerced_unpacked_items:
                arg.annotate(code)


class TupleNode(SequenceNode):
    #  Tuple constructor.

    type = tuple_type
    is_partly_literal = False

    gil_message = "Constructing Python tuple"

    def infer_type(self, env):
        if self.mult_factor or not self.args:
            return tuple_type
        arg_types = [arg.infer_type(env) for arg in self.args]
        if any(type.is_pyobject or type.is_unspecified or type.is_fused for type in arg_types):
            return tuple_type
        else:
            return env.declare_tuple_type(self.pos, arg_types).type

    def analyse_types(self, env, skip_children=False):
        if len(self.args) == 0:
            self.is_temp = False
            self.is_literal = True
            return self

        if not skip_children:
            for i, arg in enumerate(self.args):
                if arg.is_starred:
                    arg.starred_expr_allowed_here = True
                self.args[i] = arg.analyse_types(env)
        if (not self.mult_factor and
                not any((arg.is_starred or arg.type.is_pyobject or arg.type.is_fused) for arg in self.args)):
            self.type = env.declare_tuple_type(self.pos, (arg.type for arg in self.args)).type
            self.is_temp = 1
            return self

        node = SequenceNode.analyse_types(self, env, skip_children=True)
        node = node._create_merge_node_if_necessary(env)
        if not node.is_sequence_constructor:
            return node

        if not all(child.is_literal for child in node.args):
            return node
        if not node.mult_factor or (
                node.mult_factor.is_literal and
                isinstance(node.mult_factor.constant_result, _py_int_types)):
            node.is_temp = False
            node.is_literal = True
        else:
            if not node.mult_factor.type.is_pyobject:
                node.mult_factor = node.mult_factor.coerce_to_pyobject(env)
            node.is_temp = True
            node.is_partly_literal = True
        return node

    def analyse_as_type(self, env):
        # ctuple type
        if not self.args:
            return None
        item_types = [arg.analyse_as_type(env) for arg in self.args]
        if any(t is None for t in item_types):
            return None
        entry = env.declare_tuple_type(self.pos, item_types)
        return entry.type

    def coerce_to(self, dst_type, env):
        if self.type.is_ctuple:
            if dst_type.is_ctuple and self.type.size == dst_type.size:
                return self.coerce_to_ctuple(dst_type, env)
            elif dst_type is tuple_type or dst_type is py_object_type:
                coerced_args = [arg.coerce_to_pyobject(env) for arg in self.args]
                return TupleNode(self.pos, args=coerced_args, type=tuple_type, is_temp=1).analyse_types(env, skip_children=True)
            else:
                return self.coerce_to_pyobject(env).coerce_to(dst_type, env)
        elif dst_type.is_ctuple and not self.mult_factor:
            return self.coerce_to_ctuple(dst_type, env)
        else:
            return SequenceNode.coerce_to(self, dst_type, env)

    def as_list(self):
        t = ListNode(self.pos, args=self.args, mult_factor=self.mult_factor)
        if isinstance(self.constant_result, tuple):
            t.constant_result = list(self.constant_result)
        return t

    def is_simple(self):
        # either temp or constant => always simple
        return True

    def nonlocally_immutable(self):
        # either temp or constant => always safe
        return True

    def calculate_result_code(self):
        if len(self.args) > 0:
            return self.result_code
        else:
            return Naming.empty_tuple

    def calculate_constant_result(self):
        self.constant_result = tuple([
                arg.constant_result for arg in self.args])

    def compile_time_value(self, denv):
        values = self.compile_time_value_list(denv)
        try:
            return tuple(values)
        except Exception as e:
            self.compile_time_value_error(e)

    def generate_operation_code(self, code):
        if len(self.args) == 0:
            # result_code is Naming.empty_tuple
            return
        if self.is_partly_literal:
            # underlying tuple is const, but factor is not
            tuple_target = code.get_py_const(py_object_type, 'tuple', cleanup_level=2)
            const_code = code.get_cached_constants_writer()
            const_code.mark_pos(self.pos)
            self.generate_sequence_packing_code(const_code, tuple_target, plain=True)
            const_code.put_giveref(tuple_target)
            code.putln('%s = PyNumber_Multiply(%s, %s); %s' % (
                self.result(), tuple_target, self.mult_factor.py_result(),
                code.error_goto_if_null(self.result(), self.pos)
                ))
            code.put_gotref(self.py_result())
        elif self.is_literal:
            # non-empty cached tuple => result is global constant,
            # creation code goes into separate code writer
            self.result_code = code.get_py_const(py_object_type, 'tuple', cleanup_level=2)
            code = code.get_cached_constants_writer()
            code.mark_pos(self.pos)
            self.generate_sequence_packing_code(code)
            code.put_giveref(self.py_result())
        else:
            self.type.entry.used = True
            self.generate_sequence_packing_code(code)


class ListNode(SequenceNode):
    #  List constructor.

    # obj_conversion_errors    [PyrexError]   used internally
    # orignial_args            [ExprNode]     used internally

    obj_conversion_errors = []
    type = list_type
    in_module_scope = False

    gil_message = "Constructing Python list"

    def type_dependencies(self, env):
        return ()

    def infer_type(self, env):
        # TOOD: Infer non-object list arrays.
        return list_type

    def analyse_expressions(self, env):
        for arg in self.args:
            if arg.is_starred:
                arg.starred_expr_allowed_here = True
        node = SequenceNode.analyse_expressions(self, env)
        return node.coerce_to_pyobject(env)

    def analyse_types(self, env):
        hold_errors()
        self.original_args = list(self.args)
        node = SequenceNode.analyse_types(self, env)
        node.obj_conversion_errors = held_errors()
        release_errors(ignore=True)
        if env.is_module_scope:
            self.in_module_scope = True
        node = node._create_merge_node_if_necessary(env)
        return node

    def coerce_to(self, dst_type, env):
        if dst_type.is_pyobject:
            for err in self.obj_conversion_errors:
                report_error(err)
            self.obj_conversion_errors = []
            if not self.type.subtype_of(dst_type):
                error(self.pos, "Cannot coerce list to type '%s'" % dst_type)
        elif (dst_type.is_array or dst_type.is_ptr) and dst_type.base_type is not PyrexTypes.c_void_type:
            array_length = len(self.args)
            if self.mult_factor:
                if isinstance(self.mult_factor.constant_result, _py_int_types):
                    if self.mult_factor.constant_result <= 0:
                        error(self.pos, "Cannot coerce non-positively multiplied list to '%s'" % dst_type)
                    else:
                        array_length *= self.mult_factor.constant_result
                else:
                    error(self.pos, "Cannot coerce dynamically multiplied list to '%s'" % dst_type)
            base_type = dst_type.base_type
            self.type = PyrexTypes.CArrayType(base_type, array_length)
            for i in range(len(self.original_args)):
                arg = self.args[i]
                if isinstance(arg, CoerceToPyTypeNode):
                    arg = arg.arg
                self.args[i] = arg.coerce_to(base_type, env)
        elif dst_type.is_cpp_class:
            # TODO(robertwb): Avoid object conversion for vector/list/set.
            return TypecastNode(self.pos, operand=self, type=PyrexTypes.py_object_type).coerce_to(dst_type, env)
        elif self.mult_factor:
            error(self.pos, "Cannot coerce multiplied list to '%s'" % dst_type)
        elif dst_type.is_struct:
            if len(self.args) > len(dst_type.scope.var_entries):
                error(self.pos, "Too many members for '%s'" % dst_type)
            else:
                if len(self.args) < len(dst_type.scope.var_entries):
                    warning(self.pos, "Too few members for '%s'" % dst_type, 1)
                for i, (arg, member) in enumerate(zip(self.original_args, dst_type.scope.var_entries)):
                    if isinstance(arg, CoerceToPyTypeNode):
                        arg = arg.arg
                    self.args[i] = arg.coerce_to(member.type, env)
            self.type = dst_type
        elif dst_type.is_ctuple:
            return self.coerce_to_ctuple(dst_type, env)
        else:
            self.type = error_type
            error(self.pos, "Cannot coerce list to type '%s'" % dst_type)
        return self

    def as_list(self):  # dummy for compatibility with TupleNode
        return self

    def as_tuple(self):
        t = TupleNode(self.pos, args=self.args, mult_factor=self.mult_factor)
        if isinstance(self.constant_result, list):
            t.constant_result = tuple(self.constant_result)
        return t

    def allocate_temp_result(self, code):
        if self.type.is_array and self.in_module_scope:
            self.temp_code = code.funcstate.allocate_temp(
                self.type, manage_ref=False, static=True)
        else:
            SequenceNode.allocate_temp_result(self, code)

    def release_temp_result(self, env):
        if self.type.is_array:
            # To be valid C++, we must allocate the memory on the stack
            # manually and be sure not to reuse it for something else.
            # Yes, this means that we leak a temp array variable.
            pass
        else:
            SequenceNode.release_temp_result(self, env)

    def calculate_constant_result(self):
        if self.mult_factor:
            raise ValueError()  # may exceed the compile time memory
        self.constant_result = [
            arg.constant_result for arg in self.args]

    def compile_time_value(self, denv):
        l = self.compile_time_value_list(denv)
        if self.mult_factor:
            l *= self.mult_factor.compile_time_value(denv)
        return l

    def generate_operation_code(self, code):
        if self.type.is_pyobject:
            for err in self.obj_conversion_errors:
                report_error(err)
            self.generate_sequence_packing_code(code)
        elif self.type.is_array:
            if self.mult_factor:
                code.putln("{")
                code.putln("Py_ssize_t %s;" % Naming.quick_temp_cname)
                code.putln("for ({i} = 0; {i} < {count}; {i}++) {{".format(
                    i=Naming.quick_temp_cname, count=self.mult_factor.result()))
                offset = '+ (%d * %s)' % (len(self.args), Naming.quick_temp_cname)
            else:
                offset = ''
            for i, arg in enumerate(self.args):
                if arg.type.is_array:
                    code.globalstate.use_utility_code(UtilityCode.load_cached("IncludeStringH", "StringTools.c"))
                    code.putln("memcpy(&(%s[%s%s]), %s, sizeof(%s[0]));" % (
                        self.result(), i, offset,
                        arg.result(), self.result()
                    ))
                else:
                    code.putln("%s[%s%s] = %s;" % (
                        self.result(),
                        i,
                        offset,
                        arg.result()))
            if self.mult_factor:
                code.putln("}")
                code.putln("}")
        elif self.type.is_struct:
            for arg, member in zip(self.args, self.type.scope.var_entries):
                code.putln("%s.%s = %s;" % (
                    self.result(),
                    member.cname,
                    arg.result()))
        else:
            raise InternalError("List type never specified")


class ScopedExprNode(ExprNode):
    # Abstract base class for ExprNodes that have their own local
    # scope, such as generator expressions.
    #
    # expr_scope    Scope  the inner scope of the expression

    subexprs = []
    expr_scope = None

    # does this node really have a local scope, e.g. does it leak loop
    # variables or not?  non-leaking Py3 behaviour is default, except
    # for list comprehensions where the behaviour differs in Py2 and
    # Py3 (set in Parsing.py based on parser context)
    has_local_scope = True

    def init_scope(self, outer_scope, expr_scope=None):
        if expr_scope is not None:
            self.expr_scope = expr_scope
        elif self.has_local_scope:
            self.expr_scope = Symtab.GeneratorExpressionScope(outer_scope)
        else:
            self.expr_scope = None

    def analyse_declarations(self, env):
        self.init_scope(env)

    def analyse_scoped_declarations(self, env):
        # this is called with the expr_scope as env
        pass

    def analyse_types(self, env):
        # no recursion here, the children will be analysed separately below
        return self

    def analyse_scoped_expressions(self, env):
        # this is called with the expr_scope as env
        return self

    def generate_evaluation_code(self, code):
        # set up local variables and free their references on exit
        generate_inner_evaluation_code = super(ScopedExprNode, self).generate_evaluation_code
        if not self.has_local_scope or not self.expr_scope.var_entries:
            # no local variables => delegate, done
            generate_inner_evaluation_code(code)
            return

        code.putln('{ /* enter inner scope */')
        py_entries = []
        for entry in self.expr_scope.var_entries:
            if not entry.in_closure:
                code.put_var_declaration(entry)
                if entry.type.is_pyobject and entry.used:
                    py_entries.append(entry)
        if not py_entries:
            # no local Python references => no cleanup required
            generate_inner_evaluation_code(code)
            code.putln('} /* exit inner scope */')
            return

        # must free all local Python references at each exit point
        old_loop_labels = tuple(code.new_loop_labels())
        old_error_label = code.new_error_label()

        generate_inner_evaluation_code(code)

        # normal (non-error) exit
        for entry in py_entries:
            code.put_var_decref(entry)

        # error/loop body exit points
        exit_scope = code.new_label('exit_scope')
        code.put_goto(exit_scope)
        for label, old_label in ([(code.error_label, old_error_label)] +
                                 list(zip(code.get_loop_labels(), old_loop_labels))):
            if code.label_used(label):
                code.put_label(label)
                for entry in py_entries:
                    code.put_var_decref(entry)
                code.put_goto(old_label)
        code.put_label(exit_scope)
        code.putln('} /* exit inner scope */')

        code.set_loop_labels(old_loop_labels)
        code.error_label = old_error_label


class ComprehensionNode(ScopedExprNode):
    # A list/set/dict comprehension

    child_attrs = ["loop"]

    is_temp = True

    def infer_type(self, env):
        return self.type

    def analyse_declarations(self, env):
        self.append.target = self # this is used in the PyList_Append of the inner loop
        self.init_scope(env)

    def analyse_scoped_declarations(self, env):
        self.loop.analyse_declarations(env)

    def analyse_types(self, env):
        if not self.has_local_scope:
            self.loop = self.loop.analyse_expressions(env)
        return self

    def analyse_scoped_expressions(self, env):
        if self.has_local_scope:
            self.loop = self.loop.analyse_expressions(env)
        return self

    def may_be_none(self):
        return False

    def generate_result_code(self, code):
        self.generate_operation_code(code)

    def generate_operation_code(self, code):
        if self.type is Builtin.list_type:
            create_code = 'PyList_New(0)'
        elif self.type is Builtin.set_type:
            create_code = 'PySet_New(NULL)'
        elif self.type is Builtin.dict_type:
            create_code = 'PyDict_New()'
        else:
            raise InternalError("illegal type for comprehension: %s" % self.type)
        code.putln('%s = %s; %s' % (
            self.result(), create_code,
            code.error_goto_if_null(self.result(), self.pos)))

        code.put_gotref(self.result())
        self.loop.generate_execution_code(code)

    def annotate(self, code):
        self.loop.annotate(code)


class ComprehensionAppendNode(Node):
    # Need to be careful to avoid infinite recursion:
    # target must not be in child_attrs/subexprs

    child_attrs = ['expr']
    target = None

    type = PyrexTypes.c_int_type

    def analyse_expressions(self, env):
        self.expr = self.expr.analyse_expressions(env)
        if not self.expr.type.is_pyobject:
            self.expr = self.expr.coerce_to_pyobject(env)
        return self

    def generate_execution_code(self, code):
        if self.target.type is list_type:
            code.globalstate.use_utility_code(
                UtilityCode.load_cached("ListCompAppend", "Optimize.c"))
            function = "__Pyx_ListComp_Append"
        elif self.target.type is set_type:
            function = "PySet_Add"
        else:
            raise InternalError(
                "Invalid type for comprehension node: %s" % self.target.type)

        self.expr.generate_evaluation_code(code)
        code.putln(code.error_goto_if("%s(%s, (PyObject*)%s)" % (
            function,
            self.target.result(),
            self.expr.result()
            ), self.pos))
        self.expr.generate_disposal_code(code)
        self.expr.free_temps(code)

    def generate_function_definitions(self, env, code):
        self.expr.generate_function_definitions(env, code)

    def annotate(self, code):
        self.expr.annotate(code)

class DictComprehensionAppendNode(ComprehensionAppendNode):
    child_attrs = ['key_expr', 'value_expr']

    def analyse_expressions(self, env):
        self.key_expr = self.key_expr.analyse_expressions(env)
        if not self.key_expr.type.is_pyobject:
            self.key_expr = self.key_expr.coerce_to_pyobject(env)
        self.value_expr = self.value_expr.analyse_expressions(env)
        if not self.value_expr.type.is_pyobject:
            self.value_expr = self.value_expr.coerce_to_pyobject(env)
        return self

    def generate_execution_code(self, code):
        self.key_expr.generate_evaluation_code(code)
        self.value_expr.generate_evaluation_code(code)
        code.putln(code.error_goto_if("PyDict_SetItem(%s, (PyObject*)%s, (PyObject*)%s)" % (
            self.target.result(),
            self.key_expr.result(),
            self.value_expr.result()
            ), self.pos))
        self.key_expr.generate_disposal_code(code)
        self.key_expr.free_temps(code)
        self.value_expr.generate_disposal_code(code)
        self.value_expr.free_temps(code)

    def generate_function_definitions(self, env, code):
        self.key_expr.generate_function_definitions(env, code)
        self.value_expr.generate_function_definitions(env, code)

    def annotate(self, code):
        self.key_expr.annotate(code)
        self.value_expr.annotate(code)


class InlinedGeneratorExpressionNode(ExprNode):
    # An inlined generator expression for which the result is calculated
    # inside of the loop and returned as a single, first and only Generator
    # return value.
    # This will only be created by transforms when replacing safe builtin
    # calls on generator expressions.
    #
    # gen            GeneratorExpressionNode      the generator, not containing any YieldExprNodes
    # orig_func      String                       the name of the builtin function this node replaces
    # target         ExprNode or None             a 'target' for a ComprehensionAppend node

    subexprs = ["gen"]
    orig_func = None
    target = None
    is_temp = True
    type = py_object_type

    def __init__(self, pos, gen, comprehension_type=None, **kwargs):
        gbody = gen.def_node.gbody
        gbody.is_inlined = True
        if comprehension_type is not None:
            assert comprehension_type in (list_type, set_type, dict_type), comprehension_type
            gbody.inlined_comprehension_type = comprehension_type
            kwargs.update(
                target=RawCNameExprNode(pos, comprehension_type, Naming.retval_cname),
                type=comprehension_type,
            )
        super(InlinedGeneratorExpressionNode, self).__init__(pos, gen=gen, **kwargs)

    def may_be_none(self):
        return self.orig_func not in ('any', 'all', 'sorted')

    def infer_type(self, env):
        return self.type

    def analyse_types(self, env):
        self.gen = self.gen.analyse_expressions(env)
        return self

    def generate_result_code(self, code):
        code.putln("%s = __Pyx_Generator_Next(%s); %s" % (
            self.result(), self.gen.result(),
            code.error_goto_if_null(self.result(), self.pos)))
        code.put_gotref(self.result())


class MergedSequenceNode(ExprNode):
    """
    Merge a sequence of iterables into a set/list/tuple.

    The target collection is determined by self.type, which must be set externally.

    args    [ExprNode]
    """
    subexprs = ['args']
    is_temp = True
    gil_message = "Constructing Python collection"

    def __init__(self, pos, args, type):
        if type in (list_type, tuple_type) and args and args[0].is_sequence_constructor:
            # construct a list directly from the first argument that we can then extend
            if args[0].type is not list_type:
                args[0] = ListNode(args[0].pos, args=args[0].args, is_temp=True)
        ExprNode.__init__(self, pos, args=args, type=type)

    def calculate_constant_result(self):
        result = []
        for item in self.args:
            if item.is_sequence_constructor and item.mult_factor:
                if item.mult_factor.constant_result <= 0:
                    continue
                # otherwise, adding each item once should be enough
            if item.is_set_literal or item.is_sequence_constructor:
                # process items in order
                items = (arg.constant_result for arg in item.args)
            else:
                items = item.constant_result
            result.extend(items)
        if self.type is set_type:
            result = set(result)
        elif self.type is tuple_type:
            result = tuple(result)
        else:
            assert self.type is list_type
        self.constant_result = result

    def compile_time_value(self, denv):
        result = []
        for item in self.args:
            if item.is_sequence_constructor and item.mult_factor:
                if item.mult_factor.compile_time_value(denv) <= 0:
                    continue
            if item.is_set_literal or item.is_sequence_constructor:
                # process items in order
                items = (arg.compile_time_value(denv) for arg in item.args)
            else:
                items = item.compile_time_value(denv)
            result.extend(items)
        if self.type is set_type:
            try:
                result = set(result)
            except Exception as e:
                self.compile_time_value_error(e)
        elif self.type is tuple_type:
            result = tuple(result)
        else:
            assert self.type is list_type
        return result

    def type_dependencies(self, env):
        return ()

    def infer_type(self, env):
        return self.type

    def analyse_types(self, env):
        args = [
            arg.analyse_types(env).coerce_to_pyobject(env).as_none_safe_node(
                # FIXME: CPython's error message starts with the runtime function name
                'argument after * must be an iterable, not NoneType')
            for arg in self.args
        ]

        if len(args) == 1 and args[0].type is self.type:
            # strip this intermediate node and use the bare collection
            return args[0]

        assert self.type in (set_type, list_type, tuple_type)

        self.args = args
        return self

    def may_be_none(self):
        return False

    def generate_evaluation_code(self, code):
        code.mark_pos(self.pos)
        self.allocate_temp_result(code)

        is_set = self.type is set_type

        args = iter(self.args)
        item = next(args)
        item.generate_evaluation_code(code)
        if (is_set and item.is_set_literal or
                not is_set and item.is_sequence_constructor and item.type is list_type):
            code.putln("%s = %s;" % (self.result(), item.py_result()))
            item.generate_post_assignment_code(code)
        else:
            code.putln("%s = %s(%s); %s" % (
                self.result(),
                'PySet_New' if is_set else 'PySequence_List',
                item.py_result(),
                code.error_goto_if_null(self.result(), self.pos)))
            code.put_gotref(self.py_result())
            item.generate_disposal_code(code)
        item.free_temps(code)

        helpers = set()
        if is_set:
            add_func = "PySet_Add"
            extend_func = "__Pyx_PySet_Update"
        else:
            add_func = "__Pyx_ListComp_Append"
            extend_func = "__Pyx_PyList_Extend"

        for item in args:
            if (is_set and (item.is_set_literal or item.is_sequence_constructor) or
                    (item.is_sequence_constructor and not item.mult_factor)):
                if not is_set and item.args:
                    helpers.add(("ListCompAppend", "Optimize.c"))
                for arg in item.args:
                    arg.generate_evaluation_code(code)
                    code.put_error_if_neg(arg.pos, "%s(%s, %s)" % (
                        add_func,
                        self.result(),
                        arg.py_result()))
                    arg.generate_disposal_code(code)
                    arg.free_temps(code)
                continue

            if is_set:
                helpers.add(("PySet_Update", "Builtins.c"))
            else:
                helpers.add(("ListExtend", "Optimize.c"))

            item.generate_evaluation_code(code)
            code.put_error_if_neg(item.pos, "%s(%s, %s)" % (
                extend_func,
                self.result(),
                item.py_result()))
            item.generate_disposal_code(code)
            item.free_temps(code)

        if self.type is tuple_type:
            code.putln("{")
            code.putln("PyObject *%s = PyList_AsTuple(%s);" % (
                Naming.quick_temp_cname,
                self.result()))
            code.put_decref(self.result(), py_object_type)
            code.putln("%s = %s; %s" % (
                self.result(),
                Naming.quick_temp_cname,
                code.error_goto_if_null(self.result(), self.pos)))
            code.put_gotref(self.result())
            code.putln("}")

        for helper in sorted(helpers):
            code.globalstate.use_utility_code(UtilityCode.load_cached(*helper))

    def annotate(self, code):
        for item in self.args:
            item.annotate(code)


class SetNode(ExprNode):
    """
    Set constructor.
    """
    subexprs = ['args']
    type = set_type
    is_set_literal = True
    gil_message = "Constructing Python set"

    def analyse_types(self, env):
        for i in range(len(self.args)):
            arg = self.args[i]
            arg = arg.analyse_types(env)
            self.args[i] = arg.coerce_to_pyobject(env)
        self.type = set_type
        self.is_temp = 1
        return self

    def may_be_none(self):
        return False

    def calculate_constant_result(self):
        self.constant_result = set([arg.constant_result for arg in self.args])

    def compile_time_value(self, denv):
        values = [arg.compile_time_value(denv) for arg in self.args]
        try:
            return set(values)
        except Exception as e:
            self.compile_time_value_error(e)

    def generate_evaluation_code(self, code):
        for arg in self.args:
            arg.generate_evaluation_code(code)
        self.allocate_temp_result(code)
        code.putln(
            "%s = PySet_New(0); %s" % (
                self.result(),
                code.error_goto_if_null(self.result(), self.pos)))
        code.put_gotref(self.py_result())
        for arg in self.args:
            code.put_error_if_neg(
                self.pos,
                "PySet_Add(%s, %s)" % (self.result(), arg.py_result()))
            arg.generate_disposal_code(code)
            arg.free_temps(code)


class DictNode(ExprNode):
    #  Dictionary constructor.
    #
    #  key_value_pairs     [DictItemNode]
    #  exclude_null_values [boolean]          Do not add NULL values to dict
    #
    # obj_conversion_errors    [PyrexError]   used internally

    subexprs = ['key_value_pairs']
    is_temp = 1
    exclude_null_values = False
    type = dict_type
    is_dict_literal = True
    reject_duplicates = False

    obj_conversion_errors = []

    @classmethod
    def from_pairs(cls, pos, pairs):
        return cls(pos, key_value_pairs=[
                DictItemNode(pos, key=k, value=v) for k, v in pairs])

    def calculate_constant_result(self):
        self.constant_result = dict([
                item.constant_result for item in self.key_value_pairs])

    def compile_time_value(self, denv):
        pairs = [(item.key.compile_time_value(denv), item.value.compile_time_value(denv))
            for item in self.key_value_pairs]
        try:
            return dict(pairs)
        except Exception as e:
            self.compile_time_value_error(e)

    def type_dependencies(self, env):
        return ()

    def infer_type(self, env):
        # TOOD: Infer struct constructors.
        return dict_type

    def analyse_types(self, env):
        hold_errors()
        self.key_value_pairs = [ item.analyse_types(env)
                                 for item in self.key_value_pairs ]
        self.obj_conversion_errors = held_errors()
        release_errors(ignore=True)
        return self

    def may_be_none(self):
        return False

    def coerce_to(self, dst_type, env):
        if dst_type.is_pyobject:
            self.release_errors()
            if self.type.is_struct_or_union:
                if not dict_type.subtype_of(dst_type):
                    error(self.pos, "Cannot interpret struct as non-dict type '%s'" % dst_type)
                return DictNode(self.pos, key_value_pairs=[
                    DictItemNode(item.pos, key=item.key.coerce_to_pyobject(env),
                                 value=item.value.coerce_to_pyobject(env))
                    for item in self.key_value_pairs])
            if not self.type.subtype_of(dst_type):
                error(self.pos, "Cannot interpret dict as type '%s'" % dst_type)
        elif dst_type.is_struct_or_union:
            self.type = dst_type
            if not dst_type.is_struct and len(self.key_value_pairs) != 1:
                error(self.pos, "Exactly one field must be specified to convert to union '%s'" % dst_type)
            elif dst_type.is_struct and len(self.key_value_pairs) < len(dst_type.scope.var_entries):
                warning(self.pos, "Not all members given for struct '%s'" % dst_type, 1)
            for item in self.key_value_pairs:
                if isinstance(item.key, CoerceToPyTypeNode):
                    item.key = item.key.arg
                if not item.key.is_string_literal:
                    error(item.key.pos, "Invalid struct field identifier")
                    item.key = StringNode(item.key.pos, value="<error>")
                else:
                    key = str(item.key.value) # converts string literals to unicode in Py3
                    member = dst_type.scope.lookup_here(key)
                    if not member:
                        error(item.key.pos, "struct '%s' has no field '%s'" % (dst_type, key))
                    else:
                        value = item.value
                        if isinstance(value, CoerceToPyTypeNode):
                            value = value.arg
                        item.value = value.coerce_to(member.type, env)
        else:
            self.type = error_type
            error(self.pos, "Cannot interpret dict as type '%s'" % dst_type)
        return self

    def release_errors(self):
        for err in self.obj_conversion_errors:
            report_error(err)
        self.obj_conversion_errors = []

    gil_message = "Constructing Python dict"

    def generate_evaluation_code(self, code):
        #  Custom method used here because key-value
        #  pairs are evaluated and used one at a time.
        code.mark_pos(self.pos)
        self.allocate_temp_result(code)

        is_dict = self.type.is_pyobject
        if is_dict:
            self.release_errors()
            code.putln(
                "%s = PyDict_New(); %s" % (
                    self.result(),
                    code.error_goto_if_null(self.result(), self.pos)))
            code.put_gotref(self.py_result())

        keys_seen = set()
        key_type = None
        needs_error_helper = False

        for item in self.key_value_pairs:
            item.generate_evaluation_code(code)
            if is_dict:
                if self.exclude_null_values:
                    code.putln('if (%s) {' % item.value.py_result())
                key = item.key
                if self.reject_duplicates:
                    if keys_seen is not None:
                        # avoid runtime 'in' checks for literals that we can do at compile time
                        if not key.is_string_literal:
                            keys_seen = None
                        elif key.value in keys_seen:
                            # FIXME: this could be a compile time error, at least in Cython code
                            keys_seen = None
                        elif key_type is not type(key.value):
                            if key_type is None:
                                key_type = type(key.value)
                                keys_seen.add(key.value)
                            else:
                                # different types => may not be able to compare at compile time
                                keys_seen = None
                        else:
                            keys_seen.add(key.value)

                    if keys_seen is None:
                        code.putln('if (unlikely(PyDict_Contains(%s, %s))) {' % (
                            self.result(), key.py_result()))
                        # currently only used in function calls
                        needs_error_helper = True
                        code.putln('__Pyx_RaiseDoubleKeywordsError("function", %s); %s' % (
                            key.py_result(),
                            code.error_goto(item.pos)))
                        code.putln("} else {")

                code.put_error_if_neg(self.pos, "PyDict_SetItem(%s, %s, %s)" % (
                    self.result(),
                    item.key.py_result(),
                    item.value.py_result()))
                if self.reject_duplicates and keys_seen is None:
                    code.putln('}')
                if self.exclude_null_values:
                    code.putln('}')
            else:
                code.putln("%s.%s = %s;" % (
                        self.result(),
                        item.key.value,
                        item.value.result()))
            item.generate_disposal_code(code)
            item.free_temps(code)

        if needs_error_helper:
            code.globalstate.use_utility_code(
                UtilityCode.load_cached("RaiseDoubleKeywords", "FunctionArguments.c"))

    def annotate(self, code):
        for item in self.key_value_pairs:
            item.annotate(code)


class DictItemNode(ExprNode):
    # Represents a single item in a DictNode
    #
    # key          ExprNode
    # value        ExprNode
    subexprs = ['key', 'value']

    nogil_check = None # Parent DictNode takes care of it

    def calculate_constant_result(self):
        self.constant_result = (
            self.key.constant_result, self.value.constant_result)

    def analyse_types(self, env):
        self.key = self.key.analyse_types(env)
        self.value = self.value.analyse_types(env)
        self.key = self.key.coerce_to_pyobject(env)
        self.value = self.value.coerce_to_pyobject(env)
        return self

    def generate_evaluation_code(self, code):
        self.key.generate_evaluation_code(code)
        self.value.generate_evaluation_code(code)

    def generate_disposal_code(self, code):
        self.key.generate_disposal_code(code)
        self.value.generate_disposal_code(code)

    def free_temps(self, code):
        self.key.free_temps(code)
        self.value.free_temps(code)

    def __iter__(self):
        return iter([self.key, self.value])


class SortedDictKeysNode(ExprNode):
    # build sorted list of dict keys, e.g. for dir()
    subexprs = ['arg']

    is_temp = True

    def __init__(self, arg):
        ExprNode.__init__(self, arg.pos, arg=arg)
        self.type = Builtin.list_type

    def analyse_types(self, env):
        arg = self.arg.analyse_types(env)
        if arg.type is Builtin.dict_type:
            arg = arg.as_none_safe_node(
                "'NoneType' object is not iterable")
        self.arg = arg
        return self

    def may_be_none(self):
        return False

    def generate_result_code(self, code):
        dict_result = self.arg.py_result()
        if self.arg.type is Builtin.dict_type:
            code.putln('%s = PyDict_Keys(%s); %s' % (
                self.result(), dict_result,
                code.error_goto_if_null(self.result(), self.pos)))
            code.put_gotref(self.py_result())
        else:
            # originally used PyMapping_Keys() here, but that may return a tuple
            code.globalstate.use_utility_code(UtilityCode.load_cached(
                'PyObjectCallMethod0', 'ObjectHandling.c'))
            keys_cname = code.intern_identifier(StringEncoding.EncodedString("keys"))
            code.putln('%s = __Pyx_PyObject_CallMethod0(%s, %s); %s' % (
                self.result(), dict_result, keys_cname,
                code.error_goto_if_null(self.result(), self.pos)))
            code.put_gotref(self.py_result())
            code.putln("if (unlikely(!PyList_Check(%s))) {" % self.result())
            code.put_decref_set(self.result(), "PySequence_List(%s)" % self.result())
            code.putln(code.error_goto_if_null(self.result(), self.pos))
            code.put_gotref(self.py_result())
            code.putln("}")
        code.put_error_if_neg(
            self.pos, 'PyList_Sort(%s)' % self.py_result())


class ModuleNameMixin(object):
    def get_py_mod_name(self, code):
        return code.get_py_string_const(
            self.module_name, identifier=True)

    def get_py_qualified_name(self, code):
        return code.get_py_string_const(
            self.qualname, identifier=True)


class ClassNode(ExprNode, ModuleNameMixin):
    #  Helper class used in the implementation of Python
    #  class definitions. Constructs a class object given
    #  a name, tuple of bases and class dictionary.
    #
    #  name         EncodedString      Name of the class
    #  bases        ExprNode           Base class tuple
    #  dict         ExprNode           Class dict (not owned by this node)
    #  doc          ExprNode or None   Doc string
    #  module_name  EncodedString      Name of defining module

    subexprs = ['bases', 'doc']
    type = py_object_type
    is_temp = True

    def infer_type(self, env):
        # TODO: could return 'type' in some cases
        return py_object_type

    def analyse_types(self, env):
        self.bases = self.bases.analyse_types(env)
        if self.doc:
            self.doc = self.doc.analyse_types(env)
            self.doc = self.doc.coerce_to_pyobject(env)
        env.use_utility_code(UtilityCode.load_cached("CreateClass", "ObjectHandling.c"))
        return self

    def may_be_none(self):
        return True

    gil_message = "Constructing Python class"

    def generate_result_code(self, code):
        cname = code.intern_identifier(self.name)

        if self.doc:
            code.put_error_if_neg(self.pos,
                'PyDict_SetItem(%s, %s, %s)' % (
                    self.dict.py_result(),
                    code.intern_identifier(
                        StringEncoding.EncodedString("__doc__")),
                    self.doc.py_result()))
        py_mod_name = self.get_py_mod_name(code)
        qualname = self.get_py_qualified_name(code)
        code.putln(
            '%s = __Pyx_CreateClass(%s, %s, %s, %s, %s); %s' % (
                self.result(),
                self.bases.py_result(),
                self.dict.py_result(),
                cname,
                qualname,
                py_mod_name,
                code.error_goto_if_null(self.result(), self.pos)))
        code.put_gotref(self.py_result())


class Py3ClassNode(ExprNode):
    #  Helper class used in the implementation of Python3+
    #  class definitions. Constructs a class object given
    #  a name, tuple of bases and class dictionary.
    #
    #  name         EncodedString      Name of the class
    #  dict         ExprNode           Class dict (not owned by this node)
    #  module_name  EncodedString      Name of defining module
    #  calculate_metaclass  bool       should call CalculateMetaclass()
    #  allow_py2_metaclass  bool       should look for Py2 metaclass

    subexprs = []
    type = py_object_type
    is_temp = True

    def infer_type(self, env):
        # TODO: could return 'type' in some cases
        return py_object_type

    def analyse_types(self, env):
        return self

    def may_be_none(self):
        return True

    gil_message = "Constructing Python class"

    def generate_result_code(self, code):
        code.globalstate.use_utility_code(UtilityCode.load_cached("Py3ClassCreate", "ObjectHandling.c"))
        cname = code.intern_identifier(self.name)
        if self.mkw:
            mkw = self.mkw.py_result()
        else:
            mkw = 'NULL'
        if self.metaclass:
            metaclass = self.metaclass.result()
        else:
            metaclass = "((PyObject*)&__Pyx_DefaultClassType)"
        code.putln(
            '%s = __Pyx_Py3ClassCreate(%s, %s, %s, %s, %s, %d, %d); %s' % (
                self.result(),
                metaclass,
                cname,
                self.bases.py_result(),
                self.dict.py_result(),
                mkw,
                self.calculate_metaclass,
                self.allow_py2_metaclass,
                code.error_goto_if_null(self.result(), self.pos)))
        code.put_gotref(self.py_result())


class PyClassMetaclassNode(ExprNode):
    # Helper class holds Python3 metaclass object
    #
    #  bases        ExprNode           Base class tuple (not owned by this node)
    #  mkw          ExprNode           Class keyword arguments (not owned by this node)

    subexprs = []

    def analyse_types(self, env):
        self.type = py_object_type
        self.is_temp = True
        return self

    def may_be_none(self):
        return True

    def generate_result_code(self, code):
        if self.mkw:
            code.globalstate.use_utility_code(
                UtilityCode.load_cached("Py3MetaclassGet", "ObjectHandling.c"))
            call = "__Pyx_Py3MetaclassGet(%s, %s)" % (
                self.bases.result(),
                self.mkw.result())
        else:
            code.globalstate.use_utility_code(
                UtilityCode.load_cached("CalculateMetaclass", "ObjectHandling.c"))
            call = "__Pyx_CalculateMetaclass(NULL, %s)" % (
                self.bases.result())
        code.putln(
            "%s = %s; %s" % (
                self.result(), call,
                code.error_goto_if_null(self.result(), self.pos)))
        code.put_gotref(self.py_result())

class PyClassNamespaceNode(ExprNode, ModuleNameMixin):
    # Helper class holds Python3 namespace object
    #
    # All this are not owned by this node
    #  metaclass    ExprNode           Metaclass object
    #  bases        ExprNode           Base class tuple
    #  mkw          ExprNode           Class keyword arguments
    #  doc          ExprNode or None   Doc string (owned)

    subexprs = ['doc']

    def analyse_types(self, env):
        if self.doc:
            self.doc = self.doc.analyse_types(env)
            self.doc = self.doc.coerce_to_pyobject(env)
        self.type = py_object_type
        self.is_temp = 1
        return self

    def may_be_none(self):
        return True

    def generate_result_code(self, code):
        cname = code.intern_identifier(self.name)
        py_mod_name = self.get_py_mod_name(code)
        qualname = self.get_py_qualified_name(code)
        if self.doc:
            doc_code = self.doc.result()
        else:
            doc_code = '(PyObject *) NULL'
        if self.mkw:
            mkw = self.mkw.py_result()
        else:
            mkw = '(PyObject *) NULL'
        if self.metaclass:
            metaclass = self.metaclass.result()
        else:
            metaclass = "(PyObject *) NULL"
        code.putln(
            "%s = __Pyx_Py3MetaclassPrepare(%s, %s, %s, %s, %s, %s, %s); %s" % (
                self.result(),
                metaclass,
                self.bases.result(),
                cname,
                qualname,
                mkw,
                py_mod_name,
                doc_code,
                code.error_goto_if_null(self.result(), self.pos)))
        code.put_gotref(self.py_result())


class ClassCellInjectorNode(ExprNode):
    # Initialize CyFunction.func_classobj
    is_temp = True
    type = py_object_type
    subexprs = []
    is_active = False

    def analyse_expressions(self, env):
        if self.is_active:
            env.use_utility_code(
                UtilityCode.load_cached("CyFunctionClassCell", "CythonFunction.c"))
        return self

    def generate_evaluation_code(self, code):
        if self.is_active:
            self.allocate_temp_result(code)
            code.putln(
                '%s = PyList_New(0); %s' % (
                    self.result(),
                    code.error_goto_if_null(self.result(), self.pos)))
            code.put_gotref(self.result())

    def generate_injection_code(self, code, classobj_cname):
        if self.is_active:
            code.put_error_if_neg(self.pos, '__Pyx_CyFunction_InitClassCell(%s, %s)' % (
                self.result(), classobj_cname))


class ClassCellNode(ExprNode):
    # Class Cell for noargs super()
    subexprs = []
    is_temp = True
    is_generator = False
    type = py_object_type

    def analyse_types(self, env):
        return self

    def generate_result_code(self, code):
        if not self.is_generator:
            code.putln('%s = __Pyx_CyFunction_GetClassObj(%s);' % (
                self.result(),
                Naming.self_cname))
        else:
            code.putln('%s =  %s->classobj;' % (
                self.result(), Naming.generator_cname))
        code.putln(
            'if (!%s) { PyErr_SetString(PyExc_SystemError, '
            '"super(): empty __class__ cell"); %s }' % (
                self.result(),
                code.error_goto(self.pos)))
        code.put_incref(self.result(), py_object_type)


class BoundMethodNode(ExprNode):
    #  Helper class used in the implementation of Python
    #  class definitions. Constructs an bound method
    #  object from a class and a function.
    #
    #  function      ExprNode   Function object
    #  self_object   ExprNode   self object

    subexprs = ['function']

    def analyse_types(self, env):
        self.function = self.function.analyse_types(env)
        self.type = py_object_type
        self.is_temp = 1
        return self

    gil_message = "Constructing a bound method"

    def generate_result_code(self, code):
        code.putln(
            "%s = __Pyx_PyMethod_New(%s, %s, (PyObject*)%s->ob_type); %s" % (
                self.result(),
                self.function.py_result(),
                self.self_object.py_result(),
                self.self_object.py_result(),
                code.error_goto_if_null(self.result(), self.pos)))
        code.put_gotref(self.py_result())

class UnboundMethodNode(ExprNode):
    #  Helper class used in the implementation of Python
    #  class definitions. Constructs an unbound method
    #  object from a class and a function.
    #
    #  function      ExprNode   Function object

    type = py_object_type
    is_temp = 1

    subexprs = ['function']

    def analyse_types(self, env):
        self.function = self.function.analyse_types(env)
        return self

    def may_be_none(self):
        return False

    gil_message = "Constructing an unbound method"

    def generate_result_code(self, code):
        class_cname = code.pyclass_stack[-1].classobj.result()
        code.putln(
            "%s = __Pyx_PyMethod_New(%s, 0, %s); %s" % (
                self.result(),
                self.function.py_result(),
                class_cname,
                code.error_goto_if_null(self.result(), self.pos)))
        code.put_gotref(self.py_result())


class PyCFunctionNode(ExprNode, ModuleNameMixin):
    #  Helper class used in the implementation of Python
    #  functions.  Constructs a PyCFunction object
    #  from a PyMethodDef struct.
    #
    #  pymethdef_cname   string             PyMethodDef structure
    #  self_object       ExprNode or None
    #  binding           bool
    #  def_node          DefNode            the Python function node
    #  module_name       EncodedString      Name of defining module
    #  code_object       CodeObjectNode     the PyCodeObject creator node

    subexprs = ['code_object', 'defaults_tuple', 'defaults_kwdict',
                'annotations_dict']

    self_object = None
    code_object = None
    binding = False
    def_node = None
    defaults = None
    defaults_struct = None
    defaults_pyobjects = 0
    defaults_tuple = None
    defaults_kwdict = None
    annotations_dict = None

    type = py_object_type
    is_temp = 1

    specialized_cpdefs = None
    is_specialization = False

    @classmethod
    def from_defnode(cls, node, binding):
        return cls(node.pos,
                   def_node=node,
                   pymethdef_cname=node.entry.pymethdef_cname,
                   binding=binding or node.specialized_cpdefs,
                   specialized_cpdefs=node.specialized_cpdefs,
                   code_object=CodeObjectNode(node))

    def analyse_types(self, env):
        if self.binding:
            self.analyse_default_args(env)
        return self

    def analyse_default_args(self, env):
        """
        Handle non-literal function's default arguments.
        """
        nonliteral_objects = []
        nonliteral_other = []
        default_args = []
        default_kwargs = []
        annotations = []
        for arg in self.def_node.args:
            if arg.default:
                if not arg.default.is_literal:
                    arg.is_dynamic = True
                    if arg.type.is_pyobject:
                        nonliteral_objects.append(arg)
                    else:
                        nonliteral_other.append(arg)
                else:
                    arg.default = DefaultLiteralArgNode(arg.pos, arg.default)
                if arg.kw_only:
                    default_kwargs.append(arg)
                else:
                    default_args.append(arg)
            if arg.annotation:
                arg.annotation = arg.annotation.analyse_types(env)
                if not arg.annotation.type.is_pyobject:
                    arg.annotation = arg.annotation.coerce_to_pyobject(env)
                annotations.append((arg.pos, arg.name, arg.annotation))

        for arg in (self.def_node.star_arg, self.def_node.starstar_arg):
            if arg and arg.annotation:
                arg.annotation = arg.annotation.analyse_types(env)
                if not arg.annotation.type.is_pyobject:
                    arg.annotation = arg.annotation.coerce_to_pyobject(env)
                annotations.append((arg.pos, arg.name, arg.annotation))

        if self.def_node.return_type_annotation:
            annotations.append((self.def_node.return_type_annotation.pos,
                                StringEncoding.EncodedString("return"),
                                self.def_node.return_type_annotation))

        if nonliteral_objects or nonliteral_other:
            module_scope = env.global_scope()
            cname = module_scope.next_id(Naming.defaults_struct_prefix)
            scope = Symtab.StructOrUnionScope(cname)
            self.defaults = []
            for arg in nonliteral_objects:
                entry = scope.declare_var(arg.name, arg.type, None,
                                          Naming.arg_prefix + arg.name,
                                          allow_pyobject=True)
                self.defaults.append((arg, entry))
            for arg in nonliteral_other:
                entry = scope.declare_var(arg.name, arg.type, None,
                                          Naming.arg_prefix + arg.name,
                                          allow_pyobject=False)
                self.defaults.append((arg, entry))
            entry = module_scope.declare_struct_or_union(
                None, 'struct', scope, 1, None, cname=cname)
            self.defaults_struct = scope
            self.defaults_pyobjects = len(nonliteral_objects)
            for arg, entry in self.defaults:
                arg.default_value = '%s->%s' % (
                    Naming.dynamic_args_cname, entry.cname)
            self.def_node.defaults_struct = self.defaults_struct.name

        if default_args or default_kwargs:
            if self.defaults_struct is None:
                if default_args:
                    defaults_tuple = TupleNode(self.pos, args=[
                        arg.default for arg in default_args])
                    self.defaults_tuple = defaults_tuple.analyse_types(env).coerce_to_pyobject(env)
                if default_kwargs:
                    defaults_kwdict = DictNode(self.pos, key_value_pairs=[
                        DictItemNode(
                            arg.pos,
                            key=IdentifierStringNode(arg.pos, value=arg.name),
                            value=arg.default)
                        for arg in default_kwargs])
                    self.defaults_kwdict = defaults_kwdict.analyse_types(env)
            else:
                if default_args:
                    defaults_tuple = DefaultsTupleNode(
                        self.pos, default_args, self.defaults_struct)
                else:
                    defaults_tuple = NoneNode(self.pos)
                if default_kwargs:
                    defaults_kwdict = DefaultsKwDictNode(
                        self.pos, default_kwargs, self.defaults_struct)
                else:
                    defaults_kwdict = NoneNode(self.pos)

                defaults_getter = Nodes.DefNode(
                    self.pos, args=[], star_arg=None, starstar_arg=None,
                    body=Nodes.ReturnStatNode(
                        self.pos, return_type=py_object_type,
                        value=TupleNode(
                            self.pos, args=[defaults_tuple, defaults_kwdict])),
                    decorators=None,
                    name=StringEncoding.EncodedString("__defaults__"))
                defaults_getter.analyse_declarations(env)
                defaults_getter = defaults_getter.analyse_expressions(env)
                defaults_getter.body = defaults_getter.body.analyse_expressions(
                    defaults_getter.local_scope)
                defaults_getter.py_wrapper_required = False
                defaults_getter.pymethdef_required = False
                self.def_node.defaults_getter = defaults_getter
        if annotations:
            annotations_dict = DictNode(self.pos, key_value_pairs=[
                DictItemNode(
                    pos, key=IdentifierStringNode(pos, value=name),
                    value=value)
                for pos, name, value in annotations])
            self.annotations_dict = annotations_dict.analyse_types(env)

    def may_be_none(self):
        return False

    gil_message = "Constructing Python function"

    def self_result_code(self):
        if self.self_object is None:
            self_result = "NULL"
        else:
            self_result = self.self_object.py_result()
        return self_result

    def generate_result_code(self, code):
        if self.binding:
            self.generate_cyfunction_code(code)
        else:
            self.generate_pycfunction_code(code)

    def generate_pycfunction_code(self, code):
        py_mod_name = self.get_py_mod_name(code)
        code.putln(
            '%s = PyCFunction_NewEx(&%s, %s, %s); %s' % (
                self.result(),
                self.pymethdef_cname,
                self.self_result_code(),
                py_mod_name,
                code.error_goto_if_null(self.result(), self.pos)))

        code.put_gotref(self.py_result())

    def generate_cyfunction_code(self, code):
        if self.specialized_cpdefs:
            def_node = self.specialized_cpdefs[0]
        else:
            def_node = self.def_node

        if self.specialized_cpdefs or self.is_specialization:
            code.globalstate.use_utility_code(
                UtilityCode.load_cached("FusedFunction", "CythonFunction.c"))
            constructor = "__pyx_FusedFunction_NewEx"
        else:
            code.globalstate.use_utility_code(
                UtilityCode.load_cached("CythonFunction", "CythonFunction.c"))
            constructor = "__Pyx_CyFunction_NewEx"

        if self.code_object:
            code_object_result = self.code_object.py_result()
        else:
            code_object_result = 'NULL'

        flags = []
        if def_node.is_staticmethod:
            flags.append('__Pyx_CYFUNCTION_STATICMETHOD')
        elif def_node.is_classmethod:
            flags.append('__Pyx_CYFUNCTION_CLASSMETHOD')

        if def_node.local_scope.parent_scope.is_c_class_scope:
            flags.append('__Pyx_CYFUNCTION_CCLASS')

        if flags:
            flags = ' | '.join(flags)
        else:
            flags = '0'

        code.putln(
            '%s = %s(&%s, %s, %s, %s, %s, %s, %s); %s' % (
                self.result(),
                constructor,
                self.pymethdef_cname,
                flags,
                self.get_py_qualified_name(code),
                self.self_result_code(),
                self.get_py_mod_name(code),
                Naming.moddict_cname,
                code_object_result,
                code.error_goto_if_null(self.result(), self.pos)))

        code.put_gotref(self.py_result())

        if def_node.requires_classobj:
            assert code.pyclass_stack, "pyclass_stack is empty"
            class_node = code.pyclass_stack[-1]
            code.put_incref(self.py_result(), py_object_type)
            code.putln(
                'PyList_Append(%s, %s);' % (
                    class_node.class_cell.result(),
                    self.result()))
            code.put_giveref(self.py_result())

        if self.defaults:
            code.putln(
                'if (!__Pyx_CyFunction_InitDefaults(%s, sizeof(%s), %d)) %s' % (
                    self.result(), self.defaults_struct.name,
                    self.defaults_pyobjects, code.error_goto(self.pos)))
            defaults = '__Pyx_CyFunction_Defaults(%s, %s)' % (
                self.defaults_struct.name, self.result())
            for arg, entry in self.defaults:
                arg.generate_assignment_code(code, target='%s->%s' % (
                    defaults, entry.cname))

        if self.defaults_tuple:
            code.putln('__Pyx_CyFunction_SetDefaultsTuple(%s, %s);' % (
                self.result(), self.defaults_tuple.py_result()))
        if self.defaults_kwdict:
            code.putln('__Pyx_CyFunction_SetDefaultsKwDict(%s, %s);' % (
                self.result(), self.defaults_kwdict.py_result()))
        if def_node.defaults_getter:
            code.putln('__Pyx_CyFunction_SetDefaultsGetter(%s, %s);' % (
                self.result(), def_node.defaults_getter.entry.pyfunc_cname))
        if self.annotations_dict:
            code.putln('__Pyx_CyFunction_SetAnnotationsDict(%s, %s);' % (
                self.result(), self.annotations_dict.py_result()))


class InnerFunctionNode(PyCFunctionNode):
    # Special PyCFunctionNode that depends on a closure class
    #

    binding = True
    needs_self_code = True

    def self_result_code(self):
        if self.needs_self_code:
            return "((PyObject*)%s)" % Naming.cur_scope_cname
        return "NULL"


class CodeObjectNode(ExprNode):
    # Create a PyCodeObject for a CyFunction instance.
    #
    # def_node   DefNode    the Python function node
    # varnames   TupleNode  a tuple with all local variable names

    subexprs = ['varnames']
    is_temp = False
    result_code = None

    def __init__(self, def_node):
        ExprNode.__init__(self, def_node.pos, def_node=def_node)
        args = list(def_node.args)
        # if we have args/kwargs, then the first two in var_entries are those
        local_vars = [arg for arg in def_node.local_scope.var_entries if arg.name]
        self.varnames = TupleNode(
            def_node.pos,
            args=[IdentifierStringNode(arg.pos, value=arg.name)
                  for arg in args + local_vars],
            is_temp=0,
            is_literal=1)

    def may_be_none(self):
        return False

    def calculate_result_code(self, code=None):
        if self.result_code is None:
            self.result_code = code.get_py_const(py_object_type, 'codeobj', cleanup_level=2)
        return self.result_code

    def generate_result_code(self, code):
        if self.result_code is None:
            self.result_code = code.get_py_const(py_object_type, 'codeobj', cleanup_level=2)

        code = code.get_cached_constants_writer()
        code.mark_pos(self.pos)
        func = self.def_node
        func_name = code.get_py_string_const(
            func.name, identifier=True, is_str=False, unicode_value=func.name)
        # FIXME: better way to get the module file path at module init time? Encoding to use?
        file_path = StringEncoding.bytes_literal(func.pos[0].get_filenametable_entry().encode('utf8'), 'utf8')
        file_path_const = code.get_py_string_const(file_path, identifier=False, is_str=True)

        flags = []
        if self.def_node.star_arg:
            flags.append('CO_VARARGS')
        if self.def_node.starstar_arg:
            flags.append('CO_VARKEYWORDS')

        code.putln("%s = (PyObject*)__Pyx_PyCode_New(%d, %d, %d, 0, %s, %s, %s, %s, %s, %s, %s, %s, %s, %d, %s); %s" % (
            self.result_code,
            len(func.args) - func.num_kwonly_args,  # argcount
            func.num_kwonly_args,      # kwonlyargcount (Py3 only)
            len(self.varnames.args),   # nlocals
            '|'.join(flags) or '0',    # flags
            Naming.empty_bytes,        # code
            Naming.empty_tuple,        # consts
            Naming.empty_tuple,        # names (FIXME)
            self.varnames.result(),    # varnames
            Naming.empty_tuple,        # freevars (FIXME)
            Naming.empty_tuple,        # cellvars (FIXME)
            file_path_const,           # filename
            func_name,                 # name
            self.pos[1],               # firstlineno
            Naming.empty_bytes,        # lnotab
            code.error_goto_if_null(self.result_code, self.pos),
            ))


class DefaultLiteralArgNode(ExprNode):
    # CyFunction's literal argument default value
    #
    # Evaluate literal only once.

    subexprs = []
    is_literal = True
    is_temp = False

    def __init__(self, pos, arg):
        super(DefaultLiteralArgNode, self).__init__(pos)
        self.arg = arg
        self.type = self.arg.type
        self.evaluated = False

    def analyse_types(self, env):
        return self

    def generate_result_code(self, code):
        pass

    def generate_evaluation_code(self, code):
        if not self.evaluated:
            self.arg.generate_evaluation_code(code)
            self.evaluated = True

    def result(self):
        return self.type.cast_code(self.arg.result())


class DefaultNonLiteralArgNode(ExprNode):
    # CyFunction's non-literal argument default value

    subexprs = []

    def __init__(self, pos, arg, defaults_struct):
        super(DefaultNonLiteralArgNode, self).__init__(pos)
        self.arg = arg
        self.defaults_struct = defaults_struct

    def analyse_types(self, env):
        self.type = self.arg.type
        self.is_temp = False
        return self

    def generate_result_code(self, code):
        pass

    def result(self):
        return '__Pyx_CyFunction_Defaults(%s, %s)->%s' % (
            self.defaults_struct.name, Naming.self_cname,
            self.defaults_struct.lookup(self.arg.name).cname)


class DefaultsTupleNode(TupleNode):
    # CyFunction's __defaults__ tuple

    def __init__(self, pos, defaults, defaults_struct):
        args = []
        for arg in defaults:
            if not arg.default.is_literal:
                arg = DefaultNonLiteralArgNode(pos, arg, defaults_struct)
            else:
                arg = arg.default
            args.append(arg)
        super(DefaultsTupleNode, self).__init__(pos, args=args)

    def analyse_types(self, env, skip_children=False):
        return super(DefaultsTupleNode, self).analyse_types(env, skip_children).coerce_to_pyobject(env)


class DefaultsKwDictNode(DictNode):
    # CyFunction's __kwdefaults__ dict

    def __init__(self, pos, defaults, defaults_struct):
        items = []
        for arg in defaults:
            name = IdentifierStringNode(arg.pos, value=arg.name)
            if not arg.default.is_literal:
                arg = DefaultNonLiteralArgNode(pos, arg, defaults_struct)
            else:
                arg = arg.default
            items.append(DictItemNode(arg.pos, key=name, value=arg))
        super(DefaultsKwDictNode, self).__init__(pos, key_value_pairs=items)


class LambdaNode(InnerFunctionNode):
    # Lambda expression node (only used as a function reference)
    #
    # args          [CArgDeclNode]         formal arguments
    # star_arg      PyArgDeclNode or None  * argument
    # starstar_arg  PyArgDeclNode or None  ** argument
    # lambda_name   string                 a module-globally unique lambda name
    # result_expr   ExprNode
    # def_node      DefNode                the underlying function 'def' node

    child_attrs = ['def_node']

    name = StringEncoding.EncodedString('<lambda>')

    def analyse_declarations(self, env):
        self.lambda_name = self.def_node.lambda_name = env.next_id('lambda')
        self.def_node.no_assignment_synthesis = True
        self.def_node.pymethdef_required = True
        self.def_node.analyse_declarations(env)
        self.def_node.is_cyfunction = True
        self.pymethdef_cname = self.def_node.entry.pymethdef_cname
        env.add_lambda_def(self.def_node)

    def analyse_types(self, env):
        self.def_node = self.def_node.analyse_expressions(env)
        return super(LambdaNode, self).analyse_types(env)

    def generate_result_code(self, code):
        self.def_node.generate_execution_code(code)
        super(LambdaNode, self).generate_result_code(code)


class GeneratorExpressionNode(LambdaNode):
    # A generator expression, e.g.  (i for i in range(10))
    #
    # Result is a generator.
    #
    # loop      ForStatNode   the for-loop, containing a YieldExprNode
    # def_node  DefNode       the underlying generator 'def' node

    name = StringEncoding.EncodedString('genexpr')
    binding = False

    def analyse_declarations(self, env):
        self.genexpr_name = env.next_id('genexpr')
        super(GeneratorExpressionNode, self).analyse_declarations(env)
        # No pymethdef required
        self.def_node.pymethdef_required = False
        self.def_node.py_wrapper_required = False
        self.def_node.is_cyfunction = False
        # Force genexpr signature
        self.def_node.entry.signature = TypeSlots.pyfunction_noargs

    def generate_result_code(self, code):
        code.putln(
            '%s = %s(%s); %s' % (
                self.result(),
                self.def_node.entry.pyfunc_cname,
                self.self_result_code(),
                code.error_goto_if_null(self.result(), self.pos)))
        code.put_gotref(self.py_result())


class YieldExprNode(ExprNode):
    # Yield expression node
    #
    # arg         ExprNode   the value to return from the generator
    # label_num   integer    yield label number
    # is_yield_from  boolean is a YieldFromExprNode to delegate to another generator

    subexprs = ['arg']
    type = py_object_type
    label_num = 0
    is_yield_from = False
    is_await = False
    expr_keyword = 'yield'

    def analyse_types(self, env):
        if not self.label_num:
            error(self.pos, "'%s' not supported here" % self.expr_keyword)
        self.is_temp = 1
        if self.arg is not None:
            self.arg = self.arg.analyse_types(env)
            if not self.arg.type.is_pyobject:
                self.coerce_yield_argument(env)
        return self

    def coerce_yield_argument(self, env):
        self.arg = self.arg.coerce_to_pyobject(env)

    def generate_evaluation_code(self, code):
        if self.arg:
            self.arg.generate_evaluation_code(code)
            self.arg.make_owned_reference(code)
            code.putln(
                "%s = %s;" % (
                    Naming.retval_cname,
                    self.arg.result_as(py_object_type)))
            self.arg.generate_post_assignment_code(code)
            self.arg.free_temps(code)
        else:
            code.put_init_to_py_none(Naming.retval_cname, py_object_type)
        self.generate_yield_code(code)

    def generate_yield_code(self, code):
        """
        Generate the code to return the argument in 'Naming.retval_cname'
        and to continue at the yield label.
        """
        label_num, label_name = code.new_yield_label()
        code.use_label(label_name)

        saved = []
        code.funcstate.closure_temps.reset()
        for cname, type, manage_ref in code.funcstate.temps_in_use():
            save_cname = code.funcstate.closure_temps.allocate_temp(type)
            saved.append((cname, save_cname, type))
            if type.is_pyobject:
                code.put_xgiveref(cname)
            code.putln('%s->%s = %s;' % (Naming.cur_scope_cname, save_cname, cname))

        code.put_xgiveref(Naming.retval_cname)
        code.put_finish_refcount_context()
        code.putln("/* return from generator, yielding value */")
        code.putln("%s->resume_label = %d;" % (
            Naming.generator_cname, label_num))
        code.putln("return %s;" % Naming.retval_cname)

        code.put_label(label_name)
        for cname, save_cname, type in saved:
            code.putln('%s = %s->%s;' % (cname, Naming.cur_scope_cname, save_cname))
            if type.is_pyobject:
                code.putln('%s->%s = 0;' % (Naming.cur_scope_cname, save_cname))
                code.put_xgotref(cname)
        code.putln(code.error_goto_if_null(Naming.sent_value_cname, self.pos))
        if self.result_is_used:
            self.allocate_temp_result(code)
            code.put('%s = %s; ' % (self.result(), Naming.sent_value_cname))
            code.put_incref(self.result(), py_object_type)


class YieldFromExprNode(YieldExprNode):
    # "yield from GEN" expression
    is_yield_from = True
    expr_keyword = 'yield from'

    def coerce_yield_argument(self, env):
        if not self.arg.type.is_string:
            # FIXME: support C arrays and C++ iterators?
            error(self.pos, "yielding from non-Python object not supported")
        self.arg = self.arg.coerce_to_pyobject(env)

    def yield_from_func(self, code):
        code.globalstate.use_utility_code(UtilityCode.load_cached("GeneratorYieldFrom", "Coroutine.c"))
        return "__Pyx_Generator_Yield_From"

    def generate_evaluation_code(self, code, source_cname=None, decref_source=False):
        if source_cname is None:
            self.arg.generate_evaluation_code(code)
        code.putln("%s = %s(%s, %s);" % (
            Naming.retval_cname,
            self.yield_from_func(code),
            Naming.generator_cname,
            self.arg.py_result() if source_cname is None else source_cname))
        if source_cname is None:
            self.arg.generate_disposal_code(code)
            self.arg.free_temps(code)
        elif decref_source:
            code.put_decref_clear(source_cname, py_object_type)
        code.put_xgotref(Naming.retval_cname)

        code.putln("if (likely(%s)) {" % Naming.retval_cname)
        self.generate_yield_code(code)
        code.putln("} else {")
        # either error or sub-generator has normally terminated: return value => node result
        if self.result_is_used:
            self.fetch_iteration_result(code)
        else:
            self.handle_iteration_exception(code)
        code.putln("}")

    def fetch_iteration_result(self, code):
        # YieldExprNode has allocated the result temp for us
        code.putln("%s = NULL;" % self.result())
        code.put_error_if_neg(self.pos, "__Pyx_PyGen_FetchStopIterationValue(&%s)" % self.result())
        code.put_gotref(self.result())

    def handle_iteration_exception(self, code):
        code.putln("PyObject* exc_type = PyErr_Occurred();")
        code.putln("if (exc_type) {")
        code.putln("if (likely(exc_type == PyExc_StopIteration ||"
                   " PyErr_GivenExceptionMatches(exc_type, PyExc_StopIteration))) PyErr_Clear();")
        code.putln("else %s" % code.error_goto(self.pos))
        code.putln("}")


class AwaitExprNode(YieldFromExprNode):
    # 'await' expression node
    #
    # arg         ExprNode   the Awaitable value to await
    # label_num   integer    yield label number

    is_await = True
    expr_keyword = 'await'

    def coerce_yield_argument(self, env):
        if self.arg is not None:
            # FIXME: use same check as in YieldFromExprNode.coerce_yield_argument() ?
            self.arg = self.arg.coerce_to_pyobject(env)

    def yield_from_func(self, code):
        code.globalstate.use_utility_code(UtilityCode.load_cached("CoroutineYieldFrom", "Coroutine.c"))
        return "__Pyx_Coroutine_Yield_From"


class AwaitIterNextExprNode(AwaitExprNode):
    # 'await' expression node as part of 'async for' iteration
    #
    # Breaks out of loop on StopAsyncIteration exception.

    def fetch_iteration_result(self, code):
        assert code.break_label, "AwaitIterNextExprNode outside of 'async for' loop"
        code.globalstate.use_utility_code(UtilityCode.load_cached("StopAsyncIteration", "Coroutine.c"))
        code.putln("PyObject* exc_type = PyErr_Occurred();")
        code.putln("if (exc_type && likely(exc_type == __Pyx_PyExc_StopAsyncIteration ||"
                   " PyErr_GivenExceptionMatches(exc_type, __Pyx_PyExc_StopAsyncIteration))) {")
        code.putln("PyErr_Clear();")
        code.putln("break;")
        code.putln("}")
        super(AwaitIterNextExprNode, self).fetch_iteration_result(code)


class GlobalsExprNode(AtomicExprNode):
    type = dict_type
    is_temp = 1

    def analyse_types(self, env):
        env.use_utility_code(Builtin.globals_utility_code)
        return self

    gil_message = "Constructing globals dict"

    def may_be_none(self):
        return False

    def generate_result_code(self, code):
        code.putln('%s = __Pyx_Globals(); %s' % (
            self.result(),
            code.error_goto_if_null(self.result(), self.pos)))
        code.put_gotref(self.result())


class LocalsDictItemNode(DictItemNode):
    def analyse_types(self, env):
        self.key = self.key.analyse_types(env)
        self.value = self.value.analyse_types(env)
        self.key = self.key.coerce_to_pyobject(env)
        if self.value.type.can_coerce_to_pyobject(env):
            self.value = self.value.coerce_to_pyobject(env)
        else:
            self.value = None
        return self


class FuncLocalsExprNode(DictNode):
    def __init__(self, pos, env):
        local_vars = sorted([
            entry.name for entry in env.entries.values() if entry.name])
        items = [LocalsDictItemNode(
            pos, key=IdentifierStringNode(pos, value=var),
            value=NameNode(pos, name=var, allow_null=True))
                 for var in local_vars]
        DictNode.__init__(self, pos, key_value_pairs=items,
                          exclude_null_values=True)

    def analyse_types(self, env):
        node = super(FuncLocalsExprNode, self).analyse_types(env)
        node.key_value_pairs = [ i for i in node.key_value_pairs
                                 if i.value is not None ]
        return node


class PyClassLocalsExprNode(AtomicExprNode):
    def __init__(self, pos, pyclass_dict):
        AtomicExprNode.__init__(self, pos)
        self.pyclass_dict = pyclass_dict

    def analyse_types(self, env):
        self.type = self.pyclass_dict.type
        self.is_temp = False
        return self

    def may_be_none(self):
        return False

    def result(self):
        return self.pyclass_dict.result()

    def generate_result_code(self, code):
        pass


def LocalsExprNode(pos, scope_node, env):
    if env.is_module_scope:
        return GlobalsExprNode(pos)
    if env.is_py_class_scope:
        return PyClassLocalsExprNode(pos, scope_node.dict)
    return FuncLocalsExprNode(pos, env)


#-------------------------------------------------------------------
#
#  Unary operator nodes
#
#-------------------------------------------------------------------

compile_time_unary_operators = {
    'not': operator.not_,
    '~': operator.inv,
    '-': operator.neg,
    '+': operator.pos,
}

class UnopNode(ExprNode):
    #  operator     string
    #  operand      ExprNode
    #
    #  Processing during analyse_expressions phase:
    #
    #    analyse_c_operation
    #      Called when the operand is not a pyobject.
    #      - Check operand type and coerce if needed.
    #      - Determine result type and result code fragment.
    #      - Allocate temporary for result if needed.

    subexprs = ['operand']
    infix = True

    def calculate_constant_result(self):
        func = compile_time_unary_operators[self.operator]
        self.constant_result = func(self.operand.constant_result)

    def compile_time_value(self, denv):
        func = compile_time_unary_operators.get(self.operator)
        if not func:
            error(self.pos,
                "Unary '%s' not supported in compile-time expression"
                    % self.operator)
        operand = self.operand.compile_time_value(denv)
        try:
            return func(operand)
        except Exception as e:
            self.compile_time_value_error(e)

    def infer_type(self, env):
        operand_type = self.operand.infer_type(env)
        if operand_type.is_cpp_class or operand_type.is_ptr:
            cpp_type = operand_type.find_cpp_operation_type(self.operator)
            if cpp_type is not None:
                return cpp_type
        return self.infer_unop_type(env, operand_type)

    def infer_unop_type(self, env, operand_type):
        if operand_type.is_pyobject:
            return py_object_type
        else:
            return operand_type

    def may_be_none(self):
        if self.operand.type and self.operand.type.is_builtin_type:
            if self.operand.type is not type_type:
                return False
        return ExprNode.may_be_none(self)

    def analyse_types(self, env):
        self.operand = self.operand.analyse_types(env)
        if self.is_py_operation():
            self.coerce_operand_to_pyobject(env)
            self.type = py_object_type
            self.is_temp = 1
        elif self.is_cpp_operation():
            self.analyse_cpp_operation(env)
        else:
            self.analyse_c_operation(env)
        return self

    def check_const(self):
        return self.operand.check_const()

    def is_py_operation(self):
        return self.operand.type.is_pyobject or self.operand.type.is_ctuple

    def nogil_check(self, env):
        if self.is_py_operation():
            self.gil_error()

    def is_cpp_operation(self):
        type = self.operand.type
        return type.is_cpp_class

    def coerce_operand_to_pyobject(self, env):
        self.operand = self.operand.coerce_to_pyobject(env)

    def generate_result_code(self, code):
        if self.operand.type.is_pyobject:
            self.generate_py_operation_code(code)
        elif self.is_temp:
            if self.is_cpp_operation() and self.exception_check == '+':
                translate_cpp_exception(code, self.pos,
                    "%s = %s %s;" % (self.result(), self.operator, self.operand.result()),
                    self.exception_value, self.in_nogil_context)
            else:
                code.putln("%s = %s %s;" % (self.result(), self.operator, self.operand.result()))

    def generate_py_operation_code(self, code):
        function = self.py_operation_function(code)
        code.putln(
            "%s = %s(%s); %s" % (
                self.result(),
                function,
                self.operand.py_result(),
                code.error_goto_if_null(self.result(), self.pos)))
        code.put_gotref(self.py_result())

    def type_error(self):
        if not self.operand.type.is_error:
            error(self.pos, "Invalid operand type for '%s' (%s)" %
                (self.operator, self.operand.type))
        self.type = PyrexTypes.error_type

    def analyse_cpp_operation(self, env, overload_check=True):
        entry = env.lookup_operator(self.operator, [self.operand])
        if overload_check and not entry:
            self.type_error()
            return
        if entry:
            self.exception_check = entry.type.exception_check
            self.exception_value = entry.type.exception_value
            if self.exception_check == '+':
                self.is_temp = True
                if self.exception_value is None:
                    env.use_utility_code(UtilityCode.load_cached("CppExceptionConversion", "CppSupport.cpp"))
        else:
            self.exception_check = ''
            self.exception_value = ''
        cpp_type = self.operand.type.find_cpp_operation_type(self.operator)
        if overload_check and cpp_type is None:
            error(self.pos, "'%s' operator not defined for %s" % (
                self.operator, type))
            self.type_error()
            return
        self.type = cpp_type


class NotNode(UnopNode):
    #  'not' operator
    #
    #  operand   ExprNode
    operator = '!'

    type = PyrexTypes.c_bint_type

    def calculate_constant_result(self):
        self.constant_result = not self.operand.constant_result

    def compile_time_value(self, denv):
        operand = self.operand.compile_time_value(denv)
        try:
            return not operand
        except Exception as e:
            self.compile_time_value_error(e)

    def infer_unop_type(self, env, operand_type):
        return PyrexTypes.c_bint_type

    def analyse_types(self, env):
        self.operand = self.operand.analyse_types(env)
        operand_type = self.operand.type
        if operand_type.is_cpp_class:
            self.analyse_cpp_operation(env)
        else:
            self.operand = self.operand.coerce_to_boolean(env)
        return self

    def calculate_result_code(self):
        return "(!%s)" % self.operand.result()


class UnaryPlusNode(UnopNode):
    #  unary '+' operator

    operator = '+'

    def analyse_c_operation(self, env):
        self.type = PyrexTypes.widest_numeric_type(
            self.operand.type, PyrexTypes.c_int_type)

    def py_operation_function(self, code):
        return "PyNumber_Positive"

    def calculate_result_code(self):
        if self.is_cpp_operation():
            return "(+%s)" % self.operand.result()
        else:
            return self.operand.result()


class UnaryMinusNode(UnopNode):
    #  unary '-' operator

    operator = '-'

    def analyse_c_operation(self, env):
        if self.operand.type.is_numeric:
            self.type = PyrexTypes.widest_numeric_type(
                self.operand.type, PyrexTypes.c_int_type)
        elif self.operand.type.is_enum:
            self.type = PyrexTypes.c_int_type
        else:
            self.type_error()
        if self.type.is_complex:
            self.infix = False

    def py_operation_function(self, code):
        return "PyNumber_Negative"

    def calculate_result_code(self):
        if self.infix:
            return "(-%s)" % self.operand.result()
        else:
            return "%s(%s)" % (self.operand.type.unary_op('-'), self.operand.result())

    def get_constant_c_result_code(self):
        value = self.operand.get_constant_c_result_code()
        if value:
            return "(-%s)" % value

class TildeNode(UnopNode):
    #  unary '~' operator

    def analyse_c_operation(self, env):
        if self.operand.type.is_int:
            self.type = PyrexTypes.widest_numeric_type(
                self.operand.type, PyrexTypes.c_int_type)
        elif self.operand.type.is_enum:
            self.type = PyrexTypes.c_int_type
        else:
            self.type_error()

    def py_operation_function(self, code):
        return "PyNumber_Invert"

    def calculate_result_code(self):
        return "(~%s)" % self.operand.result()


class CUnopNode(UnopNode):

    def is_py_operation(self):
        return False

class DereferenceNode(CUnopNode):
    #  unary * operator

    operator = '*'

    def infer_unop_type(self, env, operand_type):
        if operand_type.is_ptr:
            return operand_type.base_type
        else:
            return PyrexTypes.error_type

    def analyse_c_operation(self, env):
        if self.operand.type.is_ptr:
            self.type = self.operand.type.base_type
        else:
            self.type_error()

    def calculate_result_code(self):
        return "(*%s)" % self.operand.result()


class DecrementIncrementNode(CUnopNode):
    #  unary ++/-- operator

    def analyse_c_operation(self, env):
        if self.operand.type.is_numeric:
            self.type = PyrexTypes.widest_numeric_type(
                self.operand.type, PyrexTypes.c_int_type)
        elif self.operand.type.is_ptr:
            self.type = self.operand.type
        else:
            self.type_error()

    def calculate_result_code(self):
        if self.is_prefix:
            return "(%s%s)" % (self.operator, self.operand.result())
        else:
            return "(%s%s)" % (self.operand.result(), self.operator)

def inc_dec_constructor(is_prefix, operator):
    return lambda pos, **kwds: DecrementIncrementNode(pos, is_prefix=is_prefix, operator=operator, **kwds)


class AmpersandNode(CUnopNode):
    #  The C address-of operator.
    #
    #  operand  ExprNode
    operator = '&'

    def infer_unop_type(self, env, operand_type):
        return PyrexTypes.c_ptr_type(operand_type)

    def analyse_types(self, env):
        self.operand = self.operand.analyse_types(env)
        argtype = self.operand.type
        if argtype.is_cpp_class:
            self.analyse_cpp_operation(env, overload_check=False)
        if not (argtype.is_cfunction or argtype.is_reference or self.operand.is_addressable()):
            if argtype.is_memoryviewslice:
                self.error("Cannot take address of memoryview slice")
            else:
                self.error("Taking address of non-lvalue (type %s)" % argtype)
            return self
        if argtype.is_pyobject:
            self.error("Cannot take address of Python variable")
            return self
        if not argtype.is_cpp_class or not self.type:
            self.type = PyrexTypes.c_ptr_type(argtype)
        return self

    def check_const(self):
        return self.operand.check_const_addr()

    def error(self, mess):
        error(self.pos, mess)
        self.type = PyrexTypes.error_type
        self.result_code = "<error>"

    def calculate_result_code(self):
        return "(&%s)" % self.operand.result()

    def generate_result_code(self, code):
        if (self.operand.type.is_cpp_class and self.exception_check == '+'):
            translate_cpp_exception(code, self.pos,
                "%s = %s %s;" % (self.result(), self.operator, self.operand.result()),
                self.exception_value, self.in_nogil_context)


unop_node_classes = {
    "+":  UnaryPlusNode,
    "-":  UnaryMinusNode,
    "~":  TildeNode,
}

def unop_node(pos, operator, operand):
    # Construct unnop node of appropriate class for
    # given operator.
    if isinstance(operand, IntNode) and operator == '-':
        return IntNode(pos = operand.pos, value = str(-Utils.str_to_number(operand.value)),
                       longness=operand.longness, unsigned=operand.unsigned)
    elif isinstance(operand, UnopNode) and operand.operator == operator in '+-':
        warning(pos, "Python has no increment/decrement operator: %s%sx == %s(%sx) == x" % ((operator,)*4), 5)
    return unop_node_classes[operator](pos,
        operator = operator,
        operand = operand)


class TypecastNode(ExprNode):
    #  C type cast
    #
    #  operand      ExprNode
    #  base_type    CBaseTypeNode
    #  declarator   CDeclaratorNode
    #  typecheck    boolean
    #
    #  If used from a transform, one can if wanted specify the attribute
    #  "type" directly and leave base_type and declarator to None

    subexprs = ['operand']
    base_type = declarator = type = None

    def type_dependencies(self, env):
        return ()

    def infer_type(self, env):
        if self.type is None:
            base_type = self.base_type.analyse(env)
            _, self.type = self.declarator.analyse(base_type, env)
        return self.type

    def analyse_types(self, env):
        if self.type is None:
            base_type = self.base_type.analyse(env)
            _, self.type = self.declarator.analyse(base_type, env)
        if self.operand.has_constant_result():
            # Must be done after self.type is resolved.
            self.calculate_constant_result()
        if self.type.is_cfunction:
            error(self.pos,
                "Cannot cast to a function type")
            self.type = PyrexTypes.error_type
        self.operand = self.operand.analyse_types(env)
        if self.type is PyrexTypes.c_bint_type:
            # short circuit this to a coercion
            return self.operand.coerce_to_boolean(env)
        to_py = self.type.is_pyobject
        from_py = self.operand.type.is_pyobject
        if from_py and not to_py and self.operand.is_ephemeral():
            if not self.type.is_numeric and not self.type.is_cpp_class:
                error(self.pos, "Casting temporary Python object to non-numeric non-Python type")
        if to_py and not from_py:
            if self.type is bytes_type and self.operand.type.is_int:
                return CoerceIntToBytesNode(self.operand, env)
            elif self.operand.type.can_coerce_to_pyobject(env):
                self.result_ctype = py_object_type
                self.operand = self.operand.coerce_to(self.type, env)
            else:
                if self.operand.type.is_ptr:
                    if not (self.operand.type.base_type.is_void or self.operand.type.base_type.is_struct):
                        error(self.pos, "Python objects cannot be cast from pointers of primitive types")
                else:
                    # Should this be an error?
                    warning(self.pos, "No conversion from %s to %s, python object pointer used." % (self.operand.type, self.type))
                self.operand = self.operand.coerce_to_simple(env)
        elif from_py and not to_py:
            if self.type.create_from_py_utility_code(env):
                self.operand = self.operand.coerce_to(self.type, env)
            elif self.type.is_ptr:
                if not (self.type.base_type.is_void or self.type.base_type.is_struct):
                    error(self.pos, "Python objects cannot be cast to pointers of primitive types")
            else:
                warning(self.pos, "No conversion from %s to %s, python object pointer used." % (self.type, self.operand.type))
        elif from_py and to_py:
            if self.typecheck:
                self.operand = PyTypeTestNode(self.operand, self.type, env, notnone=True)
            elif isinstance(self.operand, SliceIndexNode):
                # This cast can influence the created type of string slices.
                self.operand = self.operand.coerce_to(self.type, env)
        elif self.type.is_complex and self.operand.type.is_complex:
            self.operand = self.operand.coerce_to_simple(env)
        elif self.operand.type.is_fused:
            self.operand = self.operand.coerce_to(self.type, env)
            #self.type = self.operand.type
        return self

    def is_simple(self):
        # either temp or a C cast => no side effects other than the operand's
        return self.operand.is_simple()

    def is_ephemeral(self):
        # either temp or a C cast => no side effects other than the operand's
        return self.operand.is_ephemeral()

    def nonlocally_immutable(self):
        return self.is_temp or self.operand.nonlocally_immutable()

    def nogil_check(self, env):
        if self.type and self.type.is_pyobject and self.is_temp:
            self.gil_error()

    def check_const(self):
        return self.operand.check_const()

    def calculate_constant_result(self):
        self.constant_result = self.calculate_result_code(self.operand.constant_result)

    def calculate_result_code(self, operand_result = None):
        if operand_result is None:
            operand_result = self.operand.result()
        if self.type.is_complex:
            operand_result = self.operand.result()
            if self.operand.type.is_complex:
                real_part = self.type.real_type.cast_code("__Pyx_CREAL(%s)" % operand_result)
                imag_part = self.type.real_type.cast_code("__Pyx_CIMAG(%s)" % operand_result)
            else:
                real_part = self.type.real_type.cast_code(operand_result)
                imag_part = "0"
            return "%s(%s, %s)" % (
                    self.type.from_parts,
                    real_part,
                    imag_part)
        else:
            return self.type.cast_code(operand_result)

    def get_constant_c_result_code(self):
        operand_result = self.operand.get_constant_c_result_code()
        if operand_result:
            return self.type.cast_code(operand_result)

    def result_as(self, type):
        if self.type.is_pyobject and not self.is_temp:
            #  Optimise away some unnecessary casting
            return self.operand.result_as(type)
        else:
            return ExprNode.result_as(self, type)

    def generate_result_code(self, code):
        if self.is_temp:
            code.putln(
                "%s = (PyObject *)%s;" % (
                    self.result(),
                    self.operand.result()))
            code.put_incref(self.result(), self.ctype())


ERR_START = "Start may not be given"
ERR_NOT_STOP = "Stop must be provided to indicate shape"
ERR_STEPS = ("Strides may only be given to indicate contiguity. "
             "Consider slicing it after conversion")
ERR_NOT_POINTER = "Can only create cython.array from pointer or array"
ERR_BASE_TYPE = "Pointer base type does not match cython.array base type"


class CythonArrayNode(ExprNode):
    """
    Used when a pointer of base_type is cast to a memoryviewslice with that
    base type. i.e.

        <int[:M:1, :N]> p

    creates a fortran-contiguous cython.array.

    We leave the type set to object so coercions to object are more efficient
    and less work. Acquiring a memoryviewslice from this will be just as
    efficient. ExprNode.coerce_to() will do the additional typecheck on
    self.compile_time_type

    This also handles <int[:, :]> my_c_array


    operand             ExprNode                 the thing we're casting
    base_type_node      MemoryViewSliceTypeNode  the cast expression node
    """

    subexprs = ['operand', 'shapes']

    shapes = None
    is_temp = True
    mode = "c"
    array_dtype = None

    shape_type = PyrexTypes.c_py_ssize_t_type

    def analyse_types(self, env):
        from . import MemoryView

        self.operand = self.operand.analyse_types(env)
        if self.array_dtype:
            array_dtype = self.array_dtype
        else:
            array_dtype = self.base_type_node.base_type_node.analyse(env)
        axes = self.base_type_node.axes

        self.type = error_type
        self.shapes = []
        ndim = len(axes)

        # Base type of the pointer or C array we are converting
        base_type = self.operand.type

        if not self.operand.type.is_ptr and not self.operand.type.is_array:
            error(self.operand.pos, ERR_NOT_POINTER)
            return self

        # Dimension sizes of C array
        array_dimension_sizes = []
        if base_type.is_array:
            while base_type.is_array:
                array_dimension_sizes.append(base_type.size)
                base_type = base_type.base_type
        elif base_type.is_ptr:
            base_type = base_type.base_type
        else:
            error(self.pos, "unexpected base type %s found" % base_type)
            return self

        if not (base_type.same_as(array_dtype) or base_type.is_void):
            error(self.operand.pos, ERR_BASE_TYPE)
            return self
        elif self.operand.type.is_array and len(array_dimension_sizes) != ndim:
            error(self.operand.pos,
                  "Expected %d dimensions, array has %d dimensions" %
                                            (ndim, len(array_dimension_sizes)))
            return self

        # Verify the start, stop and step values
        # In case of a C array, use the size of C array in each dimension to
        # get an automatic cast
        for axis_no, axis in enumerate(axes):
            if not axis.start.is_none:
                error(axis.start.pos, ERR_START)
                return self

            if axis.stop.is_none:
                if array_dimension_sizes:
                    dimsize = array_dimension_sizes[axis_no]
                    axis.stop = IntNode(self.pos, value=str(dimsize),
                                        constant_result=dimsize,
                                        type=PyrexTypes.c_int_type)
                else:
                    error(axis.pos, ERR_NOT_STOP)
                    return self

            axis.stop = axis.stop.analyse_types(env)
            shape = axis.stop.coerce_to(self.shape_type, env)
            if not shape.is_literal:
                shape.coerce_to_temp(env)

            self.shapes.append(shape)

            first_or_last = axis_no in (0, ndim - 1)
            if not axis.step.is_none and first_or_last:
                # '1' in the first or last dimension denotes F or C contiguity
                axis.step = axis.step.analyse_types(env)
                if (not axis.step.type.is_int and axis.step.is_literal and not
                        axis.step.type.is_error):
                    error(axis.step.pos, "Expected an integer literal")
                    return self

                if axis.step.compile_time_value(env) != 1:
                    error(axis.step.pos, ERR_STEPS)
                    return self

                if axis_no == 0:
                    self.mode = "fortran"

            elif not axis.step.is_none and not first_or_last:
                # step provided in some other dimension
                error(axis.step.pos, ERR_STEPS)
                return self

        if not self.operand.is_name:
            self.operand = self.operand.coerce_to_temp(env)

        axes = [('direct', 'follow')] * len(axes)
        if self.mode == "fortran":
            axes[0] = ('direct', 'contig')
        else:
            axes[-1] = ('direct', 'contig')

        self.coercion_type = PyrexTypes.MemoryViewSliceType(array_dtype, axes)
        self.coercion_type.validate_memslice_dtype(self.pos)
        self.type = self.get_cython_array_type(env)
        MemoryView.use_cython_array_utility_code(env)
        env.use_utility_code(MemoryView.typeinfo_to_format_code)
        return self

    def allocate_temp_result(self, code):
        if self.temp_code:
            raise RuntimeError("temp allocated mulitple times")

        self.temp_code = code.funcstate.allocate_temp(self.type, True)

    def infer_type(self, env):
        return self.get_cython_array_type(env)

    def get_cython_array_type(self, env):
        return env.global_scope().context.cython_scope.viewscope.lookup("array").type

    def generate_result_code(self, code):
        from . import Buffer

        shapes = [self.shape_type.cast_code(shape.result())
                      for shape in self.shapes]
        dtype = self.coercion_type.dtype

        shapes_temp = code.funcstate.allocate_temp(py_object_type, True)
        format_temp = code.funcstate.allocate_temp(py_object_type, True)

        itemsize = "sizeof(%s)" % dtype.empty_declaration_code()
        type_info = Buffer.get_type_information_cname(code, dtype)

        if self.operand.type.is_ptr:
            code.putln("if (!%s) {" % self.operand.result())
            code.putln(    'PyErr_SetString(PyExc_ValueError,'
                                '"Cannot create cython.array from NULL pointer");')
            code.putln(code.error_goto(self.operand.pos))
            code.putln("}")

        code.putln("%s = __pyx_format_from_typeinfo(&%s);" %
                                                (format_temp, type_info))
        buildvalue_fmt = " __PYX_BUILD_PY_SSIZE_T " * len(shapes)
        code.putln('%s = Py_BuildValue((char*) "(" %s ")", %s);' % (
            shapes_temp, buildvalue_fmt, ", ".join(shapes)))

        err = "!%s || !%s || !PyBytes_AsString(%s)" % (format_temp,
                                                       shapes_temp,
                                                       format_temp)
        code.putln(code.error_goto_if(err, self.pos))
        code.put_gotref(format_temp)
        code.put_gotref(shapes_temp)

        tup = (self.result(), shapes_temp, itemsize, format_temp,
               self.mode, self.operand.result())
        code.putln('%s = __pyx_array_new('
                            '%s, %s, PyBytes_AS_STRING(%s), '
                            '(char *) "%s", (char *) %s);' % tup)
        code.putln(code.error_goto_if_null(self.result(), self.pos))
        code.put_gotref(self.result())

        def dispose(temp):
            code.put_decref_clear(temp, py_object_type)
            code.funcstate.release_temp(temp)

        dispose(shapes_temp)
        dispose(format_temp)

    @classmethod
    def from_carray(cls, src_node, env):
        """
        Given a C array type, return a CythonArrayNode
        """
        pos = src_node.pos
        base_type = src_node.type

        none_node = NoneNode(pos)
        axes = []

        while base_type.is_array:
            axes.append(SliceNode(pos, start=none_node, stop=none_node,
                                       step=none_node))
            base_type = base_type.base_type
        axes[-1].step = IntNode(pos, value="1", is_c_literal=True)

        memslicenode = Nodes.MemoryViewSliceTypeNode(pos, axes=axes,
                                                     base_type_node=base_type)
        result = CythonArrayNode(pos, base_type_node=memslicenode,
                                 operand=src_node, array_dtype=base_type)
        result = result.analyse_types(env)
        return result

class SizeofNode(ExprNode):
    #  Abstract base class for sizeof(x) expression nodes.

    type = PyrexTypes.c_size_t_type

    def check_const(self):
        return True

    def generate_result_code(self, code):
        pass


class SizeofTypeNode(SizeofNode):
    #  C sizeof function applied to a type
    #
    #  base_type   CBaseTypeNode
    #  declarator  CDeclaratorNode

    subexprs = []
    arg_type = None

    def analyse_types(self, env):
        # we may have incorrectly interpreted a dotted name as a type rather than an attribute
        # this could be better handled by more uniformly treating types as runtime-available objects
        if 0 and self.base_type.module_path:
            path = self.base_type.module_path
            obj = env.lookup(path[0])
            if obj.as_module is None:
                operand = NameNode(pos=self.pos, name=path[0])
                for attr in path[1:]:
                    operand = AttributeNode(pos=self.pos, obj=operand, attribute=attr)
                operand = AttributeNode(pos=self.pos, obj=operand, attribute=self.base_type.name)
                self.operand = operand
                self.__class__ = SizeofVarNode
                node = self.analyse_types(env)
                return node
        if self.arg_type is None:
            base_type = self.base_type.analyse(env)
            _, arg_type = self.declarator.analyse(base_type, env)
            self.arg_type = arg_type
        self.check_type()
        return self

    def check_type(self):
        arg_type = self.arg_type
        if arg_type.is_pyobject and not arg_type.is_extension_type:
            error(self.pos, "Cannot take sizeof Python object")
        elif arg_type.is_void:
            error(self.pos, "Cannot take sizeof void")
        elif not arg_type.is_complete():
            error(self.pos, "Cannot take sizeof incomplete type '%s'" % arg_type)

    def calculate_result_code(self):
        if self.arg_type.is_extension_type:
            # the size of the pointer is boring
            # we want the size of the actual struct
            arg_code = self.arg_type.declaration_code("", deref=1)
        else:
            arg_code = self.arg_type.empty_declaration_code()
        return "(sizeof(%s))" % arg_code


class SizeofVarNode(SizeofNode):
    #  C sizeof function applied to a variable
    #
    #  operand   ExprNode

    subexprs = ['operand']

    def analyse_types(self, env):
        # We may actually be looking at a type rather than a variable...
        # If we are, traditional analysis would fail...
        operand_as_type = self.operand.analyse_as_type(env)
        if operand_as_type:
            self.arg_type = operand_as_type
            if self.arg_type.is_fused:
                self.arg_type = self.arg_type.specialize(env.fused_to_specific)
            self.__class__ = SizeofTypeNode
            self.check_type()
        else:
            self.operand = self.operand.analyse_types(env)
        return self

    def calculate_result_code(self):
        return "(sizeof(%s))" % self.operand.result()

    def generate_result_code(self, code):
        pass

class TypeofNode(ExprNode):
    #  Compile-time type of an expression, as a string.
    #
    #  operand   ExprNode
    #  literal   StringNode # internal

    literal = None
    type = py_object_type

    subexprs = ['literal'] # 'operand' will be ignored after type analysis!

    def analyse_types(self, env):
        self.operand = self.operand.analyse_types(env)
        value = StringEncoding.EncodedString(str(self.operand.type)) #self.operand.type.typeof_name())
        literal = StringNode(self.pos, value=value)
        literal = literal.analyse_types(env)
        self.literal = literal.coerce_to_pyobject(env)
        return self

    def may_be_none(self):
        return False

    def generate_evaluation_code(self, code):
        self.literal.generate_evaluation_code(code)

    def calculate_result_code(self):
        return self.literal.calculate_result_code()

#-------------------------------------------------------------------
#
#  Binary operator nodes
#
#-------------------------------------------------------------------

try:
    matmul_operator = operator.matmul
except AttributeError:
    def matmul_operator(a, b):
        try:
            func = a.__matmul__
        except AttributeError:
            func = b.__rmatmul__
        return func(a, b)

compile_time_binary_operators = {
    '<': operator.lt,
    '<=': operator.le,
    '==': operator.eq,
    '!=': operator.ne,
    '>=': operator.ge,
    '>': operator.gt,
    'is': operator.is_,
    'is_not': operator.is_not,
    '+': operator.add,
    '&': operator.and_,
    '/': operator.truediv,
    '//': operator.floordiv,
    '<<': operator.lshift,
    '%': operator.mod,
    '*': operator.mul,
    '|': operator.or_,
    '**': operator.pow,
    '>>': operator.rshift,
    '-': operator.sub,
    '^': operator.xor,
    '@': matmul_operator,
    'in': lambda x, seq: x in seq,
    'not_in': lambda x, seq: x not in seq,
}

def get_compile_time_binop(node):
    func = compile_time_binary_operators.get(node.operator)
    if not func:
        error(node.pos,
            "Binary '%s' not supported in compile-time expression"
                % node.operator)
    return func


class BinopNode(ExprNode):
    #  operator     string
    #  operand1     ExprNode
    #  operand2     ExprNode
    #
    #  Processing during analyse_expressions phase:
    #
    #    analyse_c_operation
    #      Called when neither operand is a pyobject.
    #      - Check operand types and coerce if needed.
    #      - Determine result type and result code fragment.
    #      - Allocate temporary for result if needed.

    subexprs = ['operand1', 'operand2']
    inplace = False

    def calculate_constant_result(self):
        func = compile_time_binary_operators[self.operator]
        self.constant_result = func(
            self.operand1.constant_result,
            self.operand2.constant_result)

    def compile_time_value(self, denv):
        func = get_compile_time_binop(self)
        operand1 = self.operand1.compile_time_value(denv)
        operand2 = self.operand2.compile_time_value(denv)
        try:
            return func(operand1, operand2)
        except Exception as e:
            self.compile_time_value_error(e)

    def infer_type(self, env):
        return self.result_type(self.operand1.infer_type(env),
                                self.operand2.infer_type(env))

    def analyse_types(self, env):
        self.operand1 = self.operand1.analyse_types(env)
        self.operand2 = self.operand2.analyse_types(env)
        self.analyse_operation(env)
        return self

    def analyse_operation(self, env):
        if self.is_py_operation():
            self.coerce_operands_to_pyobjects(env)
            self.type = self.result_type(self.operand1.type,
                                         self.operand2.type)
            assert self.type.is_pyobject
            self.is_temp = 1
        elif self.is_cpp_operation():
            self.analyse_cpp_operation(env)
        else:
            self.analyse_c_operation(env)

    def is_py_operation(self):
        return self.is_py_operation_types(self.operand1.type, self.operand2.type)

    def is_py_operation_types(self, type1, type2):
        return type1.is_pyobject or type2.is_pyobject or type1.is_ctuple or type2.is_ctuple

    def is_cpp_operation(self):
        return (self.operand1.type.is_cpp_class
            or self.operand2.type.is_cpp_class)

    def analyse_cpp_operation(self, env):
        entry = env.lookup_operator(self.operator, [self.operand1, self.operand2])
        if not entry:
            self.type_error()
            return
        func_type = entry.type
        self.exception_check = func_type.exception_check
        self.exception_value = func_type.exception_value
        if self.exception_check == '+':
            # Used by NumBinopNodes to break up expressions involving multiple
            # operators so that exceptions can be handled properly.
            self.is_temp = 1
            if self.exception_value is None:
                env.use_utility_code(UtilityCode.load_cached("CppExceptionConversion", "CppSupport.cpp"))
        if func_type.is_ptr:
            func_type = func_type.base_type
        if len(func_type.args) == 1:
            self.operand2 = self.operand2.coerce_to(func_type.args[0].type, env)
        else:
            self.operand1 = self.operand1.coerce_to(func_type.args[0].type, env)
            self.operand2 = self.operand2.coerce_to(func_type.args[1].type, env)
        self.type = func_type.return_type

    def result_type(self, type1, type2):
        if self.is_py_operation_types(type1, type2):
            if type2.is_string:
                type2 = Builtin.bytes_type
            elif type2.is_pyunicode_ptr:
                type2 = Builtin.unicode_type
            if type1.is_string:
                type1 = Builtin.bytes_type
            elif type1.is_pyunicode_ptr:
                type1 = Builtin.unicode_type
            if type1.is_builtin_type or type2.is_builtin_type:
                if type1 is type2 and self.operator in '**%+|&^':
                    # FIXME: at least these operators should be safe - others?
                    return type1
                result_type = self.infer_builtin_types_operation(type1, type2)
                if result_type is not None:
                    return result_type
            return py_object_type
        else:
            return self.compute_c_result_type(type1, type2)

    def infer_builtin_types_operation(self, type1, type2):
        return None

    def nogil_check(self, env):
        if self.is_py_operation():
            self.gil_error()

    def coerce_operands_to_pyobjects(self, env):
        self.operand1 = self.operand1.coerce_to_pyobject(env)
        self.operand2 = self.operand2.coerce_to_pyobject(env)

    def check_const(self):
        return self.operand1.check_const() and self.operand2.check_const()

    def is_ephemeral(self):
        return (super(BinopNode, self).is_ephemeral() or
                self.operand1.is_ephemeral() or self.operand2.is_ephemeral())

    def generate_result_code(self, code):
        #print "BinopNode.generate_result_code:", self.operand1, self.operand2 ###
        if self.operand1.type.is_pyobject:
            function = self.py_operation_function(code)
            if self.operator == '**':
                extra_args = ", Py_None"
            else:
                extra_args = ""
            code.putln(
                "%s = %s(%s, %s%s); %s" % (
                    self.result(),
                    function,
                    self.operand1.py_result(),
                    self.operand2.py_result(),
                    extra_args,
                    code.error_goto_if_null(self.result(), self.pos)))
            code.put_gotref(self.py_result())
        elif self.is_temp:
            # C++ overloaded operators with exception values are currently all
            # handled through temporaries.
            if self.is_cpp_operation() and self.exception_check == '+':
                translate_cpp_exception(code, self.pos,
                                        "%s = %s;" % (self.result(), self.calculate_result_code()),
                                        self.exception_value, self.in_nogil_context)
            else:
                code.putln("%s = %s;" % (self.result(), self.calculate_result_code()))

    def type_error(self):
        if not (self.operand1.type.is_error
                or self.operand2.type.is_error):
            error(self.pos, "Invalid operand types for '%s' (%s; %s)" %
                (self.operator, self.operand1.type,
                    self.operand2.type))
        self.type = PyrexTypes.error_type


class CBinopNode(BinopNode):

    def analyse_types(self, env):
        node = BinopNode.analyse_types(self, env)
        if node.is_py_operation():
            node.type = PyrexTypes.error_type
        return node

    def py_operation_function(self, code):
        return ""

    def calculate_result_code(self):
        return "(%s %s %s)" % (
            self.operand1.result(),
            self.operator,
            self.operand2.result())

    def compute_c_result_type(self, type1, type2):
        cpp_type = None
        if type1.is_cpp_class or type1.is_ptr:
            cpp_type = type1.find_cpp_operation_type(self.operator, type2)
        # FIXME: handle the reversed case?
        #if cpp_type is None and (type2.is_cpp_class or type2.is_ptr):
        #    cpp_type = type2.find_cpp_operation_type(self.operator, type1)
        # FIXME: do we need to handle other cases here?
        return cpp_type


def c_binop_constructor(operator):
    def make_binop_node(pos, **operands):
        return CBinopNode(pos, operator=operator, **operands)
    return make_binop_node

class NumBinopNode(BinopNode):
    #  Binary operation taking numeric arguments.

    infix = True
    overflow_check = False
    overflow_bit_node = None

    def analyse_c_operation(self, env):
        type1 = self.operand1.type
        type2 = self.operand2.type
        self.type = self.compute_c_result_type(type1, type2)
        if not self.type:
            self.type_error()
            return
        if self.type.is_complex:
            self.infix = False
        if (self.type.is_int
                and env.directives['overflowcheck']
                and self.operator in self.overflow_op_names):
            if (self.operator in ('+', '*')
                    and self.operand1.has_constant_result()
                    and not self.operand2.has_constant_result()):
                self.operand1, self.operand2 = self.operand2, self.operand1
            self.overflow_check = True
            self.overflow_fold = env.directives['overflowcheck.fold']
            self.func = self.type.overflow_check_binop(
                self.overflow_op_names[self.operator],
                env,
                const_rhs = self.operand2.has_constant_result())
            self.is_temp = True
        if not self.infix or (type1.is_numeric and type2.is_numeric):
            self.operand1 = self.operand1.coerce_to(self.type, env)
            self.operand2 = self.operand2.coerce_to(self.type, env)

    def compute_c_result_type(self, type1, type2):
        if self.c_types_okay(type1, type2):
            widest_type = PyrexTypes.widest_numeric_type(type1, type2)
            if widest_type is PyrexTypes.c_bint_type:
                if self.operator not in '|^&':
                    # False + False == 0 # not False!
                    widest_type = PyrexTypes.c_int_type
            else:
                widest_type = PyrexTypes.widest_numeric_type(
                    widest_type, PyrexTypes.c_int_type)
            return widest_type
        else:
            return None

    def may_be_none(self):
        if self.type and self.type.is_builtin_type:
            # if we know the result type, we know the operation, so it can't be None
            return False
        type1 = self.operand1.type
        type2 = self.operand2.type
        if type1 and type1.is_builtin_type and type2 and type2.is_builtin_type:
            # XXX: I can't think of any case where a binary operation
            # on builtin types evaluates to None - add a special case
            # here if there is one.
            return False
        return super(NumBinopNode, self).may_be_none()

    def get_constant_c_result_code(self):
        value1 = self.operand1.get_constant_c_result_code()
        value2 = self.operand2.get_constant_c_result_code()
        if value1 and value2:
            return "(%s %s %s)" % (value1, self.operator, value2)
        else:
            return None

    def c_types_okay(self, type1, type2):
        #print "NumBinopNode.c_types_okay:", type1, type2 ###
        return (type1.is_numeric  or type1.is_enum) \
            and (type2.is_numeric  or type2.is_enum)

    def generate_evaluation_code(self, code):
        if self.overflow_check:
            self.overflow_bit_node = self
            self.overflow_bit = code.funcstate.allocate_temp(PyrexTypes.c_int_type, manage_ref=False)
            code.putln("%s = 0;" % self.overflow_bit)
        super(NumBinopNode, self).generate_evaluation_code(code)
        if self.overflow_check:
            code.putln("if (unlikely(%s)) {" % self.overflow_bit)
            code.putln('PyErr_SetString(PyExc_OverflowError, "value too large");')
            code.putln(code.error_goto(self.pos))
            code.putln("}")
            code.funcstate.release_temp(self.overflow_bit)

    def calculate_result_code(self):
        if self.overflow_bit_node is not None:
            return "%s(%s, %s, &%s)" % (
                self.func,
                self.operand1.result(),
                self.operand2.result(),
                self.overflow_bit_node.overflow_bit)
        elif self.type.is_cpp_class or self.infix:
            return "(%s %s %s)" % (
                self.operand1.result(),
                self.operator,
                self.operand2.result())
        else:
            func = self.type.binary_op(self.operator)
            if func is None:
                error(self.pos, "binary operator %s not supported for %s" % (self.operator, self.type))
            return "%s(%s, %s)" % (
                func,
                self.operand1.result(),
                self.operand2.result())

    def is_py_operation_types(self, type1, type2):
        return (type1.is_unicode_char or
                type2.is_unicode_char or
                BinopNode.is_py_operation_types(self, type1, type2))

    def py_operation_function(self, code):
        function_name = self.py_functions[self.operator]
        if self.inplace:
            function_name = function_name.replace('PyNumber_', 'PyNumber_InPlace')
        return function_name

    py_functions = {
        "|":        "PyNumber_Or",
        "^":        "PyNumber_Xor",
        "&":        "PyNumber_And",
        "<<":       "PyNumber_Lshift",
        ">>":       "PyNumber_Rshift",
        "+":        "PyNumber_Add",
        "-":        "PyNumber_Subtract",
        "*":        "PyNumber_Multiply",
        "@":        "__Pyx_PyNumber_MatrixMultiply",
        "/":        "__Pyx_PyNumber_Divide",
        "//":       "PyNumber_FloorDivide",
        "%":        "PyNumber_Remainder",
        "**":       "PyNumber_Power",
    }

    overflow_op_names = {
        "+":  "add",
        "-":  "sub",
        "*":  "mul",
        "<<":  "lshift",
    }


class IntBinopNode(NumBinopNode):
    #  Binary operation taking integer arguments.

    def c_types_okay(self, type1, type2):
        #print "IntBinopNode.c_types_okay:", type1, type2 ###
        return (type1.is_int or type1.is_enum) \
            and (type2.is_int or type2.is_enum)


class AddNode(NumBinopNode):
    #  '+' operator.

    def is_py_operation_types(self, type1, type2):
        if type1.is_string and type2.is_string or type1.is_pyunicode_ptr and type2.is_pyunicode_ptr:
            return 1
        else:
            return NumBinopNode.is_py_operation_types(self, type1, type2)

    def infer_builtin_types_operation(self, type1, type2):
        # b'abc' + 'abc' raises an exception in Py3,
        # so we can safely infer the Py2 type for bytes here
        string_types = (bytes_type, str_type, basestring_type, unicode_type)
        if type1 in string_types and type2 in string_types:
            return string_types[max(string_types.index(type1),
                                    string_types.index(type2))]
        return None

    def compute_c_result_type(self, type1, type2):
        #print "AddNode.compute_c_result_type:", type1, self.operator, type2 ###
        if (type1.is_ptr or type1.is_array) and (type2.is_int or type2.is_enum):
            return type1
        elif (type2.is_ptr or type2.is_array) and (type1.is_int or type1.is_enum):
            return type2
        else:
            return NumBinopNode.compute_c_result_type(
                self, type1, type2)

    def py_operation_function(self, code):
        type1, type2 = self.operand1.type, self.operand2.type
        if type1 is unicode_type or type2 is unicode_type:
            if type1.is_builtin_type and type2.is_builtin_type:
                if self.operand1.may_be_none() or self.operand2.may_be_none():
                    return '__Pyx_PyUnicode_ConcatSafe'
                else:
                    return '__Pyx_PyUnicode_Concat'
        return super(AddNode, self).py_operation_function(code)


class SubNode(NumBinopNode):
    #  '-' operator.

    def compute_c_result_type(self, type1, type2):
        if (type1.is_ptr or type1.is_array) and (type2.is_int or type2.is_enum):
            return type1
        elif (type1.is_ptr or type1.is_array) and (type2.is_ptr or type2.is_array):
            return PyrexTypes.c_ptrdiff_t_type
        else:
            return NumBinopNode.compute_c_result_type(
                self, type1, type2)


class MulNode(NumBinopNode):
    #  '*' operator.

    def is_py_operation_types(self, type1, type2):
        if ((type1.is_string and type2.is_int) or
                (type2.is_string and type1.is_int)):
            return 1
        else:
            return NumBinopNode.is_py_operation_types(self, type1, type2)

    def infer_builtin_types_operation(self, type1, type2):
        # let's assume that whatever builtin type you multiply a string with
        # will either return a string of the same type or fail with an exception
        string_types = (bytes_type, str_type, basestring_type, unicode_type)
        if type1 in string_types and type2.is_builtin_type:
            return type1
        if type2 in string_types and type1.is_builtin_type:
            return type2
        # multiplication of containers/numbers with an integer value
        # always (?) returns the same type
        if type1.is_int:
            return type2
        if type2.is_int:
            return type1
        return None


class MatMultNode(NumBinopNode):
    #  '@' operator.

    def is_py_operation_types(self, type1, type2):
        return True

    def generate_evaluation_code(self, code):
        code.globalstate.use_utility_code(UtilityCode.load_cached("MatrixMultiply", "ObjectHandling.c"))
        super(MatMultNode, self).generate_evaluation_code(code)


class DivNode(NumBinopNode):
    #  '/' or '//' operator.

    cdivision = None
    truedivision = None   # == "unknown" if operator == '/'
    ctruedivision = False
    cdivision_warnings = False
    zerodivision_check = None

    def find_compile_time_binary_operator(self, op1, op2):
        func = compile_time_binary_operators[self.operator]
        if self.operator == '/' and self.truedivision is None:
            # => true div for floats, floor div for integers
            if isinstance(op1, _py_int_types) and isinstance(op2, _py_int_types):
                func = compile_time_binary_operators['//']
        return func

    def calculate_constant_result(self):
        op1 = self.operand1.constant_result
        op2 = self.operand2.constant_result
        func = self.find_compile_time_binary_operator(op1, op2)
        self.constant_result = func(
            self.operand1.constant_result,
            self.operand2.constant_result)

    def compile_time_value(self, denv):
        operand1 = self.operand1.compile_time_value(denv)
        operand2 = self.operand2.compile_time_value(denv)
        try:
            func = self.find_compile_time_binary_operator(
                operand1, operand2)
            return func(operand1, operand2)
        except Exception as e:
            self.compile_time_value_error(e)

    def _check_truedivision(self, env):
        if self.cdivision or env.directives['cdivision']:
            self.ctruedivision = False
        else:
            self.ctruedivision = self.truedivision

    def infer_type(self, env):
        self._check_truedivision(env)
        return self.result_type(
            self.operand1.infer_type(env),
            self.operand2.infer_type(env))

    def analyse_operation(self, env):
        self._check_truedivision(env)
        NumBinopNode.analyse_operation(self, env)
        if self.is_cpp_operation():
            self.cdivision = True
        if not self.type.is_pyobject:
            self.zerodivision_check = (
                self.cdivision is None and not env.directives['cdivision']
                and (not self.operand2.has_constant_result() or
                     self.operand2.constant_result == 0))
            if self.zerodivision_check or env.directives['cdivision_warnings']:
                # Need to check ahead of time to warn or raise zero division error
                self.operand1 = self.operand1.coerce_to_simple(env)
                self.operand2 = self.operand2.coerce_to_simple(env)

    def compute_c_result_type(self, type1, type2):
        if self.operator == '/' and self.ctruedivision:
            if not type1.is_float and not type2.is_float:
                widest_type = PyrexTypes.widest_numeric_type(type1, PyrexTypes.c_double_type)
                widest_type = PyrexTypes.widest_numeric_type(type2, widest_type)
                return widest_type
        return NumBinopNode.compute_c_result_type(self, type1, type2)

    def zero_division_message(self):
        if self.type.is_int:
            return "integer division or modulo by zero"
        else:
            return "float division"

    def generate_evaluation_code(self, code):
        if not self.type.is_pyobject and not self.type.is_complex:
            if self.cdivision is None:
                self.cdivision = (code.globalstate.directives['cdivision']
                                    or not self.type.signed
                                    or self.type.is_float)
            if not self.cdivision:
                code.globalstate.use_utility_code(
                    UtilityCode.load_cached("DivInt", "CMath.c").specialize(self.type))
        NumBinopNode.generate_evaluation_code(self, code)
        self.generate_div_warning_code(code)

    def generate_div_warning_code(self, code):
        in_nogil = self.in_nogil_context
        if not self.type.is_pyobject:
            if self.zerodivision_check:
                if not self.infix:
                    zero_test = "%s(%s)" % (self.type.unary_op('zero'), self.operand2.result())
                else:
                    zero_test = "%s == 0" % self.operand2.result()
                code.putln("if (unlikely(%s)) {" % zero_test)
                if in_nogil:
                    code.put_ensure_gil()
                code.putln('PyErr_SetString(PyExc_ZeroDivisionError, "%s");' % self.zero_division_message())
                if in_nogil:
                    code.put_release_ensured_gil()
                code.putln(code.error_goto(self.pos))
                code.putln("}")
                if self.type.is_int and self.type.signed and self.operator != '%':
                    code.globalstate.use_utility_code(UtilityCode.load_cached("UnaryNegOverflows", "Overflow.c"))
                    if self.operand2.type.signed == 2:
                        # explicitly signed, no runtime check needed
                        minus1_check = 'unlikely(%s == -1)' % self.operand2.result()
                    else:
                        type_of_op2 = self.operand2.type.empty_declaration_code()
                        minus1_check = '(!(((%s)-1) > 0)) && unlikely(%s == (%s)-1)' % (
                            type_of_op2, self.operand2.result(), type_of_op2)
                    code.putln("else if (sizeof(%s) == sizeof(long) && %s "
                               " && unlikely(UNARY_NEG_WOULD_OVERFLOW(%s))) {" % (
                               self.type.empty_declaration_code(),
                               minus1_check,
                               self.operand1.result()))
                    if in_nogil:
                        code.put_ensure_gil()
                    code.putln('PyErr_SetString(PyExc_OverflowError, "value too large to perform division");')
                    if in_nogil:
                        code.put_release_ensured_gil()
                    code.putln(code.error_goto(self.pos))
                    code.putln("}")
            if code.globalstate.directives['cdivision_warnings'] and self.operator != '/':
                code.globalstate.use_utility_code(
                    UtilityCode.load_cached("CDivisionWarning", "CMath.c"))
                code.putln("if (unlikely((%s < 0) ^ (%s < 0))) {" % (
                                self.operand1.result(),
                                self.operand2.result()))
                warning_code = "__Pyx_cdivision_warning(%(FILENAME)s, %(LINENO)s)" % {
                    'FILENAME': Naming.filename_cname,
                    'LINENO':  Naming.lineno_cname,
                }

                if in_nogil:
                    result_code = 'result'
                    code.putln("int %s;" % result_code)
                    code.put_ensure_gil()
                    code.putln(code.set_error_info(self.pos, used=True))
                    code.putln("%s = %s;" % (result_code, warning_code))
                    code.put_release_ensured_gil()
                else:
                    result_code = warning_code
                    code.putln(code.set_error_info(self.pos, used=True))

                code.put("if (unlikely(%s)) " % result_code)
                code.put_goto(code.error_label)
                code.putln("}")

    def calculate_result_code(self):
        if self.type.is_complex:
            return NumBinopNode.calculate_result_code(self)
        elif self.type.is_float and self.operator == '//':
            return "floor(%s / %s)" % (
                self.operand1.result(),
                self.operand2.result())
        elif self.truedivision or self.cdivision:
            op1 = self.operand1.result()
            op2 = self.operand2.result()
            if self.truedivision:
                if self.type != self.operand1.type:
                    op1 = self.type.cast_code(op1)
                if self.type != self.operand2.type:
                    op2 = self.type.cast_code(op2)
            return "(%s / %s)" % (op1, op2)
        else:
            return "__Pyx_div_%s(%s, %s)" % (
                self.type.specialization_name(),
                self.operand1.result(),
                self.operand2.result())


class ModNode(DivNode):
    #  '%' operator.

    def is_py_operation_types(self, type1, type2):
        return (type1.is_string
                or type2.is_string
                or NumBinopNode.is_py_operation_types(self, type1, type2))

    def infer_builtin_types_operation(self, type1, type2):
        # b'%s' % xyz  raises an exception in Py3, so it's safe to infer the type for Py2
        if type1 is unicode_type:
            # None + xyz  may be implemented by RHS
            if type2.is_builtin_type or not self.operand1.may_be_none():
                return type1
        elif type1 in (bytes_type, str_type, basestring_type):
            if type2 is unicode_type:
                return type2
            elif type2.is_numeric:
                return type1
            elif type1 is bytes_type and not type2.is_builtin_type:
                return None   # RHS might implement '% operator differently in Py3
            else:
                return basestring_type  # either str or unicode, can't tell
        return None

    def zero_division_message(self):
        if self.type.is_int:
            return "integer division or modulo by zero"
        else:
            return "float divmod()"

    def analyse_operation(self, env):
        DivNode.analyse_operation(self, env)
        if not self.type.is_pyobject:
            if self.cdivision is None:
                self.cdivision = env.directives['cdivision'] or not self.type.signed
            if not self.cdivision and not self.type.is_int and not self.type.is_float:
                error(self.pos, "mod operator not supported for type '%s'" % self.type)

    def generate_evaluation_code(self, code):
        if not self.type.is_pyobject and not self.cdivision:
            if self.type.is_int:
                code.globalstate.use_utility_code(
                    UtilityCode.load_cached("ModInt", "CMath.c").specialize(self.type))
            else:  # float
                code.globalstate.use_utility_code(
                    UtilityCode.load_cached("ModFloat", "CMath.c").specialize(
                        self.type, math_h_modifier=self.type.math_h_modifier))
        # NOTE: skipping over DivNode here
        NumBinopNode.generate_evaluation_code(self, code)
        self.generate_div_warning_code(code)

    def calculate_result_code(self):
        if self.cdivision:
            if self.type.is_float:
                return "fmod%s(%s, %s)" % (
                    self.type.math_h_modifier,
                    self.operand1.result(),
                    self.operand2.result())
            else:
                return "(%s %% %s)" % (
                    self.operand1.result(),
                    self.operand2.result())
        else:
            return "__Pyx_mod_%s(%s, %s)" % (
                    self.type.specialization_name(),
                    self.operand1.result(),
                    self.operand2.result())

    def py_operation_function(self, code):
        if self.operand1.type is unicode_type:
            if self.operand1.may_be_none():
                return '__Pyx_PyUnicode_FormatSafe'
            else:
                return 'PyUnicode_Format'
        elif self.operand1.type is str_type:
            if self.operand1.may_be_none():
                return '__Pyx_PyString_FormatSafe'
            else:
                return '__Pyx_PyString_Format'
        return super(ModNode, self).py_operation_function(code)


class PowNode(NumBinopNode):
    #  '**' operator.

    def analyse_c_operation(self, env):
        NumBinopNode.analyse_c_operation(self, env)
        if self.type.is_complex:
            if self.type.real_type.is_float:
                self.operand1 = self.operand1.coerce_to(self.type, env)
                self.operand2 = self.operand2.coerce_to(self.type, env)
                self.pow_func = "__Pyx_c_pow" + self.type.real_type.math_h_modifier
            else:
                error(self.pos, "complex int powers not supported")
                self.pow_func = "<error>"
        elif self.type.is_float:
            self.pow_func = "pow" + self.type.math_h_modifier
        elif self.type.is_int:
            self.pow_func = "__Pyx_pow_%s" % self.type.empty_declaration_code().replace(' ', '_')
            env.use_utility_code(
                UtilityCode.load_cached("IntPow", "CMath.c").specialize(
                    func_name=self.pow_func,
                    type=self.type.empty_declaration_code(),
                    signed=self.type.signed and 1 or 0))
        elif not self.type.is_error:
            error(self.pos, "got unexpected types for C power operator: %s, %s" %
                            (self.operand1.type, self.operand2.type))

    def calculate_result_code(self):
        # Work around MSVC overloading ambiguity.
        def typecast(operand):
            if self.type == operand.type:
                return operand.result()
            else:
                return self.type.cast_code(operand.result())
        return "%s(%s, %s)" % (
            self.pow_func,
            typecast(self.operand1),
            typecast(self.operand2))

    def py_operation_function(self, code):
        if (self.type.is_pyobject and
                self.operand1.constant_result == 2 and
                isinstance(self.operand1.constant_result, _py_int_types) and
                self.operand2.type is py_object_type):
            code.globalstate.use_utility_code(UtilityCode.load_cached('PyNumberPow2', 'Optimize.c'))
            if self.inplace:
                return '__Pyx_PyNumber_InPlacePowerOf2'
            else:
                return '__Pyx_PyNumber_PowerOf2'
        return super(PowNode, self).py_operation_function(code)


class BoolBinopNode(ExprNode):
    """
    Short-circuiting boolean operation.

    Note that this node provides the same code generation method as
    BoolBinopResultNode to simplify expression nesting.

    operator  string                              "and"/"or"
    operand1  BoolBinopNode/BoolBinopResultNode   left operand
    operand2  BoolBinopNode/BoolBinopResultNode   right operand
    """
    subexprs = ['operand1', 'operand2']
    is_temp = True
    operator = None
    operand1 = None
    operand2 = None

    def infer_type(self, env):
        type1 = self.operand1.infer_type(env)
        type2 = self.operand2.infer_type(env)
        return PyrexTypes.independent_spanning_type(type1, type2)

    def may_be_none(self):
        if self.operator == 'or':
            return self.operand2.may_be_none()
        else:
            return self.operand1.may_be_none() or self.operand2.may_be_none()

    def calculate_constant_result(self):
        operand1 = self.operand1.constant_result
        operand2 = self.operand2.constant_result
        if self.operator == 'and':
            self.constant_result = operand1 and operand2
        else:
            self.constant_result = operand1 or operand2

    def compile_time_value(self, denv):
        operand1 = self.operand1.compile_time_value(denv)
        operand2 = self.operand2.compile_time_value(denv)
        if self.operator == 'and':
            return operand1 and operand2
        else:
            return operand1 or operand2

    def is_ephemeral(self):
        return self.operand1.is_ephemeral() or self.operand2.is_ephemeral()

    def analyse_types(self, env):
        # Note: we do not do any coercion here as we most likely do not know the final type anyway.
        # We even accept to set self.type to ErrorType if both operands do not have a spanning type.
        # The coercion to the final type and to a "simple" value is left to coerce_to().
        operand1 = self.operand1.analyse_types(env)
        operand2 = self.operand2.analyse_types(env)
        self.type = PyrexTypes.independent_spanning_type(
            operand1.type, operand2.type)
        self.operand1 = self._wrap_operand(operand1, env)
        self.operand2 = self._wrap_operand(operand2, env)
        return self

    def _wrap_operand(self, operand, env):
        if not isinstance(operand, (BoolBinopNode, BoolBinopResultNode)):
            operand = BoolBinopResultNode(operand, self.type, env)
        return operand

    def wrap_operands(self, env):
        """
        Must get called by transforms that want to create a correct BoolBinopNode
        after the type analysis phase.
        """
        self.operand1 = self._wrap_operand(self.operand1, env)
        self.operand2 = self._wrap_operand(self.operand2, env)

    def coerce_to_boolean(self, env):
        return self.coerce_to(PyrexTypes.c_bint_type, env)

    def coerce_to(self, dst_type, env):
        operand1 = self.operand1.coerce_to(dst_type, env)
        operand2 = self.operand2.coerce_to(dst_type, env)
        return BoolBinopNode.from_node(
            self, type=dst_type,
            operator=self.operator,
            operand1=operand1, operand2=operand2)

    def generate_bool_evaluation_code(self, code, final_result_temp, and_label, or_label, end_label, fall_through):
        code.mark_pos(self.pos)

        outer_labels = (and_label, or_label)
        if self.operator == 'and':
            my_label = and_label = code.new_label('next_and')
        else:
            my_label = or_label = code.new_label('next_or')
        self.operand1.generate_bool_evaluation_code(
            code, final_result_temp, and_label, or_label, end_label, my_label)

        and_label, or_label = outer_labels

        code.put_label(my_label)
        self.operand2.generate_bool_evaluation_code(
            code, final_result_temp, and_label, or_label, end_label, fall_through)

    def generate_evaluation_code(self, code):
        self.allocate_temp_result(code)
        or_label = and_label = None
        end_label = code.new_label('bool_binop_done')
        self.generate_bool_evaluation_code(code, self.result(), and_label, or_label, end_label, end_label)
        code.put_label(end_label)

    gil_message = "Truth-testing Python object"

    def check_const(self):
        return self.operand1.check_const() and self.operand2.check_const()

    def generate_subexpr_disposal_code(self, code):
        pass  # nothing to do here, all done in generate_evaluation_code()

    def free_subexpr_temps(self, code):
        pass  # nothing to do here, all done in generate_evaluation_code()

    def generate_operand1_test(self, code):
        #  Generate code to test the truth of the first operand.
        if self.type.is_pyobject:
            test_result = code.funcstate.allocate_temp(
                PyrexTypes.c_bint_type, manage_ref=False)
            code.putln(
                "%s = __Pyx_PyObject_IsTrue(%s); %s" % (
                    test_result,
                    self.operand1.py_result(),
                    code.error_goto_if_neg(test_result, self.pos)))
        else:
            test_result = self.operand1.result()
        return (test_result, self.type.is_pyobject)


class BoolBinopResultNode(ExprNode):
    """
    Intermediate result of a short-circuiting and/or expression.
    Tests the result for 'truthiness' and takes care of coercing the final result
    of the overall expression to the target type.

    Note that this node provides the same code generation method as
    BoolBinopNode to simplify expression nesting.

    arg     ExprNode    the argument to test
    value   ExprNode    the coerced result value node
    """

    subexprs = ['arg', 'value']
    is_temp = True
    arg = None
    value = None

    def __init__(self, arg, result_type, env):
        # using 'arg' multiple times, so it must be a simple/temp value
        arg = arg.coerce_to_simple(env)
        # wrap in ProxyNode, in case a transform wants to replace self.arg later
        arg = ProxyNode(arg)
        super(BoolBinopResultNode, self).__init__(
            arg.pos, arg=arg, type=result_type,
            value=CloneNode(arg).coerce_to(result_type, env))

    def coerce_to_boolean(self, env):
        return self.coerce_to(PyrexTypes.c_bint_type, env)

    def coerce_to(self, dst_type, env):
        # unwrap, coerce, rewrap
        arg = self.arg.arg
        if dst_type is PyrexTypes.c_bint_type:
            arg = arg.coerce_to_boolean(env)
        # TODO: unwrap more coercion nodes?
        return BoolBinopResultNode(arg, dst_type, env)

    def nogil_check(self, env):
        # let's leave all errors to BoolBinopNode
        pass

    def generate_operand_test(self, code):
        #  Generate code to test the truth of the first operand.
        if self.arg.type.is_pyobject:
            test_result = code.funcstate.allocate_temp(
                PyrexTypes.c_bint_type, manage_ref=False)
            code.putln(
                "%s = __Pyx_PyObject_IsTrue(%s); %s" % (
                    test_result,
                    self.arg.py_result(),
                    code.error_goto_if_neg(test_result, self.pos)))
        else:
            test_result = self.arg.result()
        return (test_result, self.arg.type.is_pyobject)

    def generate_bool_evaluation_code(self, code, final_result_temp, and_label, or_label, end_label, fall_through):
        code.mark_pos(self.pos)

        # x => x
        # x and ... or ... => next 'and' / 'or'
        # False ... or x => next 'or'
        # True and x => next 'and'
        # True or x => True (operand)

        self.arg.generate_evaluation_code(code)
        if and_label or or_label:
            test_result, uses_temp = self.generate_operand_test(code)
            if uses_temp and (and_label and or_label):
                # cannot become final result => free early
                # disposal: uses_temp and (and_label and or_label)
                self.arg.generate_disposal_code(code)
            sense = '!' if or_label else ''
            code.putln("if (%s%s) {" % (sense, test_result))
            if uses_temp:
                code.funcstate.release_temp(test_result)
            if not uses_temp or not (and_label and or_label):
                # disposal: (not uses_temp) or {not (and_label and or_label) [if]}
                self.arg.generate_disposal_code(code)

            if or_label and or_label != fall_through:
                # value is false => short-circuit to next 'or'
                code.put_goto(or_label)
            if and_label:
                # value is true => go to next 'and'
                if or_label:
                    code.putln("} else {")
                    if not uses_temp:
                        # disposal: (not uses_temp) and {(and_label and or_label) [else]}
                        self.arg.generate_disposal_code(code)
                if and_label != fall_through:
                    code.put_goto(and_label)

        if not and_label or not or_label:
            # if no next 'and' or 'or', we provide the result
            if and_label or or_label:
                code.putln("} else {")
            self.value.generate_evaluation_code(code)
            self.value.make_owned_reference(code)
            code.putln("%s = %s;" % (final_result_temp, self.value.result()))
            self.value.generate_post_assignment_code(code)
            # disposal: {not (and_label and or_label) [else]}
            self.arg.generate_disposal_code(code)
            self.value.free_temps(code)
            if end_label != fall_through:
                code.put_goto(end_label)

        if and_label or or_label:
            code.putln("}")
        self.arg.free_temps(code)


class CondExprNode(ExprNode):
    #  Short-circuiting conditional expression.
    #
    #  test        ExprNode
    #  true_val    ExprNode
    #  false_val   ExprNode

    true_val = None
    false_val = None

    subexprs = ['test', 'true_val', 'false_val']

    def type_dependencies(self, env):
        return self.true_val.type_dependencies(env) + self.false_val.type_dependencies(env)

    def infer_type(self, env):
        return PyrexTypes.independent_spanning_type(
            self.true_val.infer_type(env),
            self.false_val.infer_type(env))

    def calculate_constant_result(self):
        if self.test.constant_result:
            self.constant_result = self.true_val.constant_result
        else:
            self.constant_result = self.false_val.constant_result

    def is_ephemeral(self):
        return self.true_val.is_ephemeral() or self.false_val.is_ephemeral()

    def analyse_types(self, env):
        self.test = self.test.analyse_types(env).coerce_to_boolean(env)
        self.true_val = self.true_val.analyse_types(env)
        self.false_val = self.false_val.analyse_types(env)
        self.is_temp = 1
        return self.analyse_result_type(env)

    def analyse_result_type(self, env):
        self.type = PyrexTypes.independent_spanning_type(
            self.true_val.type, self.false_val.type)
        if self.type.is_reference:
            self.type = PyrexTypes.CFakeReferenceType(self.type.ref_base_type)
        if self.type.is_pyobject:
            self.result_ctype = py_object_type
        elif self.true_val.is_ephemeral() or self.false_val.is_ephemeral():
            error(self.pos, "Unsafe C derivative of temporary Python reference used in conditional expression")
        if self.true_val.type.is_pyobject or self.false_val.type.is_pyobject:
            self.true_val = self.true_val.coerce_to(self.type, env)
            self.false_val = self.false_val.coerce_to(self.type, env)
        if self.type.is_error:
            self.type_error()
        return self

    def coerce_to_integer(self, env):
        self.true_val = self.true_val.coerce_to_integer(env)
        self.false_val = self.false_val.coerce_to_integer(env)
        self.result_ctype = None
        return self.analyse_result_type(env)

    def coerce_to(self, dst_type, env):
        self.true_val = self.true_val.coerce_to(dst_type, env)
        self.false_val = self.false_val.coerce_to(dst_type, env)
        self.result_ctype = None
        return self.analyse_result_type(env)

    def type_error(self):
        if not (self.true_val.type.is_error or self.false_val.type.is_error):
            error(self.pos, "Incompatible types in conditional expression (%s; %s)" %
                (self.true_val.type, self.false_val.type))
        self.type = PyrexTypes.error_type

    def check_const(self):
        return (self.test.check_const()
            and self.true_val.check_const()
            and self.false_val.check_const())

    def generate_evaluation_code(self, code):
        # Because subexprs may not be evaluated we can use a more optimal
        # subexpr allocation strategy than the default, so override evaluation_code.

        code.mark_pos(self.pos)
        self.allocate_temp_result(code)
        self.test.generate_evaluation_code(code)
        code.putln("if (%s) {" % self.test.result())
        self.eval_and_get(code, self.true_val)
        code.putln("} else {")
        self.eval_and_get(code, self.false_val)
        code.putln("}")
        self.test.generate_disposal_code(code)
        self.test.free_temps(code)

    def eval_and_get(self, code, expr):
        expr.generate_evaluation_code(code)
        if self.type.is_memoryviewslice:
            expr.make_owned_memoryviewslice(code)
        else:
            expr.make_owned_reference(code)
        code.putln('%s = %s;' % (self.result(), expr.result_as(self.ctype())))
        expr.generate_post_assignment_code(code)
        expr.free_temps(code)

    def generate_subexpr_disposal_code(self, code):
        pass  # done explicitly above (cleanup must separately happen within the if/else blocks)

    def free_subexpr_temps(self, code):
        pass  # done explicitly above (cleanup must separately happen within the if/else blocks)


richcmp_constants = {
    "<" : "Py_LT",
    "<=": "Py_LE",
    "==": "Py_EQ",
    "!=": "Py_NE",
    "<>": "Py_NE",
    ">" : "Py_GT",
    ">=": "Py_GE",
    # the following are faked by special compare functions
    "in"    : "Py_EQ",
    "not_in": "Py_NE",
}

class CmpNode(object):
    #  Mixin class containing code common to PrimaryCmpNodes
    #  and CascadedCmpNodes.

    special_bool_cmp_function = None
    special_bool_cmp_utility_code = None

    def infer_type(self, env):
        # TODO: Actually implement this (after merging with -unstable).
        return py_object_type

    def calculate_cascaded_constant_result(self, operand1_result):
        func = compile_time_binary_operators[self.operator]
        operand2_result = self.operand2.constant_result
        if (isinstance(operand1_result, any_string_type) and
                isinstance(operand2_result, any_string_type) and
                type(operand1_result) != type(operand2_result)):
            # string comparison of different types isn't portable
            return

        if self.operator in ('in', 'not_in'):
            if isinstance(self.operand2, (ListNode, TupleNode, SetNode)):
                if not self.operand2.args:
                    self.constant_result = self.operator == 'not_in'
                    return
                elif isinstance(self.operand2, ListNode) and not self.cascade:
                    # tuples are more efficient to store than lists
                    self.operand2 = self.operand2.as_tuple()
            elif isinstance(self.operand2, DictNode):
                if not self.operand2.key_value_pairs:
                    self.constant_result = self.operator == 'not_in'
                    return

        self.constant_result = func(operand1_result, operand2_result)

    def cascaded_compile_time_value(self, operand1, denv):
        func = get_compile_time_binop(self)
        operand2 = self.operand2.compile_time_value(denv)
        try:
            result = func(operand1, operand2)
        except Exception as e:
            self.compile_time_value_error(e)
            result = None
        if result:
            cascade = self.cascade
            if cascade:
                result = result and cascade.cascaded_compile_time_value(operand2, denv)
        return result

    def is_cpp_comparison(self):
        return self.operand1.type.is_cpp_class or self.operand2.type.is_cpp_class

    def find_common_int_type(self, env, op, operand1, operand2):
        # type1 != type2 and at least one of the types is not a C int
        type1 = operand1.type
        type2 = operand2.type
        type1_can_be_int = False
        type2_can_be_int = False

        if operand1.is_string_literal and operand1.can_coerce_to_char_literal():
            type1_can_be_int = True
        if operand2.is_string_literal and operand2.can_coerce_to_char_literal():
            type2_can_be_int = True

        if type1.is_int:
            if type2_can_be_int:
                return type1
        elif type2.is_int:
            if type1_can_be_int:
                return type2
        elif type1_can_be_int:
            if type2_can_be_int:
                if Builtin.unicode_type in (type1, type2):
                    return PyrexTypes.c_py_ucs4_type
                else:
                    return PyrexTypes.c_uchar_type

        return None

    def find_common_type(self, env, op, operand1, common_type=None):
        operand2 = self.operand2
        type1 = operand1.type
        type2 = operand2.type

        new_common_type = None

        # catch general errors
        if type1 == str_type and (type2.is_string or type2 in (bytes_type, unicode_type)) or \
               type2 == str_type and (type1.is_string or type1 in (bytes_type, unicode_type)):
            error(self.pos, "Comparisons between bytes/unicode and str are not portable to Python 3")
            new_common_type = error_type

        # try to use numeric comparisons where possible
        elif type1.is_complex or type2.is_complex:
            if op not in ('==', '!=') \
               and (type1.is_complex or type1.is_numeric) \
               and (type2.is_complex or type2.is_numeric):
                error(self.pos, "complex types are unordered")
                new_common_type = error_type
            elif type1.is_pyobject:
                new_common_type = type1
            elif type2.is_pyobject:
                new_common_type = type2
            else:
                new_common_type = PyrexTypes.widest_numeric_type(type1, type2)
        elif type1.is_numeric and type2.is_numeric:
            new_common_type = PyrexTypes.widest_numeric_type(type1, type2)
        elif common_type is None or not common_type.is_pyobject:
            new_common_type = self.find_common_int_type(env, op, operand1, operand2)

        if new_common_type is None:
            # fall back to generic type compatibility tests
            if type1.is_ctuple or type2.is_ctuple:
                new_common_type = py_object_type
            elif type1 == type2:
                new_common_type = type1
            elif type1.is_pyobject or type2.is_pyobject:
                if type2.is_numeric or type2.is_string:
                    if operand2.check_for_coercion_error(type1, env):
                        new_common_type = error_type
                    else:
                        new_common_type = py_object_type
                elif type1.is_numeric or type1.is_string:
                    if operand1.check_for_coercion_error(type2, env):
                        new_common_type = error_type
                    else:
                        new_common_type = py_object_type
                elif py_object_type.assignable_from(type1) and py_object_type.assignable_from(type2):
                    new_common_type = py_object_type
                else:
                    # one Python type and one non-Python type, not assignable
                    self.invalid_types_error(operand1, op, operand2)
                    new_common_type = error_type
            elif type1.assignable_from(type2):
                new_common_type = type1
            elif type2.assignable_from(type1):
                new_common_type = type2
            else:
                # C types that we couldn't handle up to here are an error
                self.invalid_types_error(operand1, op, operand2)
                new_common_type = error_type

        if new_common_type.is_string and (isinstance(operand1, BytesNode) or
                                          isinstance(operand2, BytesNode)):
            # special case when comparing char* to bytes literal: must
            # compare string values!
            new_common_type = bytes_type

        # recursively merge types
        if common_type is None or new_common_type.is_error:
            common_type = new_common_type
        else:
            # we could do a lot better by splitting the comparison
            # into a non-Python part and a Python part, but this is
            # safer for now
            common_type = PyrexTypes.spanning_type(common_type, new_common_type)

        if self.cascade:
            common_type = self.cascade.find_common_type(env, self.operator, operand2, common_type)

        return common_type

    def invalid_types_error(self, operand1, op, operand2):
        error(self.pos, "Invalid types for '%s' (%s, %s)" %
              (op, operand1.type, operand2.type))

    def is_python_comparison(self):
        return (not self.is_ptr_contains()
            and not self.is_c_string_contains()
            and (self.has_python_operands()
                 or (self.cascade and self.cascade.is_python_comparison())
                 or self.operator in ('in', 'not_in')))

    def coerce_operands_to(self, dst_type, env):
        operand2 = self.operand2
        if operand2.type != dst_type:
            self.operand2 = operand2.coerce_to(dst_type, env)
        if self.cascade:
            self.cascade.coerce_operands_to(dst_type, env)

    def is_python_result(self):
        return ((self.has_python_operands() and
                 self.special_bool_cmp_function is None and
                 self.operator not in ('is', 'is_not', 'in', 'not_in') and
                 not self.is_c_string_contains() and
                 not self.is_ptr_contains())
            or (self.cascade and self.cascade.is_python_result()))

    def is_c_string_contains(self):
        return self.operator in ('in', 'not_in') and \
               ((self.operand1.type.is_int
                 and (self.operand2.type.is_string or self.operand2.type is bytes_type)) or
                (self.operand1.type.is_unicode_char
                 and self.operand2.type is unicode_type))

    def is_ptr_contains(self):
        if self.operator in ('in', 'not_in'):
            container_type = self.operand2.type
            return (container_type.is_ptr or container_type.is_array) \
                and not container_type.is_string

    def find_special_bool_compare_function(self, env, operand1, result_is_bool=False):
        # note: currently operand1 must get coerced to a Python object if we succeed here!
        if self.operator in ('==', '!='):
            type1, type2 = operand1.type, self.operand2.type
            if result_is_bool or (type1.is_builtin_type and type2.is_builtin_type):
                if type1 is Builtin.unicode_type or type2 is Builtin.unicode_type:
                    self.special_bool_cmp_utility_code = UtilityCode.load_cached("UnicodeEquals", "StringTools.c")
                    self.special_bool_cmp_function = "__Pyx_PyUnicode_Equals"
                    return True
                elif type1 is Builtin.bytes_type or type2 is Builtin.bytes_type:
                    self.special_bool_cmp_utility_code = UtilityCode.load_cached("BytesEquals", "StringTools.c")
                    self.special_bool_cmp_function = "__Pyx_PyBytes_Equals"
                    return True
                elif type1 is Builtin.basestring_type or type2 is Builtin.basestring_type:
                    self.special_bool_cmp_utility_code = UtilityCode.load_cached("UnicodeEquals", "StringTools.c")
                    self.special_bool_cmp_function = "__Pyx_PyUnicode_Equals"
                    return True
                elif type1 is Builtin.str_type or type2 is Builtin.str_type:
                    self.special_bool_cmp_utility_code = UtilityCode.load_cached("StrEquals", "StringTools.c")
                    self.special_bool_cmp_function = "__Pyx_PyString_Equals"
                    return True
        elif self.operator in ('in', 'not_in'):
            if self.operand2.type is Builtin.dict_type:
                self.operand2 = self.operand2.as_none_safe_node("'NoneType' object is not iterable")
                self.special_bool_cmp_utility_code = UtilityCode.load_cached("PyDictContains", "ObjectHandling.c")
                self.special_bool_cmp_function = "__Pyx_PyDict_ContainsTF"
                return True
            elif self.operand2.type is Builtin.unicode_type:
                self.operand2 = self.operand2.as_none_safe_node("'NoneType' object is not iterable")
                self.special_bool_cmp_utility_code = UtilityCode.load_cached("PyUnicodeContains", "StringTools.c")
                self.special_bool_cmp_function = "__Pyx_PyUnicode_ContainsTF"
                return True
            else:
                if not self.operand2.type.is_pyobject:
                    self.operand2 = self.operand2.coerce_to_pyobject(env)
                self.special_bool_cmp_utility_code = UtilityCode.load_cached("PySequenceContains", "ObjectHandling.c")
                self.special_bool_cmp_function = "__Pyx_PySequence_ContainsTF"
                return True
        return False

    def generate_operation_code(self, code, result_code,
            operand1, op , operand2):
        if self.type.is_pyobject:
            error_clause = code.error_goto_if_null
            got_ref = "__Pyx_XGOTREF(%s); " % result_code
            if self.special_bool_cmp_function:
                code.globalstate.use_utility_code(
                    UtilityCode.load_cached("PyBoolOrNullFromLong", "ObjectHandling.c"))
                coerce_result = "__Pyx_PyBoolOrNull_FromLong"
            else:
                coerce_result = "__Pyx_PyBool_FromLong"
        else:
            error_clause = code.error_goto_if_neg
            got_ref = ""
            coerce_result = ""

        if self.special_bool_cmp_function:
            if operand1.type.is_pyobject:
                result1 = operand1.py_result()
            else:
                result1 = operand1.result()
            if operand2.type.is_pyobject:
                result2 = operand2.py_result()
            else:
                result2 = operand2.result()
            if self.special_bool_cmp_utility_code:
                code.globalstate.use_utility_code(self.special_bool_cmp_utility_code)
            code.putln(
                "%s = %s(%s(%s, %s, %s)); %s%s" % (
                    result_code,
                    coerce_result,
                    self.special_bool_cmp_function,
                    result1, result2, richcmp_constants[op],
                    got_ref,
                    error_clause(result_code, self.pos)))

        elif operand1.type.is_pyobject and op not in ('is', 'is_not'):
            assert op not in ('in', 'not_in'), op
            code.putln("%s = PyObject_RichCompare(%s, %s, %s); %s%s" % (
                    result_code,
                    operand1.py_result(),
                    operand2.py_result(),
                    richcmp_constants[op],
                    got_ref,
                    error_clause(result_code, self.pos)))

        elif operand1.type.is_complex:
            code.putln("%s = %s(%s%s(%s, %s));" % (
                result_code,
                coerce_result,
                op == "!=" and "!" or "",
                operand1.type.unary_op('eq'),
                operand1.result(),
                operand2.result()))

        else:
            type1 = operand1.type
            type2 = operand2.type
            if (type1.is_extension_type or type2.is_extension_type) \
                    and not type1.same_as(type2):
                common_type = py_object_type
            elif type1.is_numeric:
                common_type = PyrexTypes.widest_numeric_type(type1, type2)
            else:
                common_type = type1
            code1 = operand1.result_as(common_type)
            code2 = operand2.result_as(common_type)
            statement = "%s = %s(%s %s %s);" % (
                result_code,
                coerce_result,
                code1,
                self.c_operator(op),
                code2)
            if self.is_cpp_comparison() and self.exception_check == '+':
                translate_cpp_exception(code, self.pos, statement, self.exception_value, self.in_nogil_context)
            code.putln(statement)

    def c_operator(self, op):
        if op == 'is':
            return "=="
        elif op == 'is_not':
            return "!="
        else:
            return op

class PrimaryCmpNode(ExprNode, CmpNode):
    #  Non-cascaded comparison or first comparison of
    #  a cascaded sequence.
    #
    #  operator      string
    #  operand1      ExprNode
    #  operand2      ExprNode
    #  cascade       CascadedCmpNode

    #  We don't use the subexprs mechanism, because
    #  things here are too complicated for it to handle.
    #  Instead, we override all the framework methods
    #  which use it.

    child_attrs = ['operand1', 'operand2', 'coerced_operand2', 'cascade']

    cascade = None
    coerced_operand2 = None
    is_memslice_nonecheck = False

    def infer_type(self, env):
        # TODO: Actually implement this (after merging with -unstable).
        return py_object_type

    def type_dependencies(self, env):
        return ()

    def calculate_constant_result(self):
        assert not self.cascade
        self.calculate_cascaded_constant_result(self.operand1.constant_result)

    def compile_time_value(self, denv):
        operand1 = self.operand1.compile_time_value(denv)
        return self.cascaded_compile_time_value(operand1, denv)

    def analyse_types(self, env):
        self.operand1 = self.operand1.analyse_types(env)
        self.operand2 = self.operand2.analyse_types(env)
        if self.is_cpp_comparison():
            self.analyse_cpp_comparison(env)
            if self.cascade:
                error(self.pos, "Cascading comparison not yet supported for cpp types.")
            return self

        if self.analyse_memoryviewslice_comparison(env):
            return self

        if self.cascade:
            self.cascade = self.cascade.analyse_types(env)

        if self.operator in ('in', 'not_in'):
            if self.is_c_string_contains():
                self.is_pycmp = False
                common_type = None
                if self.cascade:
                    error(self.pos, "Cascading comparison not yet supported for 'int_val in string'.")
                    return self
                if self.operand2.type is unicode_type:
                    env.use_utility_code(UtilityCode.load_cached("PyUCS4InUnicode", "StringTools.c"))
                else:
                    if self.operand1.type is PyrexTypes.c_uchar_type:
                        self.operand1 = self.operand1.coerce_to(PyrexTypes.c_char_type, env)
                    if self.operand2.type is not bytes_type:
                        self.operand2 = self.operand2.coerce_to(bytes_type, env)
                    env.use_utility_code(UtilityCode.load_cached("BytesContains", "StringTools.c"))
                self.operand2 = self.operand2.as_none_safe_node(
                    "argument of type 'NoneType' is not iterable")
            elif self.is_ptr_contains():
                if self.cascade:
                    error(self.pos, "Cascading comparison not supported for 'val in sliced pointer'.")
                self.type = PyrexTypes.c_bint_type
                # Will be transformed by IterationTransform
                return self
            elif self.find_special_bool_compare_function(env, self.operand1):
                if not self.operand1.type.is_pyobject:
                    self.operand1 = self.operand1.coerce_to_pyobject(env)
                common_type = None # if coercion needed, the method call above has already done it
                self.is_pycmp = False # result is bint
            else:
                common_type = py_object_type
                self.is_pycmp = True
        elif self.find_special_bool_compare_function(env, self.operand1):
            if not self.operand1.type.is_pyobject:
                self.operand1 = self.operand1.coerce_to_pyobject(env)
            common_type = None # if coercion needed, the method call above has already done it
            self.is_pycmp = False # result is bint
        else:
            common_type = self.find_common_type(env, self.operator, self.operand1)
            self.is_pycmp = common_type.is_pyobject

        if common_type is not None and not common_type.is_error:
            if self.operand1.type != common_type:
                self.operand1 = self.operand1.coerce_to(common_type, env)
            self.coerce_operands_to(common_type, env)

        if self.cascade:
            self.operand2 = self.operand2.coerce_to_simple(env)
            self.cascade.coerce_cascaded_operands_to_temp(env)
            operand2 = self.cascade.optimise_comparison(self.operand2, env)
            if operand2 is not self.operand2:
                self.coerced_operand2 = operand2
        if self.is_python_result():
            self.type = PyrexTypes.py_object_type
        else:
            self.type = PyrexTypes.c_bint_type
        cdr = self.cascade
        while cdr:
            cdr.type = self.type
            cdr = cdr.cascade
        if self.is_pycmp or self.cascade or self.special_bool_cmp_function:
            # 1) owned reference, 2) reused value, 3) potential function error return value
            self.is_temp = 1
        return self

    def analyse_cpp_comparison(self, env):
        type1 = self.operand1.type
        type2 = self.operand2.type
        self.is_pycmp = False
        entry = env.lookup_operator(self.operator, [self.operand1, self.operand2])
        if entry is None:
            error(self.pos, "Invalid types for '%s' (%s, %s)" %
                (self.operator, type1, type2))
            self.type = PyrexTypes.error_type
            self.result_code = "<error>"
            return
        func_type = entry.type
        if func_type.is_ptr:
            func_type = func_type.base_type
        self.exception_check = func_type.exception_check
        self.exception_value = func_type.exception_value
        if self.exception_check == '+':
            self.is_temp = True
            if self.exception_value is None:
                env.use_utility_code(UtilityCode.load_cached("CppExceptionConversion", "CppSupport.cpp"))
        if len(func_type.args) == 1:
            self.operand2 = self.operand2.coerce_to(func_type.args[0].type, env)
        else:
            self.operand1 = self.operand1.coerce_to(func_type.args[0].type, env)
            self.operand2 = self.operand2.coerce_to(func_type.args[1].type, env)
        self.type = func_type.return_type

    def analyse_memoryviewslice_comparison(self, env):
        have_none = self.operand1.is_none or self.operand2.is_none
        have_slice = (self.operand1.type.is_memoryviewslice or
                      self.operand2.type.is_memoryviewslice)
        ops = ('==', '!=', 'is', 'is_not')
        if have_slice and have_none and self.operator in ops:
            self.is_pycmp = False
            self.type = PyrexTypes.c_bint_type
            self.is_memslice_nonecheck = True
            return True

        return False

    def coerce_to_boolean(self, env):
        if self.is_pycmp:
            # coercing to bool => may allow for more efficient comparison code
            if self.find_special_bool_compare_function(
                    env, self.operand1, result_is_bool=True):
                self.is_pycmp = False
                self.type = PyrexTypes.c_bint_type
                self.is_temp = 1
                if self.cascade:
                    operand2 = self.cascade.optimise_comparison(
                        self.operand2, env, result_is_bool=True)
                    if operand2 is not self.operand2:
                        self.coerced_operand2 = operand2
                return self
        # TODO: check if we can optimise parts of the cascade here
        return ExprNode.coerce_to_boolean(self, env)

    def has_python_operands(self):
        return (self.operand1.type.is_pyobject
            or self.operand2.type.is_pyobject)

    def check_const(self):
        if self.cascade:
            self.not_const()
            return False
        else:
            return self.operand1.check_const() and self.operand2.check_const()

    def calculate_result_code(self):
        if self.operand1.type.is_complex:
            if self.operator == "!=":
                negation = "!"
            else:
                negation = ""
            return "(%s%s(%s, %s))" % (
                negation,
                self.operand1.type.binary_op('=='),
                self.operand1.result(),
                self.operand2.result())
        elif self.is_c_string_contains():
            if self.operand2.type is unicode_type:
                method = "__Pyx_UnicodeContainsUCS4"
            else:
                method = "__Pyx_BytesContains"
            if self.operator == "not_in":
                negation = "!"
            else:
                negation = ""
            return "(%s%s(%s, %s))" % (
                negation,
                method,
                self.operand2.result(),
                self.operand1.result())
        else:
            result1 = self.operand1.result()
            result2 = self.operand2.result()
            if self.is_memslice_nonecheck:
                if self.operand1.type.is_memoryviewslice:
                    result1 = "((PyObject *) %s.memview)" % result1
                else:
                    result2 = "((PyObject *) %s.memview)" % result2

            return "(%s %s %s)" % (
                result1,
                self.c_operator(self.operator),
                result2)

    def generate_evaluation_code(self, code):
        self.operand1.generate_evaluation_code(code)
        self.operand2.generate_evaluation_code(code)
        if self.is_temp:
            self.allocate_temp_result(code)
            self.generate_operation_code(code, self.result(),
                self.operand1, self.operator, self.operand2)
            if self.cascade:
                self.cascade.generate_evaluation_code(
                    code, self.result(), self.coerced_operand2 or self.operand2,
                    needs_evaluation=self.coerced_operand2 is not None)
            self.operand1.generate_disposal_code(code)
            self.operand1.free_temps(code)
            self.operand2.generate_disposal_code(code)
            self.operand2.free_temps(code)

    def generate_subexpr_disposal_code(self, code):
        #  If this is called, it is a non-cascaded cmp,
        #  so only need to dispose of the two main operands.
        self.operand1.generate_disposal_code(code)
        self.operand2.generate_disposal_code(code)

    def free_subexpr_temps(self, code):
        #  If this is called, it is a non-cascaded cmp,
        #  so only need to dispose of the two main operands.
        self.operand1.free_temps(code)
        self.operand2.free_temps(code)

    def annotate(self, code):
        self.operand1.annotate(code)
        self.operand2.annotate(code)
        if self.cascade:
            self.cascade.annotate(code)


class CascadedCmpNode(Node, CmpNode):
    #  A CascadedCmpNode is not a complete expression node. It
    #  hangs off the side of another comparison node, shares
    #  its left operand with that node, and shares its result
    #  with the PrimaryCmpNode at the head of the chain.
    #
    #  operator      string
    #  operand2      ExprNode
    #  cascade       CascadedCmpNode

    child_attrs = ['operand2', 'coerced_operand2', 'cascade']

    cascade = None
    coerced_operand2 = None
    constant_result = constant_value_not_set # FIXME: where to calculate this?

    def infer_type(self, env):
        # TODO: Actually implement this (after merging with -unstable).
        return py_object_type

    def type_dependencies(self, env):
        return ()

    def has_constant_result(self):
        return self.constant_result is not constant_value_not_set and \
               self.constant_result is not not_a_constant

    def analyse_types(self, env):
        self.operand2 = self.operand2.analyse_types(env)
        if self.cascade:
            self.cascade = self.cascade.analyse_types(env)
        return self

    def has_python_operands(self):
        return self.operand2.type.is_pyobject

    def is_cpp_comparison(self):
        # cascaded comparisons aren't currently implemented for c++ classes.
        return False

    def optimise_comparison(self, operand1, env, result_is_bool=False):
        if self.find_special_bool_compare_function(env, operand1, result_is_bool):
            self.is_pycmp = False
            self.type = PyrexTypes.c_bint_type
            if not operand1.type.is_pyobject:
                operand1 = operand1.coerce_to_pyobject(env)
        if self.cascade:
            operand2 = self.cascade.optimise_comparison(self.operand2, env, result_is_bool)
            if operand2 is not self.operand2:
                self.coerced_operand2 = operand2
        return operand1

    def coerce_operands_to_pyobjects(self, env):
        self.operand2 = self.operand2.coerce_to_pyobject(env)
        if self.operand2.type is dict_type and self.operator in ('in', 'not_in'):
            self.operand2 = self.operand2.as_none_safe_node("'NoneType' object is not iterable")
        if self.cascade:
            self.cascade.coerce_operands_to_pyobjects(env)

    def coerce_cascaded_operands_to_temp(self, env):
        if self.cascade:
            #self.operand2 = self.operand2.coerce_to_temp(env) #CTT
            self.operand2 = self.operand2.coerce_to_simple(env)
            self.cascade.coerce_cascaded_operands_to_temp(env)

    def generate_evaluation_code(self, code, result, operand1, needs_evaluation=False):
        if self.type.is_pyobject:
            code.putln("if (__Pyx_PyObject_IsTrue(%s)) {" % result)
            code.put_decref(result, self.type)
        else:
            code.putln("if (%s) {" % result)
        if needs_evaluation:
            operand1.generate_evaluation_code(code)
        self.operand2.generate_evaluation_code(code)
        self.generate_operation_code(code, result,
            operand1, self.operator, self.operand2)
        if self.cascade:
            self.cascade.generate_evaluation_code(
                code, result, self.coerced_operand2 or self.operand2,
                needs_evaluation=self.coerced_operand2 is not None)
        if needs_evaluation:
            operand1.generate_disposal_code(code)
            operand1.free_temps(code)
        # Cascaded cmp result is always temp
        self.operand2.generate_disposal_code(code)
        self.operand2.free_temps(code)
        code.putln("}")

    def annotate(self, code):
        self.operand2.annotate(code)
        if self.cascade:
            self.cascade.annotate(code)


binop_node_classes = {
    "or":       BoolBinopNode,
    "and":      BoolBinopNode,
    "|":        IntBinopNode,
    "^":        IntBinopNode,
    "&":        IntBinopNode,
    "<<":       IntBinopNode,
    ">>":       IntBinopNode,
    "+":        AddNode,
    "-":        SubNode,
    "*":        MulNode,
    "@":        MatMultNode,
    "/":        DivNode,
    "//":       DivNode,
    "%":        ModNode,
    "**":       PowNode,
}


def binop_node(pos, operator, operand1, operand2, inplace=False, **kwargs):
    # Construct binop node of appropriate class for
    # given operator.
    return binop_node_classes[operator](
        pos,
        operator=operator,
        operand1=operand1,
        operand2=operand2,
        inplace=inplace,
        **kwargs)


#-------------------------------------------------------------------
#
#  Coercion nodes
#
#  Coercion nodes are special in that they are created during
#  the analyse_types phase of parse tree processing.
#  Their __init__ methods consequently incorporate some aspects
#  of that phase.
#
#-------------------------------------------------------------------

class CoercionNode(ExprNode):
    #  Abstract base class for coercion nodes.
    #
    #  arg       ExprNode       node being coerced

    subexprs = ['arg']
    constant_result = not_a_constant

    def __init__(self, arg):
        super(CoercionNode, self).__init__(arg.pos)
        self.arg = arg
        if debug_coercion:
            print("%s Coercing %s" % (self, self.arg))

    def calculate_constant_result(self):
        # constant folding can break type coercion, so this is disabled
        pass

    def annotate(self, code):
        self.arg.annotate(code)
        if self.arg.type != self.type:
            file, line, col = self.pos
            code.annotate((file, line, col-1), AnnotationItem(
                style='coerce', tag='coerce', text='[%s] to [%s]' % (self.arg.type, self.type)))


class CoerceToMemViewSliceNode(CoercionNode):
    """
    Coerce an object to a memoryview slice. This holds a new reference in
    a managed temp.
    """

    def __init__(self, arg, dst_type, env):
        assert dst_type.is_memoryviewslice
        assert not arg.type.is_memoryviewslice
        CoercionNode.__init__(self, arg)
        self.type = dst_type
        self.is_temp = 1
        self.env = env
        self.use_managed_ref = True
        self.arg = arg

    def generate_result_code(self, code):
        self.type.create_from_py_utility_code(self.env)
        code.putln("%s = %s(%s);" % (self.result(),
                                     self.type.from_py_function,
                                     self.arg.py_result()))

        error_cond = self.type.error_condition(self.result())
        code.putln(code.error_goto_if(error_cond, self.pos))


class CastNode(CoercionNode):
    #  Wrap a node in a C type cast.

    def __init__(self, arg, new_type):
        CoercionNode.__init__(self, arg)
        self.type = new_type

    def may_be_none(self):
        return self.arg.may_be_none()

    def calculate_result_code(self):
        return self.arg.result_as(self.type)

    def generate_result_code(self, code):
        self.arg.generate_result_code(code)


class PyTypeTestNode(CoercionNode):
    #  This node is used to check that a generic Python
    #  object is an instance of a particular extension type.
    #  This node borrows the result of its argument node.

    exact_builtin_type = True

    def __init__(self, arg, dst_type, env, notnone=False):
        #  The arg is know to be a Python object, and
        #  the dst_type is known to be an extension type.
        assert dst_type.is_extension_type or dst_type.is_builtin_type, "PyTypeTest on non extension type"
        CoercionNode.__init__(self, arg)
        self.type = dst_type
        self.result_ctype = arg.ctype()
        self.notnone = notnone

    nogil_check = Node.gil_error
    gil_message = "Python type test"

    def analyse_types(self, env):
        return self

    def may_be_none(self):
        if self.notnone:
            return False
        return self.arg.may_be_none()

    def is_simple(self):
        return self.arg.is_simple()

    def result_in_temp(self):
        return self.arg.result_in_temp()

    def is_ephemeral(self):
        return self.arg.is_ephemeral()

    def nonlocally_immutable(self):
        return self.arg.nonlocally_immutable()

    def calculate_constant_result(self):
        # FIXME
        pass

    def calculate_result_code(self):
        return self.arg.result()

    def generate_result_code(self, code):
        if self.type.typeobj_is_available():
            if self.type.is_builtin_type:
                type_test = self.type.type_test_code(
                    self.arg.py_result(),
                    self.notnone, exact=self.exact_builtin_type)
            else:
                type_test = self.type.type_test_code(
                    self.arg.py_result(), self.notnone)
                code.globalstate.use_utility_code(
                    UtilityCode.load_cached("ExtTypeTest", "ObjectHandling.c"))
            code.putln("if (!(%s)) %s" % (
                type_test, code.error_goto(self.pos)))
        else:
            error(self.pos, "Cannot test type of extern C class "
                "without type object name specification")

    def generate_post_assignment_code(self, code):
        self.arg.generate_post_assignment_code(code)

    def free_temps(self, code):
        self.arg.free_temps(code)


class NoneCheckNode(CoercionNode):
    # This node is used to check that a Python object is not None and
    # raises an appropriate exception (as specified by the creating
    # transform).

    is_nonecheck = True

    def __init__(self, arg, exception_type_cname, exception_message,
                 exception_format_args):
        CoercionNode.__init__(self, arg)
        self.type = arg.type
        self.result_ctype = arg.ctype()
        self.exception_type_cname = exception_type_cname
        self.exception_message = exception_message
        self.exception_format_args = tuple(exception_format_args or ())

    nogil_check = None # this node only guards an operation that would fail already

    def analyse_types(self, env):
        return self

    def may_be_none(self):
        return False

    def is_simple(self):
        return self.arg.is_simple()

    def result_in_temp(self):
        return self.arg.result_in_temp()

    def nonlocally_immutable(self):
        return self.arg.nonlocally_immutable()

    def calculate_result_code(self):
        return self.arg.result()

    def condition(self):
        if self.type.is_pyobject:
            return self.arg.py_result()
        elif self.type.is_memoryviewslice:
            return "((PyObject *) %s.memview)" % self.arg.result()
        else:
            raise Exception("unsupported type")

    def put_nonecheck(self, code):
        code.putln(
            "if (unlikely(%s == Py_None)) {" % self.condition())

        if self.in_nogil_context:
            code.put_ensure_gil()

        escape = StringEncoding.escape_byte_string
        if self.exception_format_args:
            code.putln('PyErr_Format(%s, "%s", %s);' % (
                self.exception_type_cname,
                StringEncoding.escape_byte_string(
                    self.exception_message.encode('UTF-8')),
                ', '.join([ '"%s"' % escape(str(arg).encode('UTF-8'))
                            for arg in self.exception_format_args ])))
        else:
            code.putln('PyErr_SetString(%s, "%s");' % (
                self.exception_type_cname,
                escape(self.exception_message.encode('UTF-8'))))

        if self.in_nogil_context:
            code.put_release_ensured_gil()

        code.putln(code.error_goto(self.pos))
        code.putln("}")

    def generate_result_code(self, code):
        self.put_nonecheck(code)

    def generate_post_assignment_code(self, code):
        self.arg.generate_post_assignment_code(code)

    def free_temps(self, code):
        self.arg.free_temps(code)


class CoerceToPyTypeNode(CoercionNode):
    #  This node is used to convert a C data type
    #  to a Python object.

    type = py_object_type
    target_type = py_object_type
    is_temp = 1

    def __init__(self, arg, env, type=py_object_type):
        if not arg.type.create_to_py_utility_code(env):
            error(arg.pos, "Cannot convert '%s' to Python object" % arg.type)
        elif arg.type.is_complex:
            # special case: complex coercion is so complex that it
            # uses a macro ("__pyx_PyComplex_FromComplex()"), for
            # which the argument must be simple
            arg = arg.coerce_to_simple(env)
        CoercionNode.__init__(self, arg)
        if type is py_object_type:
            # be specific about some known types
            if arg.type.is_string or arg.type.is_cpp_string:
                self.type = default_str_type(env)
            elif arg.type.is_pyunicode_ptr or arg.type.is_unicode_char:
                self.type = unicode_type
            elif arg.type.is_complex:
                self.type = Builtin.complex_type
            self.target_type = self.type
        elif arg.type.is_string or arg.type.is_cpp_string:
            if (type not in (bytes_type, bytearray_type)
                    and not env.directives['c_string_encoding']):
                error(arg.pos,
                    "default encoding required for conversion from '%s' to '%s'" %
                    (arg.type, type))
            self.type = self.target_type = type
        else:
            # FIXME: check that the target type and the resulting type are compatible
            self.target_type = type

    gil_message = "Converting to Python object"

    def may_be_none(self):
        # FIXME: is this always safe?
        return False

    def coerce_to_boolean(self, env):
        arg_type = self.arg.type
        if (arg_type == PyrexTypes.c_bint_type or
            (arg_type.is_pyobject and arg_type.name == 'bool')):
            return self.arg.coerce_to_temp(env)
        else:
            return CoerceToBooleanNode(self, env)

    def coerce_to_integer(self, env):
        # If not already some C integer type, coerce to longint.
        if self.arg.type.is_int:
            return self.arg
        else:
            return self.arg.coerce_to(PyrexTypes.c_long_type, env)

    def analyse_types(self, env):
        # The arg is always already analysed
        return self

    def generate_result_code(self, code):
        code.putln('%s; %s' % (
            self.arg.type.to_py_call_code(
                self.arg.result(),
                self.result(),
                self.target_type),
            code.error_goto_if_null(self.result(), self.pos)))

        code.put_gotref(self.py_result())


class CoerceIntToBytesNode(CoerceToPyTypeNode):
    #  This node is used to convert a C int type to a Python bytes
    #  object.

    is_temp = 1

    def __init__(self, arg, env):
        arg = arg.coerce_to_simple(env)
        CoercionNode.__init__(self, arg)
        self.type = Builtin.bytes_type

    def generate_result_code(self, code):
        arg = self.arg
        arg_result = arg.result()
        if arg.type not in (PyrexTypes.c_char_type,
                            PyrexTypes.c_uchar_type,
                            PyrexTypes.c_schar_type):
            if arg.type.signed:
                code.putln("if ((%s < 0) || (%s > 255)) {" % (
                    arg_result, arg_result))
            else:
                code.putln("if (%s > 255) {" % arg_result)
            code.putln('PyErr_SetString(PyExc_OverflowError, '
                       '"value too large to pack into a byte"); %s' % (
                           code.error_goto(self.pos)))
            code.putln('}')
        temp = None
        if arg.type is not PyrexTypes.c_char_type:
            temp = code.funcstate.allocate_temp(PyrexTypes.c_char_type, manage_ref=False)
            code.putln("%s = (char)%s;" % (temp, arg_result))
            arg_result = temp
        code.putln('%s = PyBytes_FromStringAndSize(&%s, 1); %s' % (
            self.result(),
            arg_result,
            code.error_goto_if_null(self.result(), self.pos)))
        if temp is not None:
            code.funcstate.release_temp(temp)
        code.put_gotref(self.py_result())


class CoerceFromPyTypeNode(CoercionNode):
    #  This node is used to convert a Python object
    #  to a C data type.

    def __init__(self, result_type, arg, env):
        CoercionNode.__init__(self, arg)
        self.type = result_type
        self.is_temp = 1
        if not result_type.create_from_py_utility_code(env):
            error(arg.pos,
                  "Cannot convert Python object to '%s'" % result_type)
        if self.type.is_string or self.type.is_pyunicode_ptr:
            if self.arg.is_name and self.arg.entry and self.arg.entry.is_pyglobal:
                warning(arg.pos,
                        "Obtaining '%s' from externally modifiable global Python value" % result_type,
                        level=1)

    def analyse_types(self, env):
        # The arg is always already analysed
        return self

    def is_ephemeral(self):
        return (self.type.is_ptr and not self.type.is_array) and self.arg.is_ephemeral()

    def generate_result_code(self, code):
        code.putln(self.type.from_py_call_code(
            self.arg.py_result(), self.result(), self.pos, code))
        if self.type.is_pyobject:
            code.put_gotref(self.py_result())

    def nogil_check(self, env):
        error(self.pos, "Coercion from Python not allowed without the GIL")


class CoerceToBooleanNode(CoercionNode):
    #  This node is used when a result needs to be used
    #  in a boolean context.

    type = PyrexTypes.c_bint_type

    _special_builtins = {
        Builtin.list_type:       'PyList_GET_SIZE',
        Builtin.tuple_type:      'PyTuple_GET_SIZE',
        Builtin.set_type:        'PySet_GET_SIZE',
        Builtin.frozenset_type:  'PySet_GET_SIZE',
        Builtin.bytes_type:      'PyBytes_GET_SIZE',
<<<<<<< HEAD
        Builtin.unicode_type:    'PyUnicode_GET_LENGTH',
=======
        Builtin.unicode_type:    '__Pyx_PyUnicode_GET_LENGTH',
>>>>>>> 5b14c081
    }

    def __init__(self, arg, env):
        CoercionNode.__init__(self, arg)
        if arg.type.is_pyobject:
            self.is_temp = 1

    def nogil_check(self, env):
        if self.arg.type.is_pyobject and self._special_builtins.get(self.arg.type) is None:
            self.gil_error()

    gil_message = "Truth-testing Python object"

    def check_const(self):
        if self.is_temp:
            self.not_const()
            return False
        return self.arg.check_const()

    def calculate_result_code(self):
        return "(%s != 0)" % self.arg.result()

    def generate_result_code(self, code):
        if not self.is_temp:
            return
        test_func = self._special_builtins.get(self.arg.type)
        if test_func is not None:
            code.putln("%s = (%s != Py_None) && (%s(%s) != 0);" % (
                       self.result(),
                       self.arg.py_result(),
                       test_func,
                       self.arg.py_result()))
        else:
            code.putln(
                "%s = __Pyx_PyObject_IsTrue(%s); %s" % (
                    self.result(),
                    self.arg.py_result(),
                    code.error_goto_if_neg(self.result(), self.pos)))


class CoerceToComplexNode(CoercionNode):

    def __init__(self, arg, dst_type, env):
        if arg.type.is_complex:
            arg = arg.coerce_to_simple(env)
        self.type = dst_type
        CoercionNode.__init__(self, arg)
        dst_type.create_declaration_utility_code(env)

    def calculate_result_code(self):
        if self.arg.type.is_complex:
            real_part = "__Pyx_CREAL(%s)" % self.arg.result()
            imag_part = "__Pyx_CIMAG(%s)" % self.arg.result()
        else:
            real_part = self.arg.result()
            imag_part = "0"
        return "%s(%s, %s)" % (
                self.type.from_parts,
                real_part,
                imag_part)

    def generate_result_code(self, code):
        pass

class CoerceToTempNode(CoercionNode):
    #  This node is used to force the result of another node
    #  to be stored in a temporary. It is only used if the
    #  argument node's result is not already in a temporary.

    def __init__(self, arg, env):
        CoercionNode.__init__(self, arg)
        self.type = self.arg.type.as_argument_type()
        self.constant_result = self.arg.constant_result
        self.is_temp = 1
        if self.type.is_pyobject:
            self.result_ctype = py_object_type

    gil_message = "Creating temporary Python reference"

    def analyse_types(self, env):
        # The arg is always already analysed
        return self

    def coerce_to_boolean(self, env):
        self.arg = self.arg.coerce_to_boolean(env)
        if self.arg.is_simple():
            return self.arg
        self.type = self.arg.type
        self.result_ctype = self.type
        return self

    def generate_result_code(self, code):
        #self.arg.generate_evaluation_code(code) # Already done
        # by generic generate_subexpr_evaluation_code!
        code.putln("%s = %s;" % (
            self.result(), self.arg.result_as(self.ctype())))
        if self.use_managed_ref:
            if self.type.is_pyobject:
                code.put_incref(self.result(), self.ctype())
            elif self.type.is_memoryviewslice:
                code.put_incref_memoryviewslice(self.result(),
                                                not self.in_nogil_context)

class ProxyNode(CoercionNode):
    """
    A node that should not be replaced by transforms or other means,
    and hence can be useful to wrap the argument to a clone node

    MyNode    -> ProxyNode -> ArgNode
    CloneNode -^
    """

    nogil_check = None

    def __init__(self, arg):
        super(ProxyNode, self).__init__(arg)
        self.constant_result = arg.constant_result
        self._proxy_type()

    def analyse_types(self, env):
        self.arg = self.arg.analyse_expressions(env)
        self._proxy_type()
        return self

    def infer_type(self, env):
        return self.arg.infer_type(env)

    def _proxy_type(self):
        if hasattr(self.arg, 'type'):
            self.type = self.arg.type
            self.result_ctype = self.arg.result_ctype
        if hasattr(self.arg, 'entry'):
            self.entry = self.arg.entry

    def generate_result_code(self, code):
        self.arg.generate_result_code(code)

    def result(self):
        return self.arg.result()

    def is_simple(self):
        return self.arg.is_simple()

    def may_be_none(self):
        return self.arg.may_be_none()

    def generate_evaluation_code(self, code):
        self.arg.generate_evaluation_code(code)

    def generate_disposal_code(self, code):
        self.arg.generate_disposal_code(code)

    def free_temps(self, code):
        self.arg.free_temps(code)

class CloneNode(CoercionNode):
    #  This node is employed when the result of another node needs
    #  to be used multiple times. The argument node's result must
    #  be in a temporary. This node "borrows" the result from the
    #  argument node, and does not generate any evaluation or
    #  disposal code for it. The original owner of the argument
    #  node is responsible for doing those things.

    subexprs = [] # Arg is not considered a subexpr
    nogil_check = None

    def __init__(self, arg):
        CoercionNode.__init__(self, arg)
        self.constant_result = arg.constant_result
        if hasattr(arg, 'type'):
            self.type = arg.type
            self.result_ctype = arg.result_ctype
        if hasattr(arg, 'entry'):
            self.entry = arg.entry

    def result(self):
        return self.arg.result()

    def may_be_none(self):
        return self.arg.may_be_none()

    def type_dependencies(self, env):
        return self.arg.type_dependencies(env)

    def infer_type(self, env):
        return self.arg.infer_type(env)

    def analyse_types(self, env):
        self.type = self.arg.type
        self.result_ctype = self.arg.result_ctype
        self.is_temp = 1
        if hasattr(self.arg, 'entry'):
            self.entry = self.arg.entry
        return self

    def coerce_to(self, dest_type, env):
        if self.arg.is_literal:
            return self.arg.coerce_to(dest_type, env)
        return super(CloneNode, self).coerce_to(dest_type, env)

    def is_simple(self):
        return True # result is always in a temp (or a name)

    def generate_evaluation_code(self, code):
        pass

    def generate_result_code(self, code):
        pass

    def generate_disposal_code(self, code):
        pass

    def free_temps(self, code):
        pass


class CMethodSelfCloneNode(CloneNode):
    # Special CloneNode for the self argument of builtin C methods
    # that accepts subtypes of the builtin type.  This is safe only
    # for 'final' subtypes, as subtypes of the declared type may
    # override the C method.

    def coerce_to(self, dst_type, env):
        if dst_type.is_builtin_type and self.type.subtype_of(dst_type):
            return self
        return CloneNode.coerce_to(self, dst_type, env)


class ModuleRefNode(ExprNode):
    # Simple returns the module object

    type = py_object_type
    is_temp = False
    subexprs = []

    def analyse_types(self, env):
        return self

    def may_be_none(self):
        return False

    def calculate_result_code(self):
        return Naming.module_cname

    def generate_result_code(self, code):
        pass

class DocstringRefNode(ExprNode):
    # Extracts the docstring of the body element

    subexprs = ['body']
    type = py_object_type
    is_temp = True

    def __init__(self, pos, body):
        ExprNode.__init__(self, pos)
        assert body.type.is_pyobject
        self.body = body

    def analyse_types(self, env):
        return self

    def generate_result_code(self, code):
        code.putln('%s = __Pyx_GetAttr(%s, %s); %s' % (
            self.result(), self.body.result(),
            code.intern_identifier(StringEncoding.EncodedString("__doc__")),
            code.error_goto_if_null(self.result(), self.pos)))
        code.put_gotref(self.result())



#------------------------------------------------------------------------------------
#
#  Runtime support code
#
#------------------------------------------------------------------------------------

pyerr_occurred_withgil_utility_code= UtilityCode(
proto = """
static CYTHON_INLINE int __Pyx_ErrOccurredWithGIL(void); /* proto */
""",
impl = """
static CYTHON_INLINE int __Pyx_ErrOccurredWithGIL(void) {
  int err;
  #ifdef WITH_THREAD
  PyGILState_STATE _save = PyGILState_Ensure();
  #endif
  err = !!PyErr_Occurred();
  #ifdef WITH_THREAD
  PyGILState_Release(_save);
  #endif
  return err;
}
"""
)

#------------------------------------------------------------------------------------

raise_unbound_local_error_utility_code = UtilityCode(
proto = """
static CYTHON_INLINE void __Pyx_RaiseUnboundLocalError(const char *varname);
""",
impl = """
static CYTHON_INLINE void __Pyx_RaiseUnboundLocalError(const char *varname) {
    PyErr_Format(PyExc_UnboundLocalError, "local variable '%s' referenced before assignment", varname);
}
""")

raise_closure_name_error_utility_code = UtilityCode(
proto = """
static CYTHON_INLINE void __Pyx_RaiseClosureNameError(const char *varname);
""",
impl = """
static CYTHON_INLINE void __Pyx_RaiseClosureNameError(const char *varname) {
    PyErr_Format(PyExc_NameError, "free variable '%s' referenced before assignment in enclosing scope", varname);
}
""")

# Don't inline the function, it should really never be called in production
raise_unbound_memoryview_utility_code_nogil = UtilityCode(
proto = """
static void __Pyx_RaiseUnboundMemoryviewSliceNogil(const char *varname);
""",
impl = """
static void __Pyx_RaiseUnboundMemoryviewSliceNogil(const char *varname) {
    #ifdef WITH_THREAD
    PyGILState_STATE gilstate = PyGILState_Ensure();
    #endif
    __Pyx_RaiseUnboundLocalError(varname);
    #ifdef WITH_THREAD
    PyGILState_Release(gilstate);
    #endif
}
""",
requires = [raise_unbound_local_error_utility_code])

#------------------------------------------------------------------------------------

raise_too_many_values_to_unpack = UtilityCode.load_cached("RaiseTooManyValuesToUnpack", "ObjectHandling.c")
raise_need_more_values_to_unpack = UtilityCode.load_cached("RaiseNeedMoreValuesToUnpack", "ObjectHandling.c")
tuple_unpacking_error_code = UtilityCode.load_cached("UnpackTupleError", "ObjectHandling.c")<|MERGE_RESOLUTION|>--- conflicted
+++ resolved
@@ -12317,11 +12317,7 @@
         Builtin.set_type:        'PySet_GET_SIZE',
         Builtin.frozenset_type:  'PySet_GET_SIZE',
         Builtin.bytes_type:      'PyBytes_GET_SIZE',
-<<<<<<< HEAD
-        Builtin.unicode_type:    'PyUnicode_GET_LENGTH',
-=======
         Builtin.unicode_type:    '__Pyx_PyUnicode_GET_LENGTH',
->>>>>>> 5b14c081
     }
 
     def __init__(self, arg, env):
