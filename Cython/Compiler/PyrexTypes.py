--- conflicted
+++ resolved
@@ -238,12 +238,8 @@
     to_py_utility_code = None
     from_py_utility_code = None
 
-<<<<<<< HEAD
     subtypes = ['typedef_base_type']
-    
-=======
-
->>>>>>> fd236aa1
+
     def __init__(self, name, base_type, cname, is_external=0):
         assert not base_type.is_complex
         self.typedef_name = name
@@ -1621,11 +1617,8 @@
 
     is_array = 1
 
-<<<<<<< HEAD
     subtypes = ['base_type']
 
-=======
->>>>>>> fd236aa1
     def __init__(self, base_type, size):
         self.base_type = base_type
         self.size = size
@@ -1672,11 +1665,8 @@
     is_ptr = 1
     default_value = "0"
 
-<<<<<<< HEAD
     subtypes = ['base_type']
-    
-=======
->>>>>>> fd236aa1
+
     def __init__(self, base_type):
         self.base_type = base_type
 
@@ -1775,11 +1765,8 @@
     is_cfunction = 1
     original_sig = None
 
-<<<<<<< HEAD
     subtypes = ['return_type', 'args']
 
-=======
->>>>>>> fd236aa1
     def __init__(self, return_type, args, has_varargs = 0,
             exception_value = None, exception_check = 0, calling_convention = "",
             nogil = 0, with_gil = 0, is_overridable = 0, optional_arg_count = 0,
@@ -2751,14 +2738,10 @@
 
     possibilities = []
     bad_types = []
-<<<<<<< HEAD
     needed_coercions = {}
-    for func, func_type in candidates:
+
+    for index, (func, func_type) in enumerate(candidates):
         score = [0,0,0,0]
-=======
-    for index, (func, func_type) in enumerate(candidates):
-        score = [0,0,0]
->>>>>>> fd236aa1
         for i in range(min(len(args), len(func_type.args))):
             src_type = args[i].type
             dst_type = func_type.args[i].type
@@ -2800,21 +2783,16 @@
                 bad_types.append((func, error_mesg))
                 break
         else:
-<<<<<<< HEAD
-            possibilities.append((score, func)) # so we can sort it
-
-=======
             possibilities.append((score, index, func)) # so we can sort it
->>>>>>> fd236aa1
+
     if possibilities:
         possibilities.sort()
         if len(possibilities) > 1 and possibilities[0][0] == possibilities[1][0]:
             if pos is not None:
                 error(pos, "ambiguous overloaded method")
             return None
-<<<<<<< HEAD
-
-        function = possibilities[0][1]
+
+        function = possibilities[0][-1]
 
         if function in needed_coercions and env:
             arg_i, coerce_to_type = needed_coercions[function]
@@ -2822,9 +2800,6 @@
 
         return function
 
-=======
-        return possibilities[0][-1]
->>>>>>> fd236aa1
     if pos is not None:
         if len(bad_types) == 1:
             error(pos, bad_types[0][1])
