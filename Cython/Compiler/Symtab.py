--- conflicted
+++ resolved
@@ -1298,7 +1298,6 @@
             entry = self.global_scope().lookup_target(name)
             self.entries[name] = entry
 
-<<<<<<< HEAD
     def declare_nonlocal(self, name, pos):
         # Pull entry from outer scope into local scope
         orig_entry = self.lookup_here(name)
@@ -1308,9 +1307,7 @@
             entry = self.lookup(name)
             if entry is None or not entry.from_closure:
                 error(pos, "no binding for nonlocal '%s' found" % name)
-        
-=======
->>>>>>> 84079e51
+
     def lookup(self, name):
         # Look up name in this scope or an enclosing one.
         # Return None if not found.
