--- conflicted
+++ resolved
@@ -279,21 +279,9 @@
         self.return_type = None
         self.id_counters = {}
 
-<<<<<<< HEAD
     def __deepcopy__(self, memo):
         return self
 
-    def start_branching(self, pos):
-        self.control_flow = self.control_flow.start_branch(pos)
-
-    def next_branch(self, pos):
-        self.control_flow = self.control_flow.next_branch(pos)
-
-    def finish_branching(self, pos):
-        self.control_flow = self.control_flow.finish_branch(pos)
-
-=======
->>>>>>> 24065537
     def __str__(self):
         return "<%s %s>" % (self.__class__.__name__, self.qualified_name)
 
