--- conflicted
+++ resolved
@@ -80,11 +80,7 @@
         from ParseTreeTransforms import AnalyseDeclarationsTransform, AnalyseExpressionsTransform
         from ParseTreeTransforms import CreateClosureClasses, MarkClosureVisitor, DecoratorTransform
         from ParseTreeTransforms import InterpretCompilerDirectives, TransformBuiltinMethods
-<<<<<<< HEAD
         from ParseTreeTransforms import AlignFunctionDefinitions, GilCheck
-=======
-        from ParseTreeTransforms import AlignFunctionDefinitions
->>>>>>> afb437d5
         from AutoDocTransforms import EmbedSignature
         from Optimize import FlattenInListTransform, SwitchTransform, IterationTransform
         from Optimize import OptimizeBuiltinCalls, ConstantFolding, FinalOptimizePhase
@@ -128,12 +124,8 @@
             IntroduceBufferAuxiliaryVars(self),
             _check_c_declarations,
             AnalyseExpressionsTransform(self),
-<<<<<<< HEAD
             OptimizeBuiltinCalls(),
-=======
-            FlattenBuiltinTypeCreation(),
             ConstantFolding(),
->>>>>>> afb437d5
             IterationTransform(),
             SwitchTransform(),
             FinalOptimizePhase(self),
