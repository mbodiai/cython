--- conflicted
+++ resolved
@@ -82,8 +82,16 @@
     def __init__(self, pos, **kw):
         self.pos = pos
         self.__dict__.update(kw)
-<<<<<<< HEAD
-    
+    
+    gil_message = "Operation"
+
+    def gil_check(self, env):
+        if env.nogil:
+            self.gil_error()
+
+    def gil_error(self):
+        error(self.pos, "%s not allowed without gil" % self.gil_message)
+
     def clone_node(self):
         """Clone the node. This is defined as a shallow copy, except for member lists
            amongst the child attributes (from get_child_accessors) which are also
@@ -96,60 +104,6 @@
             if isinstance(value, list):
                 setattr(result, attrname, value)
         return result
-=======
-
-    gil_message = "Operation"
-
-    def gil_check(self, env):
-        if env.nogil:
-            self.gil_error()
-
-    def gil_error(self):
-        error(self.pos, "%s not allowed without gil" % self.gil_message)
-
-    def get_child_accessors(self):
-        """Returns an iterator over the children of the Node. Each member in the
-        iterated list is an object with get(), set(value), and name() methods,
-        which can be used to fetch and replace the child and query the name
-        the relation this node has with the child. For instance, for an
-        assignment node, this code:
-        
-        for child in assignment_node.get_child_accessors():
-            print(child.name())
-            child.set(i_node)
-        
-        will print "lhs", "rhs", and change the assignment statement to "i = i"
-        (assuming that i_node is a node able to represent the variable i in the
-        tree).
-        
-        Any kind of objects can in principle be returned, but the typical
-        candidates are either Node instances or lists of node instances.
-        
-        The object returned in each iteration stage can only be used until the
-        iterator is advanced to the next child attribute. (However, the objects
-        returned by the get() function can be kept).
-        
-        Typically, a Node instance will have other interesting and potentially
-        hierarchical attributes as well. These must be explicitly accessed -- this
-        method only provides access to attributes that are deemed to naturally
-        belong in the parse tree.
-        
-        Descandant classes can either specify child_attrs, override get_child_attrs,
-        or override this method directly in order to provide access to their
-        children. All descendants of Node *must* declare their children -- leaf nodes
-        should simply declare "child_attrs = []".
-        """
-        attrnames = self.get_child_attrs()
-        if attrnames is None:
-            raise InternalError("Children access not implemented for %s" % \
-                self.__class__.__name__)
-        return _AttributeIterator(self, attrnames)
-    
-    def get_child_attrs(self):
-        """Utility method for more easily implementing get_child_accessors.
-        If you override get_child_accessors then this method is not used."""
-        return self.child_attrs
->>>>>>> 1c40290b
     
     
     #
