--- conflicted
+++ resolved
@@ -2143,13 +2143,9 @@
     #  overridable   whether or not this is a cpdef function
     #  inline_in_pxd whether this is an inline function in a pxd file
     #  template_declaration  String or None   Used for c++ class methods
-<<<<<<< HEAD
     #  is_const_method whether this is a const method
     #  is_static_method whether this is a static method
-=======
-    #  is_const_method   whether this is a const method
     #  is_c_class_method whether this is a cclass method
->>>>>>> 9610ed34
 
     child_attrs = ["base_type", "declarator", "body", "py_func_stat"]
 
