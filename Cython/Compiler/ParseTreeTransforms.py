
import cython
cython.declare(PyrexTypes=object, Naming=object, ExprNodes=object, Nodes=object,
               Options=object, UtilNodes=object, ModuleNode=object,
               LetNode=object, LetRefNode=object, TreeFragment=object,
               TemplateTransform=object, EncodedString=object,
               error=object, warning=object, copy=object)

import PyrexTypes
import Naming
import ExprNodes
import Nodes
import Options

from Cython.Compiler.Visitor import VisitorTransform, TreeVisitor
from Cython.Compiler.Visitor import CythonTransform, EnvTransform, ScopeTrackingTransform
from Cython.Compiler.ModuleNode import ModuleNode
from Cython.Compiler.UtilNodes import LetNode, LetRefNode
from Cython.Compiler.TreeFragment import TreeFragment, TemplateTransform
from Cython.Compiler.StringEncoding import EncodedString
from Cython.Compiler.Errors import error, warning, CompileError, InternalError

import copy


class NameNodeCollector(TreeVisitor):
    """Collect all NameNodes of a (sub-)tree in the ``name_nodes``
    attribute.
    """
    def __init__(self):
        super(NameNodeCollector, self).__init__()
        self.name_nodes = []

    def visit_NameNode(self, node):
        self.name_nodes.append(node)

    def visit_Node(self, node):
        self._visitchildren(node, None)


class SkipDeclarations(object):
    """
    Variable and function declarations can often have a deep tree structure,
    and yet most transformations don't need to descend to this depth.

    Declaration nodes are removed after AnalyseDeclarationsTransform, so there
    is no need to use this for transformations after that point.
    """
    def visit_CTypeDefNode(self, node):
        return node

    def visit_CVarDefNode(self, node):
        return node

    def visit_CDeclaratorNode(self, node):
        return node

    def visit_CBaseTypeNode(self, node):
        return node

    def visit_CEnumDefNode(self, node):
        return node

    def visit_CStructOrUnionDefNode(self, node):
        return node


class NormalizeTree(CythonTransform):
    """
    This transform fixes up a few things after parsing
    in order to make the parse tree more suitable for
    transforms.

    a) After parsing, blocks with only one statement will
    be represented by that statement, not by a StatListNode.
    When doing transforms this is annoying and inconsistent,
    as one cannot in general remove a statement in a consistent
    way and so on. This transform wraps any single statements
    in a StatListNode containing a single statement.

    b) The PassStatNode is a noop and serves no purpose beyond
    plugging such one-statement blocks; i.e., once parsed a
`    "pass" can just as well be represented using an empty
    StatListNode. This means less special cases to worry about
    in subsequent transforms (one always checks to see if a
    StatListNode has no children to see if the block is empty).
    """

    def __init__(self, context):
        super(NormalizeTree, self).__init__(context)
        self.is_in_statlist = False
        self.is_in_expr = False

    def visit_ExprNode(self, node):
        stacktmp = self.is_in_expr
        self.is_in_expr = True
        self.visitchildren(node)
        self.is_in_expr = stacktmp
        return node

    def visit_StatNode(self, node, is_listcontainer=False):
        stacktmp = self.is_in_statlist
        self.is_in_statlist = is_listcontainer
        self.visitchildren(node)
        self.is_in_statlist = stacktmp
        if not self.is_in_statlist and not self.is_in_expr:
            return Nodes.StatListNode(pos=node.pos, stats=[node])
        else:
            return node

    def visit_StatListNode(self, node):
        self.is_in_statlist = True
        self.visitchildren(node)
        self.is_in_statlist = False
        return node

    def visit_ParallelAssignmentNode(self, node):
        return self.visit_StatNode(node, True)

    def visit_CEnumDefNode(self, node):
        return self.visit_StatNode(node, True)

    def visit_CStructOrUnionDefNode(self, node):
        return self.visit_StatNode(node, True)

    # Eliminate PassStatNode
    def visit_PassStatNode(self, node):
        if not self.is_in_statlist:
            return Nodes.StatListNode(pos=node.pos, stats=[])
        else:
            return []

    def visit_CDeclaratorNode(self, node):
        return node


class PostParseError(CompileError): pass

# error strings checked by unit tests, so define them
ERR_CDEF_INCLASS = 'Cannot assign default value to fields in cdef classes, structs or unions'
ERR_BUF_DEFAULTS = 'Invalid buffer defaults specification (see docs)'
ERR_INVALID_SPECIALATTR_TYPE = 'Special attributes must not have a type declared'
class PostParse(ScopeTrackingTransform):
    """
    Basic interpretation of the parse tree, as well as validity
    checking that can be done on a very basic level on the parse
    tree (while still not being a problem with the basic syntax,
    as such).

    Specifically:
    - Default values to cdef assignments are turned into single
    assignments following the declaration (everywhere but in class
    bodies, where they raise a compile error)

    - Interpret some node structures into Python runtime values.
    Some nodes take compile-time arguments (currently:
    TemplatedTypeNode[args] and __cythonbufferdefaults__ = {args}),
    which should be interpreted. This happens in a general way
    and other steps should be taken to ensure validity.

    Type arguments cannot be interpreted in this way.

    - For __cythonbufferdefaults__ the arguments are checked for
    validity.

    TemplatedTypeNode has its directives interpreted:
    Any first positional argument goes into the "dtype" attribute,
    any "ndim" keyword argument goes into the "ndim" attribute and
    so on. Also it is checked that the directive combination is valid.
    - __cythonbufferdefaults__ attributes are parsed and put into the
    type information.

    Note: Currently Parsing.py does a lot of interpretation and
    reorganization that can be refactored into this transform
    if a more pure Abstract Syntax Tree is wanted.
    """

    def __init__(self, context):
        super(PostParse, self).__init__(context)
        self.specialattribute_handlers = {
            '__cythonbufferdefaults__' : self.handle_bufferdefaults
        }

    def visit_ModuleNode(self, node):
        self.lambda_counter = 1
        return super(PostParse, self).visit_ModuleNode(node)

    def visit_LambdaNode(self, node):
        # unpack a lambda expression into the corresponding DefNode
        lambda_id = self.lambda_counter
        self.lambda_counter += 1
        node.lambda_name = EncodedString(u'lambda%d' % lambda_id)

        body = Nodes.ReturnStatNode(
            node.result_expr.pos, value = node.result_expr)
        node.def_node = Nodes.DefNode(
            node.pos, name=node.name, lambda_name=node.lambda_name,
            args=node.args, star_arg=node.star_arg,
            starstar_arg=node.starstar_arg,
            body=body)
        self.visitchildren(node)
        return node

    # cdef variables
    def handle_bufferdefaults(self, decl):
        if not isinstance(decl.default, ExprNodes.DictNode):
            raise PostParseError(decl.pos, ERR_BUF_DEFAULTS)
        self.scope_node.buffer_defaults_node = decl.default
        self.scope_node.buffer_defaults_pos = decl.pos

    def visit_CVarDefNode(self, node):
        # This assumes only plain names and pointers are assignable on
        # declaration. Also, it makes use of the fact that a cdef decl
        # must appear before the first use, so we don't have to deal with
        # "i = 3; cdef int i = i" and can simply move the nodes around.
        try:
            self.visitchildren(node)
            stats = [node]
            newdecls = []
            for decl in node.declarators:
                declbase = decl
                while isinstance(declbase, Nodes.CPtrDeclaratorNode):
                    declbase = declbase.base
                if isinstance(declbase, Nodes.CNameDeclaratorNode):
                    if declbase.default is not None:
                        if self.scope_type in ('cclass', 'pyclass', 'struct'):
                            if isinstance(self.scope_node, Nodes.CClassDefNode):
                                handler = self.specialattribute_handlers.get(decl.name)
                                if handler:
                                    if decl is not declbase:
                                        raise PostParseError(decl.pos, ERR_INVALID_SPECIALATTR_TYPE)
                                    handler(decl)
                                    continue # Remove declaration
                            raise PostParseError(decl.pos, ERR_CDEF_INCLASS)
                        first_assignment = self.scope_type != 'module'
                        stats.append(Nodes.SingleAssignmentNode(node.pos,
                            lhs=ExprNodes.NameNode(node.pos, name=declbase.name),
                            rhs=declbase.default, first=first_assignment))
                        declbase.default = None
                newdecls.append(decl)
            node.declarators = newdecls
            return stats
        except PostParseError, e:
            # An error in a cdef clause is ok, simply remove the declaration
            # and try to move on to report more errors
            self.context.nonfatal_error(e)
            return None

    # Split parallel assignments (a,b = b,a) into separate partial
    # assignments that are executed rhs-first using temps.  This
    # restructuring must be applied before type analysis so that known
    # types on rhs and lhs can be matched directly.  It is required in
    # the case that the types cannot be coerced to a Python type in
    # order to assign from a tuple.

    def visit_SingleAssignmentNode(self, node):
        self.visitchildren(node)
        return self._visit_assignment_node(node, [node.lhs, node.rhs])

    def visit_CascadedAssignmentNode(self, node):
        self.visitchildren(node)
        return self._visit_assignment_node(node, node.lhs_list + [node.rhs])

    def _visit_assignment_node(self, node, expr_list):
        """Flatten parallel assignments into separate single
        assignments or cascaded assignments.
        """
        if sum([ 1 for expr in expr_list if expr.is_sequence_constructor ]) < 2:
            # no parallel assignments => nothing to do
            return node

        expr_list_list = []
        flatten_parallel_assignments(expr_list, expr_list_list)
        temp_refs = []
        eliminate_rhs_duplicates(expr_list_list, temp_refs)

        nodes = []
        for expr_list in expr_list_list:
            lhs_list = expr_list[:-1]
            rhs = expr_list[-1]
            if len(lhs_list) == 1:
                node = Nodes.SingleAssignmentNode(rhs.pos,
                    lhs = lhs_list[0], rhs = rhs)
            else:
                node = Nodes.CascadedAssignmentNode(rhs.pos,
                    lhs_list = lhs_list, rhs = rhs)
            nodes.append(node)

        if len(nodes) == 1:
            assign_node = nodes[0]
        else:
            assign_node = Nodes.ParallelAssignmentNode(nodes[0].pos, stats = nodes)

        if temp_refs:
            duplicates_and_temps = [ (temp.expression, temp)
                                     for temp in temp_refs ]
            sort_common_subsequences(duplicates_and_temps)
            for _, temp_ref in duplicates_and_temps[::-1]:
                assign_node = LetNode(temp_ref, assign_node)

        return assign_node

def eliminate_rhs_duplicates(expr_list_list, ref_node_sequence):
    """Replace rhs items by LetRefNodes if they appear more than once.
    Creates a sequence of LetRefNodes that set up the required temps
    and appends them to ref_node_sequence.  The input list is modified
    in-place.
    """
    seen_nodes = cython.set()
    ref_nodes = {}
    def find_duplicates(node):
        if node.is_literal or node.is_name:
            # no need to replace those; can't include attributes here
            # as their access is not necessarily side-effect free
            return
        if node in seen_nodes:
            if node not in ref_nodes:
                ref_node = LetRefNode(node)
                ref_nodes[node] = ref_node
                ref_node_sequence.append(ref_node)
        else:
            seen_nodes.add(node)
            if node.is_sequence_constructor:
                for item in node.args:
                    find_duplicates(item)

    for expr_list in expr_list_list:
        rhs = expr_list[-1]
        find_duplicates(rhs)
    if not ref_nodes:
        return

    def substitute_nodes(node):
        if node in ref_nodes:
            return ref_nodes[node]
        elif node.is_sequence_constructor:
            node.args = list(map(substitute_nodes, node.args))
        return node

    # replace nodes inside of the common subexpressions
    for node in ref_nodes:
        if node.is_sequence_constructor:
            node.args = list(map(substitute_nodes, node.args))

    # replace common subexpressions on all rhs items
    for expr_list in expr_list_list:
        expr_list[-1] = substitute_nodes(expr_list[-1])

def sort_common_subsequences(items):
    """Sort items/subsequences so that all items and subsequences that
    an item contains appear before the item itself.  This is needed
    because each rhs item must only be evaluated once, so its value
    must be evaluated first and then reused when packing sequences
    that contain it.

    This implies a partial order, and the sort must be stable to
    preserve the original order as much as possible, so we use a
    simple insertion sort (which is very fast for short sequences, the
    normal case in practice).
    """
    def contains(seq, x):
        for item in seq:
            if item is x:
                return True
            elif item.is_sequence_constructor and contains(item.args, x):
                return True
        return False
    def lower_than(a,b):
        return b.is_sequence_constructor and contains(b.args, a)

    for pos, item in enumerate(items):
        key = item[1] # the ResultRefNode which has already been injected into the sequences
        new_pos = pos
        for i in xrange(pos-1, -1, -1):
            if lower_than(key, items[i][0]):
                new_pos = i
        if new_pos != pos:
            for i in xrange(pos, new_pos, -1):
                items[i] = items[i-1]
            items[new_pos] = item

def flatten_parallel_assignments(input, output):
    #  The input is a list of expression nodes, representing the LHSs
    #  and RHS of one (possibly cascaded) assignment statement.  For
    #  sequence constructors, rearranges the matching parts of both
    #  sides into a list of equivalent assignments between the
    #  individual elements.  This transformation is applied
    #  recursively, so that nested structures get matched as well.
    rhs = input[-1]
    if not rhs.is_sequence_constructor or not sum([lhs.is_sequence_constructor for lhs in input[:-1]]):
        output.append(input)
        return

    complete_assignments = []

    rhs_size = len(rhs.args)
    lhs_targets = [ [] for _ in xrange(rhs_size) ]
    starred_assignments = []
    for lhs in input[:-1]:
        if not lhs.is_sequence_constructor:
            if lhs.is_starred:
                error(lhs.pos, "starred assignment target must be in a list or tuple")
            complete_assignments.append(lhs)
            continue
        lhs_size = len(lhs.args)
        starred_targets = sum([1 for expr in lhs.args if expr.is_starred])
        if starred_targets > 1:
            error(lhs.pos, "more than 1 starred expression in assignment")
            output.append([lhs,rhs])
            continue
        elif lhs_size - starred_targets > rhs_size:
            error(lhs.pos, "need more than %d value%s to unpack"
                  % (rhs_size, (rhs_size != 1) and 's' or ''))
            output.append([lhs,rhs])
            continue
        elif starred_targets:
            map_starred_assignment(lhs_targets, starred_assignments,
                                   lhs.args, rhs.args)
        elif lhs_size < rhs_size:
            error(lhs.pos, "too many values to unpack (expected %d, got %d)"
                  % (lhs_size, rhs_size))
            output.append([lhs,rhs])
            continue
        else:
            for targets, expr in zip(lhs_targets, lhs.args):
                targets.append(expr)

    if complete_assignments:
        complete_assignments.append(rhs)
        output.append(complete_assignments)

    # recursively flatten partial assignments
    for cascade, rhs in zip(lhs_targets, rhs.args):
        if cascade:
            cascade.append(rhs)
            flatten_parallel_assignments(cascade, output)

    # recursively flatten starred assignments
    for cascade in starred_assignments:
        if cascade[0].is_sequence_constructor:
            flatten_parallel_assignments(cascade, output)
        else:
            output.append(cascade)

def map_starred_assignment(lhs_targets, starred_assignments, lhs_args, rhs_args):
    # Appends the fixed-position LHS targets to the target list that
    # appear left and right of the starred argument.
    #
    # The starred_assignments list receives a new tuple
    # (lhs_target, rhs_values_list) that maps the remaining arguments
    # (those that match the starred target) to a list.

    # left side of the starred target
    for i, (targets, expr) in enumerate(zip(lhs_targets, lhs_args)):
        if expr.is_starred:
            starred = i
            lhs_remaining = len(lhs_args) - i - 1
            break
        targets.append(expr)
    else:
        raise InternalError("no starred arg found when splitting starred assignment")

    # right side of the starred target
    for i, (targets, expr) in enumerate(zip(lhs_targets[-lhs_remaining:],
                                            lhs_args[-lhs_remaining:])):
        targets.append(expr)

    # the starred target itself, must be assigned a (potentially empty) list
    target = lhs_args[starred].target # unpack starred node
    starred_rhs = rhs_args[starred:]
    if lhs_remaining:
        starred_rhs = starred_rhs[:-lhs_remaining]
    if starred_rhs:
        pos = starred_rhs[0].pos
    else:
        pos = target.pos
    starred_assignments.append([
        target, ExprNodes.ListNode(pos=pos, args=starred_rhs)])


class PxdPostParse(CythonTransform, SkipDeclarations):
    """
    Basic interpretation/validity checking that should only be
    done on pxd trees.

    A lot of this checking currently happens in the parser; but
    what is listed below happens here.

    - "def" functions are let through only if they fill the
    getbuffer/releasebuffer slots

    - cdef functions are let through only if they are on the
    top level and are declared "inline"
    """
    ERR_INLINE_ONLY = "function definition in pxd file must be declared 'cdef inline'"
    ERR_NOGO_WITH_INLINE = "inline function definition in pxd file cannot be '%s'"

    def __call__(self, node):
        self.scope_type = 'pxd'
        return super(PxdPostParse, self).__call__(node)

    def visit_CClassDefNode(self, node):
        old = self.scope_type
        self.scope_type = 'cclass'
        self.visitchildren(node)
        self.scope_type = old
        return node

    def visit_FuncDefNode(self, node):
        # FuncDefNode always come with an implementation (without
        # an imp they are CVarDefNodes..)
        err = self.ERR_INLINE_ONLY

        if (isinstance(node, Nodes.DefNode) and self.scope_type == 'cclass'
            and node.name in ('__getbuffer__', '__releasebuffer__')):
            err = None # allow these slots

        if isinstance(node, Nodes.CFuncDefNode):
            if u'inline' in node.modifiers and self.scope_type == 'pxd':
                node.inline_in_pxd = True
                if node.visibility != 'private':
                    err = self.ERR_NOGO_WITH_INLINE % node.visibility
                elif node.api:
                    err = self.ERR_NOGO_WITH_INLINE % 'api'
                else:
                    err = None # allow inline function
            else:
                err = self.ERR_INLINE_ONLY

        if err:
            self.context.nonfatal_error(PostParseError(node.pos, err))
            return None
        else:
            return node

class InterpretCompilerDirectives(CythonTransform, SkipDeclarations):
    """
    After parsing, directives can be stored in a number of places:
    - #cython-comments at the top of the file (stored in ModuleNode)
    - Command-line arguments overriding these
    - @cython.directivename decorators
    - with cython.directivename: statements

    This transform is responsible for interpreting these various sources
    and store the directive in two ways:
    - Set the directives attribute of the ModuleNode for global directives.
    - Use a CompilerDirectivesNode to override directives for a subtree.

    (The first one is primarily to not have to modify with the tree
    structure, so that ModuleNode stay on top.)

    The directives are stored in dictionaries from name to value in effect.
    Each such dictionary is always filled in for all possible directives,
    using default values where no value is given by the user.

    The available directives are controlled in Options.py.

    Note that we have to run this prior to analysis, and so some minor
    duplication of functionality has to occur: We manually track cimports
    and which names the "cython" module may have been imported to.
    """
    unop_method_nodes = {
        'typeof': ExprNodes.TypeofNode,

        'operator.address': ExprNodes.AmpersandNode,
        'operator.dereference': ExprNodes.DereferenceNode,
        'operator.preincrement' : ExprNodes.inc_dec_constructor(True, '++'),
        'operator.predecrement' : ExprNodes.inc_dec_constructor(True, '--'),
        'operator.postincrement': ExprNodes.inc_dec_constructor(False, '++'),
        'operator.postdecrement': ExprNodes.inc_dec_constructor(False, '--'),

        # For backwards compatability.
        'address': ExprNodes.AmpersandNode,
    }

    binop_method_nodes = {
        'operator.comma'        : ExprNodes.c_binop_constructor(','),
    }

    special_methods = cython.set(['declare', 'union', 'struct', 'typedef', 'sizeof',
                                  'cast', 'pointer', 'compiled', 'NULL'])
    special_methods.update(unop_method_nodes.keys())

    def __init__(self, context, compilation_directive_defaults):
        super(InterpretCompilerDirectives, self).__init__(context)
        self.compilation_directive_defaults = {}
        for key, value in compilation_directive_defaults.items():
            self.compilation_directive_defaults[unicode(key)] = value
        self.cython_module_names = cython.set()
        self.directive_names = {}

    def check_directive_scope(self, pos, directive, scope):
        legal_scopes = Options.directive_scopes.get(directive, None)
        if legal_scopes and scope not in legal_scopes:
            self.context.nonfatal_error(PostParseError(pos, 'The %s compiler directive '
                                        'is not allowed in %s scope' % (directive, scope)))
            return False
        else:
            return True

    # Set up processing and handle the cython: comments.
    def visit_ModuleNode(self, node):
        for key, value in node.directive_comments.items():
            if not self.check_directive_scope(node.pos, key, 'module'):
                self.wrong_scope_error(node.pos, key, 'module')
                del node.directive_comments[key]

        directives = copy.copy(Options.directive_defaults)
        directives.update(self.compilation_directive_defaults)
        directives.update(node.directive_comments)
        self.directives = directives
        node.directives = directives
        self.visitchildren(node)
        node.cython_module_names = self.cython_module_names
        return node

    # The following four functions track imports and cimports that
    # begin with "cython"
    def is_cython_directive(self, name):
        return (name in Options.directive_types or
                name in self.special_methods or
                PyrexTypes.parse_basic_type(name))

    def visit_CImportStatNode(self, node):
        if node.module_name == u"cython":
            self.cython_module_names.add(node.as_name or u"cython")
        elif node.module_name.startswith(u"cython."):
            if node.as_name:
                self.directive_names[node.as_name] = node.module_name[7:]
            else:
                self.cython_module_names.add(u"cython")
            # if this cimport was a compiler directive, we don't
            # want to leave the cimport node sitting in the tree
            return None
        return node

    def visit_FromCImportStatNode(self, node):
        if (node.module_name == u"cython") or \
               node.module_name.startswith(u"cython."):
            submodule = (node.module_name + u".")[7:]
            newimp = []
            for pos, name, as_name, kind in node.imported_names:
                full_name = submodule + name
                if self.is_cython_directive(full_name):
                    if as_name is None:
                        as_name = full_name
                    self.directive_names[as_name] = full_name
                    if kind is not None:
                        self.context.nonfatal_error(PostParseError(pos,
                            "Compiler directive imports must be plain imports"))
                else:
                    newimp.append((pos, name, as_name, kind))
            if not newimp:
                return None
            node.imported_names = newimp
        return node

    def visit_FromImportStatNode(self, node):
        if (node.module.module_name.value == u"cython") or \
               node.module.module_name.value.startswith(u"cython."):
            submodule = (node.module.module_name.value + u".")[7:]
            newimp = []
            for name, name_node in node.items:
                full_name = submodule + name
                if self.is_cython_directive(full_name):
                    self.directive_names[name_node.name] = full_name
                else:
                    newimp.append((name, name_node))
            if not newimp:
                return None
            node.items = newimp
        return node

    def visit_SingleAssignmentNode(self, node):
        if (isinstance(node.rhs, ExprNodes.ImportNode) and
                node.rhs.module_name.value == u'cython'):
            node = Nodes.CImportStatNode(node.pos,
                                         module_name = u'cython',
                                         as_name = node.lhs.name)
            self.visit_CImportStatNode(node)
        else:
            self.visitchildren(node)
        return node

    def visit_NameNode(self, node):
        if node.name in self.cython_module_names:
            node.is_cython_module = True
        else:
            node.cython_attribute = self.directive_names.get(node.name)
        return node

    def try_to_parse_directives(self, node):
        # If node is the contents of an directive (in a with statement or
        # decorator), returns a list of (directivename, value) pairs.
        # Otherwise, returns None
        if isinstance(node, ExprNodes.CallNode):
            self.visit(node.function)
            optname = node.function.as_cython_attribute()
            if optname:
                directivetype = Options.directive_types.get(optname)
                if directivetype:
                    args, kwds = node.explicit_args_kwds()
                    directives = []
                    key_value_pairs = []
                    if kwds is not None and directivetype is not dict:
                        for keyvalue in kwds.key_value_pairs:
                            key, value = keyvalue
                            sub_optname = "%s.%s" % (optname, key.value)
                            if Options.directive_types.get(sub_optname):
                                directives.append(self.try_to_parse_directive(sub_optname, [value], None, keyvalue.pos))
                            else:
                                key_value_pairs.append(keyvalue)
                        if not key_value_pairs:
                            kwds = None
                        else:
                            kwds.key_value_pairs = key_value_pairs
                        if directives and not kwds and not args:
                            return directives
                    directives.append(self.try_to_parse_directive(optname, args, kwds, node.function.pos))
                    return directives
        elif isinstance(node, (ExprNodes.AttributeNode, ExprNodes.NameNode)):
            self.visit(node)
            optname = node.as_cython_attribute()
            if optname:
                directivetype = Options.directive_types.get(optname)
                if directivetype is bool:
                    return [(optname, True)]
                elif directivetype is None:
                    return [(optname, None)]
                else:
                    raise PostParseError(
                        node.pos, "The '%s' directive should be used as a function call." % optname)
        return None

    def try_to_parse_directive(self, optname, args, kwds, pos):
        directivetype = Options.directive_types.get(optname)
        if len(args) == 1 and isinstance(args[0], ExprNodes.NoneNode):
            return optname, Options.directive_defaults[optname]
        elif directivetype is bool:
            if kwds is not None or len(args) != 1 or not isinstance(args[0], ExprNodes.BoolNode):
                raise PostParseError(pos,
                    'The %s directive takes one compile-time boolean argument' % optname)
            return (optname, args[0].value)
        elif directivetype is str:
            if kwds is not None or len(args) != 1 or not isinstance(args[0], (ExprNodes.StringNode,
                                                                              ExprNodes.UnicodeNode)):
                raise PostParseError(pos,
                    'The %s directive takes one compile-time string argument' % optname)
            return (optname, str(args[0].value))
        elif directivetype is dict:
            if len(args) != 0:
                raise PostParseError(pos,
                    'The %s directive takes no prepositional arguments' % optname)
            return optname, dict([(key.value, value) for key, value in kwds.key_value_pairs])
        elif directivetype is list:
            if kwds and len(kwds) != 0:
                raise PostParseError(pos,
                    'The %s directive takes no keyword arguments' % optname)
            return optname, [ str(arg.value) for arg in args ]
        else:
            assert False

    def visit_with_directives(self, body, directives):
        olddirectives = self.directives
        newdirectives = copy.copy(olddirectives)
        newdirectives.update(directives)
        self.directives = newdirectives
        assert isinstance(body, Nodes.StatListNode), body
        retbody = self.visit_Node(body)
        directive = Nodes.CompilerDirectivesNode(pos=retbody.pos, body=retbody,
                                                 directives=newdirectives)
        self.directives = olddirectives
        return directive

    # Handle decorators
    def visit_FuncDefNode(self, node):
        directives = self._extract_directives(node, 'function')
        if not directives:
            return self.visit_Node(node)
        body = Nodes.StatListNode(node.pos, stats=[node])
        return self.visit_with_directives(body, directives)

    def visit_CVarDefNode(self, node):
        if not node.decorators:
            return node
        for dec in node.decorators:
            for directive in self.try_to_parse_directives(dec.decorator) or ():
                if directive is not None and directive[0] == u'locals':
                    node.directive_locals = directive[1]
                else:
                    self.context.nonfatal_error(PostParseError(dec.pos,
                        "Cdef functions can only take cython.locals() decorator."))
        return node

    def visit_CClassDefNode(self, node):
        directives = self._extract_directives(node, 'cclass')
        if not directives:
            return self.visit_Node(node)
        body = Nodes.StatListNode(node.pos, stats=[node])
        return self.visit_with_directives(body, directives)

    def visit_PyClassDefNode(self, node):
        directives = self._extract_directives(node, 'class')
        if not directives:
            return self.visit_Node(node)
        body = Nodes.StatListNode(node.pos, stats=[node])
        return self.visit_with_directives(body, directives)

    def _extract_directives(self, node, scope_name):
        if not node.decorators:
            return {}
        # Split the decorators into two lists -- real decorators and directives
        directives = []
        realdecs = []
        for dec in node.decorators:
            new_directives = self.try_to_parse_directives(dec.decorator)
            if new_directives is not None:
                for directive in new_directives:
                    if self.check_directive_scope(node.pos, directive[0], scope_name):
                        directives.append(directive)
            else:
                realdecs.append(dec)
        if realdecs and isinstance(node, (Nodes.CFuncDefNode, Nodes.CClassDefNode)):
            raise PostParseError(realdecs[0].pos, "Cdef functions/classes cannot take arbitrary decorators.")
        else:
            node.decorators = realdecs
        # merge or override repeated directives
        optdict = {}
        directives.reverse() # Decorators coming first take precedence
        for directive in directives:
            name, value = directive
            if name in optdict:
                old_value = optdict[name]
                # keywords and arg lists can be merged, everything
                # else overrides completely
                if isinstance(old_value, dict):
                    old_value.update(value)
                elif isinstance(old_value, list):
                    old_value.extend(value)
                else:
                    optdict[name] = value
            else:
                optdict[name] = value
        return optdict

    # Handle with statements
    def visit_WithStatNode(self, node):
        directive_dict = {}
        for directive in self.try_to_parse_directives(node.manager) or []:
            if directive is not None:
                if node.target is not None:
                    self.context.nonfatal_error(
                        PostParseError(node.pos, "Compiler directive with statements cannot contain 'as'"))
                else:
                    name, value = directive
                    if name == 'nogil':
                        # special case: in pure mode, "with nogil" spells "with cython.nogil"
                        node = Nodes.GILStatNode(node.pos, state = "nogil", body = node.body)
                        return self.visit_Node(node)
                    if self.check_directive_scope(node.pos, name, 'with statement'):
                        directive_dict[name] = value
        if directive_dict:
            return self.visit_with_directives(node.body, directive_dict)
        return self.visit_Node(node)

class WithTransform(CythonTransform, SkipDeclarations):

    # EXCINFO is manually set to a variable that contains
    # the exc_info() tuple that can be generated by the enclosing except
    # statement.
    template_without_target = TreeFragment(u"""
        MGR = EXPR
        EXIT = MGR.__exit__
        MGR.__enter__()
        EXC = True
        try:
            try:
                EXCINFO = None
                BODY
            except:
                EXC = False
                if not EXIT(*EXCINFO):
                    raise
        finally:
            if EXC:
                EXIT(None, None, None)
    """, temps=[u'MGR', u'EXC', u"EXIT"],
    pipeline=[NormalizeTree(None)])

    template_with_target = TreeFragment(u"""
        MGR = EXPR
        EXIT = MGR.__exit__
        VALUE = MGR.__enter__()
        EXC = True
        try:
            try:
                EXCINFO = None
                TARGET = VALUE
                BODY
            except:
                EXC = False
                if not EXIT(*EXCINFO):
                    raise
        finally:
            if EXC:
                EXIT(None, None, None)
            MGR = EXIT = VALUE = EXC = None

    """, temps=[u'MGR', u'EXC', u"EXIT", u"VALUE"],
    pipeline=[NormalizeTree(None)])

    def visit_WithStatNode(self, node):
        # TODO: Cleanup badly needed
        TemplateTransform.temp_name_counter += 1
        handle = "__tmpvar_%d" % TemplateTransform.temp_name_counter

        self.visitchildren(node, ['body'])
        excinfo_temp = ExprNodes.NameNode(node.pos, name=handle)#TempHandle(Builtin.tuple_type)
        if node.target is not None:
            result = self.template_with_target.substitute({
                u'EXPR' : node.manager,
                u'BODY' : node.body,
                u'TARGET' : node.target,
                u'EXCINFO' : excinfo_temp
                }, pos=node.pos)
        else:
            result = self.template_without_target.substitute({
                u'EXPR' : node.manager,
                u'BODY' : node.body,
                u'EXCINFO' : excinfo_temp
                }, pos=node.pos)

        # Set except excinfo target to EXCINFO
        try_except = result.stats[-1].body.stats[-1]
        try_except.except_clauses[0].excinfo_target = ExprNodes.NameNode(node.pos, name=handle)
#            excinfo_temp.ref(node.pos))

#        result.stats[-1].body.stats[-1] = TempsBlockNode(
#            node.pos, temps=[excinfo_temp], body=try_except)

        return result

    def visit_ExprNode(self, node):
        # With statements are never inside expressions.
        return node


class DecoratorTransform(CythonTransform, SkipDeclarations):

    def visit_DefNode(self, func_node):
        self.visitchildren(func_node)
        if not func_node.decorators:
            return func_node
        return self._handle_decorators(
            func_node, func_node.name)

    def visit_CClassDefNode(self, class_node):
        # This doesn't currently work, so it's disabled.
        #
        # Problem: assignments to cdef class names do not work.  They
        # would require an additional check anyway, as the extension
        # type must not change its C type, so decorators cannot
        # replace an extension type, just alter it and return it.

        self.visitchildren(class_node)
        if not class_node.decorators:
            return class_node
        error(class_node.pos,
              "Decorators not allowed on cdef classes (used on type '%s')" % class_node.class_name)
        return class_node
        #return self._handle_decorators(
        #    class_node, class_node.class_name)

    def visit_ClassDefNode(self, class_node):
        self.visitchildren(class_node)
        if not class_node.decorators:
            return class_node
        return self._handle_decorators(
            class_node, class_node.name)

    def _handle_decorators(self, node, name):
        decorator_result = ExprNodes.NameNode(node.pos, name = name)
        for decorator in node.decorators[::-1]:
            decorator_result = ExprNodes.SimpleCallNode(
                decorator.pos,
                function = decorator.decorator,
                args = [decorator_result])

        name_node = ExprNodes.NameNode(node.pos, name = name)
        reassignment = Nodes.SingleAssignmentNode(
            node.pos,
            lhs = name_node,
            rhs = decorator_result)
        return [node, reassignment]


class AnalyseDeclarationsTransform(CythonTransform):

    basic_property = TreeFragment(u"""
property NAME:
    def __get__(self):
        return ATTR
    def __set__(self, value):
        ATTR = value
    """, level='c_class')
    basic_pyobject_property = TreeFragment(u"""
property NAME:
    def __get__(self):
        return ATTR
    def __set__(self, value):
        ATTR = value
    def __del__(self):
        ATTR = None
    """, level='c_class')
    basic_property_ro = TreeFragment(u"""
property NAME:
    def __get__(self):
        return ATTR
    """, level='c_class')

    def __call__(self, root):
        self.env_stack = [root.scope]
        # needed to determine if a cdef var is declared after it's used.
        self.seen_vars_stack = []
        return super(AnalyseDeclarationsTransform, self).__call__(root)

    def visit_NameNode(self, node):
        self.seen_vars_stack[-1].add(node.name)
        return node

    def visit_ModuleNode(self, node):
        self.seen_vars_stack.append(cython.set())
        node.analyse_declarations(self.env_stack[-1])
        self.visitchildren(node)
        self.seen_vars_stack.pop()
        return node

    def visit_LambdaNode(self, node):
        node.analyse_declarations(self.env_stack[-1])
        self.visitchildren(node)
        return node

    def visit_ClassDefNode(self, node):
        self.env_stack.append(node.scope)
        self.visitchildren(node)
        self.env_stack.pop()
        return node

    def visit_CClassDefNode(self, node):
        node = self.visit_ClassDefNode(node)
        if node.scope and node.scope.implemented:
            stats = []
            for entry in node.scope.var_entries:
                if entry.needs_property:
                    property = self.create_Property(entry)
                    property.analyse_declarations(node.scope)
                    self.visit(property)
                    stats.append(property)
            if stats:
                node.body.stats += stats
        return node

    def visit_FuncDefNode(self, node):
        self.seen_vars_stack.append(cython.set())
        lenv = node.local_scope
        node.body.analyse_control_flow(lenv) # this will be totally refactored
        node.declare_arguments(lenv)
        for var, type_node in node.directive_locals.items():
            if not lenv.lookup_here(var):   # don't redeclare args
                type = type_node.analyse_as_type(lenv)
                if type:
                    lenv.declare_var(var, type, type_node.pos)
                else:
                    error(type_node.pos, "Not a type")
        node.body.analyse_declarations(lenv)
        self.env_stack.append(lenv)
        self.visitchildren(node)
        self.env_stack.pop()
        self.seen_vars_stack.pop()
        return node

    def visit_ScopedExprNode(self, node):
        env = self.env_stack[-1]
        node.analyse_declarations(env)
        # the node may or may not have a local scope
        if node.has_local_scope:
            self.seen_vars_stack.append(cython.set(self.seen_vars_stack[-1]))
            self.env_stack.append(node.expr_scope)
            node.analyse_scoped_declarations(node.expr_scope)
            self.visitchildren(node)
            self.env_stack.pop()
            self.seen_vars_stack.pop()
        else:
            node.analyse_scoped_declarations(env)
            self.visitchildren(node)
        return node

    def visit_TempResultFromStatNode(self, node):
        self.visitchildren(node)
        node.analyse_declarations(self.env_stack[-1])
        return node

    # Some nodes are no longer needed after declaration
    # analysis and can be dropped. The analysis was performed
    # on these nodes in a seperate recursive process from the
    # enclosing function or module, so we can simply drop them.
    def visit_CDeclaratorNode(self, node):
        # necessary to ensure that all CNameDeclaratorNodes are visited.
        self.visitchildren(node)
        return node

    def visit_CTypeDefNode(self, node):
        return node

    def visit_CBaseTypeNode(self, node):
        return None

    def visit_CEnumDefNode(self, node):
        if node.visibility == 'public':
            return node
        else:
            return None

    def visit_CStructOrUnionDefNode(self, node):
        return None

    def visit_CNameDeclaratorNode(self, node):
        if node.name in self.seen_vars_stack[-1]:
            entry = self.env_stack[-1].lookup(node.name)
            if entry is None or entry.visibility != 'extern':
                warning(node.pos, "cdef variable '%s' declared after it is used" % node.name, 2)
        self.visitchildren(node)
        return node

    def visit_CVarDefNode(self, node):
        # to ensure all CNameDeclaratorNodes are visited.
        self.visitchildren(node)
        return None

    def create_Property(self, entry):
        if entry.visibility == 'public':
            if entry.type.is_pyobject:
                template = self.basic_pyobject_property
            else:
                template = self.basic_property
        elif entry.visibility == 'readonly':
            template = self.basic_property_ro
        property = template.substitute({
                u"ATTR": ExprNodes.AttributeNode(pos=entry.pos,
                                                 obj=ExprNodes.NameNode(pos=entry.pos, name="self"),
                                                 attribute=entry.name),
            }, pos=entry.pos).stats[0]
        property.name = entry.name
        # ---------------------------------------
        # XXX This should go to AutoDocTransforms
        # ---------------------------------------
        if (Options.docstrings and
            self.current_directives['embedsignature']):
            attr_name = entry.name
            type_name = entry.type.declaration_code("", for_display=1)
            default_value = ''
            if not entry.type.is_pyobject:
                type_name = "'%s'" % type_name
            elif entry.type.is_extension_type:
                type_name = entry.type.module_name + '.' + type_name
            if entry.init is not None:
                default_value = ' = ' + entry.init
            elif entry.init_to_none:
                default_value = ' = ' + repr(None)
            docstring = attr_name + ': ' + type_name + default_value
            property.doc = EncodedString(docstring)
        # ---------------------------------------
        return property

class AnalyseExpressionsTransform(CythonTransform):

    def visit_ModuleNode(self, node):
        node.scope.infer_types()
        node.body.analyse_expressions(node.scope)
        self.visitchildren(node)
        return node

    def visit_FuncDefNode(self, node):
        node.local_scope.infer_types()
        node.body.analyse_expressions(node.local_scope)
        self.visitchildren(node)
        return node

    def visit_ScopedExprNode(self, node):
        if node.has_local_scope:
            node.expr_scope.infer_types()
            node.analyse_scoped_expressions(node.expr_scope)
        self.visitchildren(node)
        return node

class ExpandInplaceOperators(EnvTransform):

    def visit_InPlaceAssignmentNode(self, node):
        lhs = node.lhs
        rhs = node.rhs
        if lhs.type.is_cpp_class:
            # No getting around this exact operator here.
            return node
        if isinstance(lhs, ExprNodes.IndexNode) and lhs.is_buffer_access:
            # There is code to handle this case.
            return node

        env = self.current_env()
        def side_effect_free_reference(node, setting=False):
            if isinstance(node, ExprNodes.NameNode):
                return node, []
            elif node.type.is_pyobject and not setting:
                node = LetRefNode(node)
                return node, [node]
            elif isinstance(node, ExprNodes.IndexNode):
                if node.is_buffer_access:
                    raise ValueError, "Buffer access"
                base, temps = side_effect_free_reference(node.base)
                index = LetRefNode(node.index)
                return ExprNodes.IndexNode(node.pos, base=base, index=index), temps + [index]
            elif isinstance(node, ExprNodes.AttributeNode):
                obj, temps = side_effect_free_reference(node.obj)
                return ExprNodes.AttributeNode(node.pos, obj=obj, attribute=node.attribute), temps
            else:
                node = LetRefNode(node)
                return node, [node]
        try:
            lhs, let_ref_nodes = side_effect_free_reference(lhs, setting=True)
        except ValueError:
            return node
        dup = lhs.__class__(**lhs.__dict__)
        binop = ExprNodes.binop_node(node.pos,
                                     operator = node.operator,
                                     operand1 = dup,
                                     operand2 = rhs,
                                     inplace=True)
        # Manually analyse types for new node.
        lhs.analyse_target_types(env)
        dup.analyse_types(env)
        binop.analyse_operation(env)
        node = Nodes.SingleAssignmentNode(
            node.pos,
            lhs = lhs,
            rhs=binop.coerce_to(lhs.type, env))
        # Use LetRefNode to avoid side effects.
        let_ref_nodes.reverse()
        for t in let_ref_nodes:
            node = LetNode(t, node)
        return node

    def visit_ExprNode(self, node):
        # In-place assignments can't happen within an expression.
        return node


class AlignFunctionDefinitions(CythonTransform):
    """
    This class takes the signatures from a .pxd file and applies them to
    the def methods in a .py file.
    """

    def visit_ModuleNode(self, node):
        self.scope = node.scope
        self.directives = node.directives
        self.visitchildren(node)
        return node

    def visit_PyClassDefNode(self, node):
        pxd_def = self.scope.lookup(node.name)
        if pxd_def:
            if pxd_def.is_cclass:
                return self.visit_CClassDefNode(node.as_cclass(), pxd_def)
            else:
                error(node.pos, "'%s' redeclared" % node.name)
                error(pxd_def.pos, "previous declaration here")
                return None
        else:
            return node

    def visit_CClassDefNode(self, node, pxd_def=None):
        if pxd_def is None:
            pxd_def = self.scope.lookup(node.class_name)
        if pxd_def:
            outer_scope = self.scope
            self.scope = pxd_def.type.scope
        self.visitchildren(node)
        if pxd_def:
            self.scope = outer_scope
        return node

    def visit_DefNode(self, node):
        pxd_def = self.scope.lookup(node.name)
        if pxd_def:
            if not pxd_def.is_cfunction:
                error(node.pos, "'%s' redeclared" % node.name)
                error(pxd_def.pos, "previous declaration here")
                return None
            node = node.as_cfunction(pxd_def)
        elif self.scope.is_module_scope and self.directives['auto_cpdef']:
            node = node.as_cfunction(scope=self.scope)
        # Enable this when internal def functions are allowed.
        # self.visitchildren(node)
        return node

<<<<<<< HEAD

class YieldNodeCollector(TreeVisitor):

    def __init__(self):
        super(YieldNodeCollector, self).__init__()
        self.yields = []
        self.returns = []
        self.has_return_value = False

    visit_Node = TreeVisitor.visitchildren

    def visit_YieldExprNode(self, node):
        if self.has_return_value:
            error(node.pos, "'yield' outside function")
        self.yields.append(node)
        node.label_num = len(self.yields)

    def visit_ReturnStatNode(self, node):
        if node.value:
            self.has_return_value = True
            if self.yields:
                error(node.pos, "'return' with argument inside generator")
        self.returns.append(node)

    def visit_ClassDefNode(self, node):
        pass

    def visit_DefNode(self, node):
        pass
=======
>>>>>>> 84079e51

class MarkClosureVisitor(CythonTransform):

    def visit_ModuleNode(self, node):
        self.needs_closure = False
        self.visitchildren(node)
        return node

    def visit_FuncDefNode(self, node):
        self.needs_closure = False
        self.visitchildren(node)
        node.needs_closure = self.needs_closure
        self.needs_closure = True

        collector = YieldNodeCollector()
        collector.visitchildren(node)

        if collector.yields:
            if collector.returns and not collector.has_return_value:
                error(collector.returns[0].pos, "'return' inside generators not yet supported ")
            node.is_generator = True
            node.needs_closure = True
            node.yields = collector.yields
        return node

    def visit_CFuncDefNode(self, node):
        self.visit_FuncDefNode(node)
        if node.needs_closure:
            error(node.pos, "closures inside cdef functions not yet supported")
        return node

    def visit_LambdaNode(self, node):
        self.needs_closure = False
        self.visitchildren(node)
        node.needs_closure = self.needs_closure
        self.needs_closure = True
        return node

    def visit_ClassDefNode(self, node):
        self.visitchildren(node)
        self.needs_closure = True
        return node


class CreateClosureClasses(CythonTransform):
    # Output closure classes in module scope for all functions
    # that really need it.

    def __init__(self, context):
        super(CreateClosureClasses, self).__init__(context)
        self.path = []
        self.in_lambda = False
        self.generator_class = None

    def visit_ModuleNode(self, node):
        self.module_scope = node.scope
        self.visitchildren(node)
        return node

    def create_generator_class(self, target_module_scope, pos):
        if self.generator_class:
            return self.generator_class
        # XXX: make generator class creation cleaner
        entry = target_module_scope.declare_c_class(name='__pyx_Generator',
                    objstruct_cname='__pyx_Generator_object',
                    typeobj_cname='__pyx_Generator_type',
                    pos=pos, defining=True, implementing=True)
        klass = entry.type.scope
        klass.is_internal = True
        klass.directives = {'final': True}

        body_type = PyrexTypes.create_typedef_type('generator_body',
                                                   PyrexTypes.c_void_ptr_type,
                                                   '__pyx_generator_body_t')
        klass.declare_var(pos=pos, name='body', cname='body',
                          type=body_type, is_cdef=True)
        klass.declare_var(pos=pos, name='is_running', cname='is_running', type=PyrexTypes.c_int_type,
                          is_cdef=True)
        klass.declare_var(pos=pos, name='resume_label', cname='resume_label', type=PyrexTypes.c_int_type,
                          is_cdef=True)

        import TypeSlots
        e = klass.declare_pyfunction('send', pos)
        e.func_cname = '__Pyx_Generator_Send'
        e.signature = TypeSlots.binaryfunc

        e = klass.declare_pyfunction('close', pos)
        e.func_cname = '__Pyx_Generator_Close'
        e.signature = TypeSlots.unaryfunc

        e = klass.declare_pyfunction('throw', pos)
        e.func_cname = '__Pyx_Generator_Throw'
        e.signature = TypeSlots.pyfunction_signature

        e = klass.declare_var('__iter__', PyrexTypes.py_object_type, pos, visibility='public')
        e.func_cname = 'PyObject_SelfIter'

        e = klass.declare_var('__next__', PyrexTypes.py_object_type, pos, visibility='public')
        e.func_cname = '__Pyx_Generator_Next'

        self.generator_class = entry.type
        return self.generator_class

    def get_scope_use(self, node):
        from_closure = []
        in_closure = []
        for name, entry in node.local_scope.entries.items():
            if entry.from_closure:
                from_closure.append((name, entry))
            elif entry.in_closure and not entry.from_closure:
                in_closure.append((name, entry))
        return from_closure, in_closure

    def create_class_from_scope(self, node, target_module_scope, inner_node=None):
        # move local variables into closure
        if node.is_generator:
            for entry in node.local_scope.entries.values():
                if not entry.from_closure:
                    entry.in_closure = True

        from_closure, in_closure = self.get_scope_use(node)
        in_closure.sort()

        # Now from the begining
        node.needs_closure = False
        node.needs_outer_scope = False

        func_scope = node.local_scope
        cscope = node.entry.scope
        while cscope.is_py_class_scope or cscope.is_c_class_scope:
            cscope = cscope.outer_scope

        if not from_closure and (self.path or inner_node):
            if not inner_node:
                if not node.assmt:
                    raise InternalError, "DefNode does not have assignment node"
                inner_node = node.assmt.rhs
            inner_node.needs_self_code = False
            node.needs_outer_scope = False

        if node.is_generator:
            generator_class = self.create_generator_class(target_module_scope, node.pos)
        elif not in_closure and not from_closure:
            return
        elif not in_closure:
            func_scope.is_passthrough = True
            func_scope.scope_class = cscope.scope_class
            node.needs_outer_scope = True
            return

        as_name = '%s_%s' % (target_module_scope.next_id(Naming.closure_class_prefix), node.entry.cname)

        if node.is_generator:
            entry = target_module_scope.declare_c_class(name = as_name,
                        pos = node.pos, defining = True, implementing = True, base_type=generator_class)
        else:
            entry = target_module_scope.declare_c_class(name = as_name,
                        pos = node.pos, defining = True, implementing = True)
        func_scope.scope_class = entry
        class_scope = entry.type.scope
        class_scope.is_internal = True
        class_scope.directives = {'final': True}

        if from_closure:
            assert cscope.is_closure_scope
            class_scope.declare_var(pos=node.pos,
                                    name=Naming.outer_scope_cname,
                                    cname=Naming.outer_scope_cname,
                                    type=cscope.scope_class.type,
                                    is_cdef=True)
            node.needs_outer_scope = True
        for name, entry in in_closure:
            class_scope.declare_var(pos=entry.pos,
                                    name=entry.name,
                                    cname=entry.cname,
                                    type=entry.type,
                                    is_cdef=True)
        node.needs_closure = True
        # Do it here because other classes are already checked
        target_module_scope.check_c_class(func_scope.scope_class)

    def visit_LambdaNode(self, node):
        was_in_lambda = self.in_lambda
        self.in_lambda = True
        self.create_class_from_scope(node.def_node, self.module_scope, node)
        self.visitchildren(node)
        self.in_lambda = was_in_lambda
        return node

    def visit_FuncDefNode(self, node):
        if self.in_lambda:
            self.visitchildren(node)
            return node
        if node.needs_closure or self.path:
            self.create_class_from_scope(node, self.module_scope)
            self.path.append(node)
            self.visitchildren(node)
            self.path.pop()
        return node


class GilCheck(VisitorTransform):
    """
    Call `node.gil_check(env)` on each node to make sure we hold the
    GIL when we need it.  Raise an error when on Python operations
    inside a `nogil` environment.
    """
    def __call__(self, root):
        self.env_stack = [root.scope]
        self.nogil = False
        return super(GilCheck, self).__call__(root)

    def visit_FuncDefNode(self, node):
        self.env_stack.append(node.local_scope)
        was_nogil = self.nogil
        self.nogil = node.local_scope.nogil
        if self.nogil and node.nogil_check:
            node.nogil_check(node.local_scope)
        self.visitchildren(node)
        self.env_stack.pop()
        self.nogil = was_nogil
        return node

    def visit_GILStatNode(self, node):
        env = self.env_stack[-1]
        if self.nogil and node.nogil_check: node.nogil_check()
        was_nogil = self.nogil
        self.nogil = (node.state == 'nogil')
        self.visitchildren(node)
        self.nogil = was_nogil
        return node

    def visit_Node(self, node):
        if self.env_stack and self.nogil and node.nogil_check:
            node.nogil_check(self.env_stack[-1])
        self.visitchildren(node)
        return node


class TransformBuiltinMethods(EnvTransform):

    def visit_SingleAssignmentNode(self, node):
        if node.declaration_only:
            return None
        else:
            self.visitchildren(node)
            return node

    def visit_AttributeNode(self, node):
        self.visitchildren(node)
        return self.visit_cython_attribute(node)

    def visit_NameNode(self, node):
        return self.visit_cython_attribute(node)

    def visit_cython_attribute(self, node):
        attribute = node.as_cython_attribute()
        if attribute:
            if attribute == u'compiled':
                node = ExprNodes.BoolNode(node.pos, value=True)
            elif attribute == u'NULL':
                node = ExprNodes.NullNode(node.pos)
            elif attribute in (u'set', u'frozenset'):
                node = ExprNodes.NameNode(node.pos, name=EncodedString(attribute),
                                          entry=self.current_env().builtin_scope().lookup_here(attribute))
            elif not PyrexTypes.parse_basic_type(attribute):
                error(node.pos, u"'%s' not a valid cython attribute or is being used incorrectly" % attribute)
        return node

    def visit_SimpleCallNode(self, node):

        # locals builtin
        if isinstance(node.function, ExprNodes.NameNode):
            if node.function.name == 'locals':
                lenv = self.current_env()
                entry = lenv.lookup_here('locals')
                if entry:
                    # not the builtin 'locals'
                    return node
                if len(node.args) > 0:
                    error(self.pos, "Builtin 'locals()' called with wrong number of args, expected 0, got %d" % len(node.args))
                    return node
                pos = node.pos
                items = [ ExprNodes.DictItemNode(pos,
                                                 key=ExprNodes.StringNode(pos, value=var),
                                                 value=ExprNodes.NameNode(pos, name=var))
                          for var in lenv.entries ]
                return ExprNodes.DictNode(pos, key_value_pairs=items)

        # cython.foo
        function = node.function.as_cython_attribute()
        if function:
            if function in InterpretCompilerDirectives.unop_method_nodes:
                if len(node.args) != 1:
                    error(node.function.pos, u"%s() takes exactly one argument" % function)
                else:
                    node = InterpretCompilerDirectives.unop_method_nodes[function](node.function.pos, operand=node.args[0])
            elif function in InterpretCompilerDirectives.binop_method_nodes:
                if len(node.args) != 2:
                    error(node.function.pos, u"%s() takes exactly two arguments" % function)
                else:
                    node = InterpretCompilerDirectives.binop_method_nodes[function](node.function.pos, operand1=node.args[0], operand2=node.args[1])
            elif function == u'cast':
                if len(node.args) != 2:
                    error(node.function.pos, u"cast() takes exactly two arguments")
                else:
                    type = node.args[0].analyse_as_type(self.current_env())
                    if type:
                        node = ExprNodes.TypecastNode(node.function.pos, type=type, operand=node.args[1])
                    else:
                        error(node.args[0].pos, "Not a type")
            elif function == u'sizeof':
                if len(node.args) != 1:
                    error(node.function.pos, u"sizeof() takes exactly one argument")
                else:
                    type = node.args[0].analyse_as_type(self.current_env())
                    if type:
                        node = ExprNodes.SizeofTypeNode(node.function.pos, arg_type=type)
                    else:
                        node = ExprNodes.SizeofVarNode(node.function.pos, operand=node.args[0])
            elif function == 'cmod':
                if len(node.args) != 2:
                    error(node.function.pos, u"cmod() takes exactly two arguments")
                else:
                    node = ExprNodes.binop_node(node.function.pos, '%', node.args[0], node.args[1])
                    node.cdivision = True
            elif function == 'cdiv':
                if len(node.args) != 2:
                    error(node.function.pos, u"cdiv() takes exactly two arguments")
                else:
                    node = ExprNodes.binop_node(node.function.pos, '/', node.args[0], node.args[1])
                    node.cdivision = True
            elif function == u'set':
                node.function = ExprNodes.NameNode(node.pos, name=EncodedString('set'))
            else:
                error(node.function.pos, u"'%s' not a valid cython language construct" % function)

        self.visitchildren(node)
        return node


class DebugTransform(CythonTransform):
    """
    Create debug information and all functions' visibility to extern in order
    to enable debugging.
    """

    def __init__(self, context, options, result):
        super(DebugTransform, self).__init__(context)
        self.visited = cython.set()
        # our treebuilder and debug output writer
        # (see Cython.Debugger.debug_output.CythonDebugWriter)
        self.tb = self.context.gdb_debug_outputwriter
        #self.c_output_file = options.output_file
        self.c_output_file = result.c_file

        # tells visit_NameNode whether it should register step-into functions
        self.register_stepinto = False

    def visit_ModuleNode(self, node):
        self.tb.module_name = node.full_module_name
        attrs = dict(
            module_name=node.full_module_name,
            filename=node.pos[0].filename,
            c_filename=self.c_output_file)

        self.tb.start('Module', attrs)

        # serialize functions
        self.tb.start('Functions')
        self.visitchildren(node)
        self.tb.end('Functions')

        # 2.3 compatibility. Serialize global variables
        self.tb.start('Globals')
        entries = {}

        for k, v in node.scope.entries.iteritems():
            if (v.qualified_name not in self.visited and not
                v.name.startswith('__pyx_') and not
                v.type.is_cfunction and not
                v.type.is_extension_type):
                entries[k]= v

        self.serialize_local_variables(entries)
        self.tb.end('Globals')
        # self.tb.end('Module') # end Module after the line number mapping in
        # Cython.Compiler.ModuleNode.ModuleNode._serialize_lineno_map
        return node

    def visit_FuncDefNode(self, node):
        self.visited.add(node.local_scope.qualified_name)
        # node.entry.visibility = 'extern'
        if node.py_func is None:
            pf_cname = ''
        else:
            pf_cname = node.py_func.entry.func_cname

        attrs = dict(
            name=node.entry.name,
            cname=node.entry.func_cname,
            pf_cname=pf_cname,
            qualified_name=node.local_scope.qualified_name,
            lineno=str(node.pos[1]))

        self.tb.start('Function', attrs=attrs)

        self.tb.start('Locals')
        self.serialize_local_variables(node.local_scope.entries)
        self.tb.end('Locals')

        self.tb.start('Arguments')
        for arg in node.local_scope.arg_entries:
            self.tb.start(arg.name)
            self.tb.end(arg.name)
        self.tb.end('Arguments')

        self.tb.start('StepIntoFunctions')
        self.register_stepinto = True
        self.visitchildren(node)
        self.register_stepinto = False
        self.tb.end('StepIntoFunctions')
        self.tb.end('Function')

        return node

    def visit_NameNode(self, node):
        if (self.register_stepinto and
            node.type.is_cfunction and
            getattr(node, 'is_called', False) and
            node.entry.func_cname is not None):
            # don't check node.entry.in_cinclude, as 'cdef extern: ...'
            # declared functions are not 'in_cinclude'.
            # This means we will list called 'cdef' functions as
            # "step into functions", but this is not an issue as they will be
            # recognized as Cython functions anyway.
            attrs = dict(name=node.entry.func_cname)
            self.tb.start('StepIntoFunction', attrs=attrs)
            self.tb.end('StepIntoFunction')

        self.visitchildren(node)
        return node

    def serialize_local_variables(self, entries):
        for entry in entries.values():
            if entry.type.is_pyobject:
                vartype = 'PythonObject'
            else:
                vartype = 'CObject'

            cname = entry.cname
            # if entry.type.is_extension_type:
                # cname = entry.type.typeptr_cname

            if not entry.pos:
                # this happens for variables that are not in the user's code,
                # e.g. for the global __builtins__, __doc__, etc. We can just
                # set the lineno to 0 for those.
                lineno = '0'
            else:
                lineno = str(entry.pos[1])

            attrs = dict(
                name=entry.name,
                cname=cname,
                qualified_name=entry.qualified_name,
                type=vartype,
                lineno=lineno)

            self.tb.start('LocalVar', attrs)
            self.tb.end('LocalVar')
<|MERGE_RESOLUTION|>--- conflicted
+++ resolved
@@ -1302,7 +1302,6 @@
         # self.visitchildren(node)
         return node
 
-<<<<<<< HEAD
 
 class YieldNodeCollector(TreeVisitor):
 
@@ -1332,8 +1331,6 @@
 
     def visit_DefNode(self, node):
         pass
-=======
->>>>>>> 84079e51
 
 class MarkClosureVisitor(CythonTransform):
 
