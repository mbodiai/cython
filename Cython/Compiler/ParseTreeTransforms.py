
import cython
cython.declare(PyrexTypes=object, Naming=object, ExprNodes=object, Nodes=object,
               Options=object, UtilNodes=object, ModuleNode=object,
               LetNode=object, LetRefNode=object, TreeFragment=object,
               TemplateTransform=object, EncodedString=object,
               error=object, warning=object, copy=object)

import PyrexTypes
import Naming
import ExprNodes
import Nodes
import Options

from Cython.Compiler.Visitor import VisitorTransform, TreeVisitor
from Cython.Compiler.Visitor import CythonTransform, EnvTransform, ScopeTrackingTransform
from Cython.Compiler.ModuleNode import ModuleNode
from Cython.Compiler.UtilNodes import LetNode, LetRefNode
from Cython.Compiler.TreeFragment import TreeFragment, TemplateTransform
from Cython.Compiler.StringEncoding import EncodedString
from Cython.Compiler.Errors import error, warning, CompileError, InternalError

import copy


class NameNodeCollector(TreeVisitor):
    """Collect all NameNodes of a (sub-)tree in the ``name_nodes``
    attribute.
    """
    def __init__(self):
        super(NameNodeCollector, self).__init__()
        self.name_nodes = []

    def visit_NameNode(self, node):
        self.name_nodes.append(node)

    def visit_Node(self, node):
        self._visitchildren(node, None)


class SkipDeclarations(object):
    """
    Variable and function declarations can often have a deep tree structure, 
    and yet most transformations don't need to descend to this depth. 
    
    Declaration nodes are removed after AnalyseDeclarationsTransform, so there 
    is no need to use this for transformations after that point. 
    """
    def visit_CTypeDefNode(self, node):
        return node
    
    def visit_CVarDefNode(self, node):
        return node
    
    def visit_CDeclaratorNode(self, node):
        return node
    
    def visit_CBaseTypeNode(self, node):
        return node
    
    def visit_CEnumDefNode(self, node):
        return node

    def visit_CStructOrUnionDefNode(self, node):
        return node


class NormalizeTree(CythonTransform):
    """
    This transform fixes up a few things after parsing
    in order to make the parse tree more suitable for
    transforms.

    a) After parsing, blocks with only one statement will
    be represented by that statement, not by a StatListNode.
    When doing transforms this is annoying and inconsistent,
    as one cannot in general remove a statement in a consistent
    way and so on. This transform wraps any single statements
    in a StatListNode containing a single statement.

    b) The PassStatNode is a noop and serves no purpose beyond
    plugging such one-statement blocks; i.e., once parsed a
`    "pass" can just as well be represented using an empty
    StatListNode. This means less special cases to worry about
    in subsequent transforms (one always checks to see if a
    StatListNode has no children to see if the block is empty).
    """

    def __init__(self, context):
        super(NormalizeTree, self).__init__(context)
        self.is_in_statlist = False
        self.is_in_expr = False

    def visit_ExprNode(self, node):
        stacktmp = self.is_in_expr
        self.is_in_expr = True
        self.visitchildren(node)
        self.is_in_expr = stacktmp
        return node

    def visit_StatNode(self, node, is_listcontainer=False):
        stacktmp = self.is_in_statlist
        self.is_in_statlist = is_listcontainer
        self.visitchildren(node)
        self.is_in_statlist = stacktmp
        if not self.is_in_statlist and not self.is_in_expr:
            return Nodes.StatListNode(pos=node.pos, stats=[node])
        else:
            return node

    def visit_StatListNode(self, node):
        self.is_in_statlist = True
        self.visitchildren(node)
        self.is_in_statlist = False
        return node

    def visit_ParallelAssignmentNode(self, node):
        return self.visit_StatNode(node, True)
    
    def visit_CEnumDefNode(self, node):
        return self.visit_StatNode(node, True)

    def visit_CStructOrUnionDefNode(self, node):
        return self.visit_StatNode(node, True)

    # Eliminate PassStatNode
    def visit_PassStatNode(self, node):
        if not self.is_in_statlist:
            return Nodes.StatListNode(pos=node.pos, stats=[])
        else:
            return []

    def visit_CDeclaratorNode(self, node):
        return node    


class PostParseError(CompileError): pass

# error strings checked by unit tests, so define them
ERR_CDEF_INCLASS = 'Cannot assign default value to fields in cdef classes, structs or unions'
ERR_BUF_DEFAULTS = 'Invalid buffer defaults specification (see docs)'
ERR_INVALID_SPECIALATTR_TYPE = 'Special attributes must not have a type declared'
class PostParse(ScopeTrackingTransform):
    """
    Basic interpretation of the parse tree, as well as validity
    checking that can be done on a very basic level on the parse
    tree (while still not being a problem with the basic syntax,
    as such).

    Specifically:
    - Default values to cdef assignments are turned into single
    assignments following the declaration (everywhere but in class
    bodies, where they raise a compile error)
    
    - Interpret some node structures into Python runtime values.
    Some nodes take compile-time arguments (currently:
    TemplatedTypeNode[args] and __cythonbufferdefaults__ = {args}),
    which should be interpreted. This happens in a general way
    and other steps should be taken to ensure validity.

    Type arguments cannot be interpreted in this way.

    - For __cythonbufferdefaults__ the arguments are checked for
    validity.

    TemplatedTypeNode has its directives interpreted:
    Any first positional argument goes into the "dtype" attribute,
    any "ndim" keyword argument goes into the "ndim" attribute and
    so on. Also it is checked that the directive combination is valid.
    - __cythonbufferdefaults__ attributes are parsed and put into the
    type information.

    Note: Currently Parsing.py does a lot of interpretation and
    reorganization that can be refactored into this transform
    if a more pure Abstract Syntax Tree is wanted.
    """

    def __init__(self, context):
        super(PostParse, self).__init__(context)
        self.specialattribute_handlers = {
            '__cythonbufferdefaults__' : self.handle_bufferdefaults
        }

    def visit_ModuleNode(self, node):
        self.lambda_counter = 1
        return super(PostParse, self).visit_ModuleNode(node)

    def visit_LambdaNode(self, node):
        # unpack a lambda expression into the corresponding DefNode
        lambda_id = self.lambda_counter
        self.lambda_counter += 1
        node.lambda_name = EncodedString(u'lambda%d' % lambda_id)

        body = Nodes.ReturnStatNode(
            node.result_expr.pos, value = node.result_expr)
        node.def_node = Nodes.DefNode(
            node.pos, name=node.name, lambda_name=node.lambda_name,
            args=node.args, star_arg=node.star_arg,
            starstar_arg=node.starstar_arg,
            body=body)
        self.visitchildren(node)
        return node

    # cdef variables
    def handle_bufferdefaults(self, decl):
        if not isinstance(decl.default, ExprNodes.DictNode):
            raise PostParseError(decl.pos, ERR_BUF_DEFAULTS)
        self.scope_node.buffer_defaults_node = decl.default
        self.scope_node.buffer_defaults_pos = decl.pos

    def visit_CVarDefNode(self, node):
        # This assumes only plain names and pointers are assignable on
        # declaration. Also, it makes use of the fact that a cdef decl
        # must appear before the first use, so we don't have to deal with
        # "i = 3; cdef int i = i" and can simply move the nodes around.
        try:
            self.visitchildren(node)
            stats = [node]
            newdecls = []
            for decl in node.declarators:
                declbase = decl
                while isinstance(declbase, Nodes.CPtrDeclaratorNode):
                    declbase = declbase.base
                if isinstance(declbase, Nodes.CNameDeclaratorNode):
                    if declbase.default is not None:
                        if self.scope_type in ('cclass', 'pyclass', 'struct'):
                            if isinstance(self.scope_node, Nodes.CClassDefNode):
                                handler = self.specialattribute_handlers.get(decl.name)
                                if handler:
                                    if decl is not declbase:
                                        raise PostParseError(decl.pos, ERR_INVALID_SPECIALATTR_TYPE)
                                    handler(decl)
                                    continue # Remove declaration
                            raise PostParseError(decl.pos, ERR_CDEF_INCLASS)
                        first_assignment = self.scope_type != 'module'
                        stats.append(Nodes.SingleAssignmentNode(node.pos,
                            lhs=ExprNodes.NameNode(node.pos, name=declbase.name),
                            rhs=declbase.default, first=first_assignment))
                        declbase.default = None
                newdecls.append(decl)
            node.declarators = newdecls
            return stats
        except PostParseError, e:
            # An error in a cdef clause is ok, simply remove the declaration
            # and try to move on to report more errors
            self.context.nonfatal_error(e)
            return None

    # Split parallel assignments (a,b = b,a) into separate partial
    # assignments that are executed rhs-first using temps.  This
    # restructuring must be applied before type analysis so that known
    # types on rhs and lhs can be matched directly.  It is required in
    # the case that the types cannot be coerced to a Python type in
    # order to assign from a tuple.

    def visit_SingleAssignmentNode(self, node):
        self.visitchildren(node)
        return self._visit_assignment_node(node, [node.lhs, node.rhs])

    def visit_CascadedAssignmentNode(self, node):
        self.visitchildren(node)
        return self._visit_assignment_node(node, node.lhs_list + [node.rhs])

    def _visit_assignment_node(self, node, expr_list):
        """Flatten parallel assignments into separate single
        assignments or cascaded assignments.
        """
        if sum([ 1 for expr in expr_list if expr.is_sequence_constructor ]) < 2:
            # no parallel assignments => nothing to do
            return node

        expr_list_list = []
        flatten_parallel_assignments(expr_list, expr_list_list)
        temp_refs = []
        eliminate_rhs_duplicates(expr_list_list, temp_refs)

        nodes = []
        for expr_list in expr_list_list:
            lhs_list = expr_list[:-1]
            rhs = expr_list[-1]
            if len(lhs_list) == 1:
                node = Nodes.SingleAssignmentNode(rhs.pos, 
                    lhs = lhs_list[0], rhs = rhs)
            else:
                node = Nodes.CascadedAssignmentNode(rhs.pos,
                    lhs_list = lhs_list, rhs = rhs)
            nodes.append(node)

        if len(nodes) == 1:
            assign_node = nodes[0]
        else:
            assign_node = Nodes.ParallelAssignmentNode(nodes[0].pos, stats = nodes)

        if temp_refs:
            duplicates_and_temps = [ (temp.expression, temp)
                                     for temp in temp_refs ]
            sort_common_subsequences(duplicates_and_temps)
            for _, temp_ref in duplicates_and_temps[::-1]:
                assign_node = LetNode(temp_ref, assign_node)

        return assign_node

def eliminate_rhs_duplicates(expr_list_list, ref_node_sequence):
    """Replace rhs items by LetRefNodes if they appear more than once.
    Creates a sequence of LetRefNodes that set up the required temps
    and appends them to ref_node_sequence.  The input list is modified
    in-place.
    """
    seen_nodes = cython.set()
    ref_nodes = {}
    def find_duplicates(node):
        if node.is_literal or node.is_name:
            # no need to replace those; can't include attributes here
            # as their access is not necessarily side-effect free
            return
        if node in seen_nodes:
            if node not in ref_nodes:
                ref_node = LetRefNode(node)
                ref_nodes[node] = ref_node
                ref_node_sequence.append(ref_node)
        else:
            seen_nodes.add(node)
            if node.is_sequence_constructor:
                for item in node.args:
                    find_duplicates(item)

    for expr_list in expr_list_list:
        rhs = expr_list[-1]
        find_duplicates(rhs)
    if not ref_nodes:
        return

    def substitute_nodes(node):
        if node in ref_nodes:
            return ref_nodes[node]
        elif node.is_sequence_constructor:
            node.args = list(map(substitute_nodes, node.args))
        return node

    # replace nodes inside of the common subexpressions
    for node in ref_nodes:
        if node.is_sequence_constructor:
            node.args = list(map(substitute_nodes, node.args))

    # replace common subexpressions on all rhs items
    for expr_list in expr_list_list:
        expr_list[-1] = substitute_nodes(expr_list[-1])

def sort_common_subsequences(items):
    """Sort items/subsequences so that all items and subsequences that
    an item contains appear before the item itself.  This is needed
    because each rhs item must only be evaluated once, so its value
    must be evaluated first and then reused when packing sequences
    that contain it.

    This implies a partial order, and the sort must be stable to
    preserve the original order as much as possible, so we use a
    simple insertion sort (which is very fast for short sequences, the
    normal case in practice).
    """
    def contains(seq, x):
        for item in seq:
            if item is x:
                return True
            elif item.is_sequence_constructor and contains(item.args, x):
                return True
        return False
    def lower_than(a,b):
        return b.is_sequence_constructor and contains(b.args, a)

    for pos, item in enumerate(items):
        key = item[1] # the ResultRefNode which has already been injected into the sequences
        new_pos = pos
        for i in xrange(pos-1, -1, -1):
            if lower_than(key, items[i][0]):
                new_pos = i
        if new_pos != pos:
            for i in xrange(pos, new_pos, -1):
                items[i] = items[i-1]
            items[new_pos] = item

def flatten_parallel_assignments(input, output):
    #  The input is a list of expression nodes, representing the LHSs
    #  and RHS of one (possibly cascaded) assignment statement.  For
    #  sequence constructors, rearranges the matching parts of both
    #  sides into a list of equivalent assignments between the
    #  individual elements.  This transformation is applied
    #  recursively, so that nested structures get matched as well.
    rhs = input[-1]
    if not rhs.is_sequence_constructor or not sum([lhs.is_sequence_constructor for lhs in input[:-1]]):
        output.append(input)
        return

    complete_assignments = []

    rhs_size = len(rhs.args)
    lhs_targets = [ [] for _ in xrange(rhs_size) ]
    starred_assignments = []
    for lhs in input[:-1]:
        if not lhs.is_sequence_constructor:
            if lhs.is_starred:
                error(lhs.pos, "starred assignment target must be in a list or tuple")
            complete_assignments.append(lhs)
            continue
        lhs_size = len(lhs.args)
        starred_targets = sum([1 for expr in lhs.args if expr.is_starred])
        if starred_targets > 1:
            error(lhs.pos, "more than 1 starred expression in assignment")
            output.append([lhs,rhs])
            continue
        elif lhs_size - starred_targets > rhs_size:
            error(lhs.pos, "need more than %d value%s to unpack"
                  % (rhs_size, (rhs_size != 1) and 's' or ''))
            output.append([lhs,rhs])
            continue
        elif starred_targets:
            map_starred_assignment(lhs_targets, starred_assignments,
                                   lhs.args, rhs.args)
        elif lhs_size < rhs_size:
            error(lhs.pos, "too many values to unpack (expected %d, got %d)"
                  % (lhs_size, rhs_size))
            output.append([lhs,rhs])
            continue
        else:
            for targets, expr in zip(lhs_targets, lhs.args):
                targets.append(expr)

    if complete_assignments:
        complete_assignments.append(rhs)
        output.append(complete_assignments)

    # recursively flatten partial assignments
    for cascade, rhs in zip(lhs_targets, rhs.args):
        if cascade:
            cascade.append(rhs)
            flatten_parallel_assignments(cascade, output)

    # recursively flatten starred assignments
    for cascade in starred_assignments:
        if cascade[0].is_sequence_constructor:
            flatten_parallel_assignments(cascade, output)
        else:
            output.append(cascade)

def map_starred_assignment(lhs_targets, starred_assignments, lhs_args, rhs_args):
    # Appends the fixed-position LHS targets to the target list that
    # appear left and right of the starred argument.
    #
    # The starred_assignments list receives a new tuple
    # (lhs_target, rhs_values_list) that maps the remaining arguments
    # (those that match the starred target) to a list.

    # left side of the starred target
    for i, (targets, expr) in enumerate(zip(lhs_targets, lhs_args)):
        if expr.is_starred:
            starred = i
            lhs_remaining = len(lhs_args) - i - 1
            break
        targets.append(expr)
    else:
        raise InternalError("no starred arg found when splitting starred assignment")

    # right side of the starred target
    for i, (targets, expr) in enumerate(zip(lhs_targets[-lhs_remaining:],
                                            lhs_args[-lhs_remaining:])):
        targets.append(expr)

    # the starred target itself, must be assigned a (potentially empty) list
    target = lhs_args[starred].target # unpack starred node
    starred_rhs = rhs_args[starred:]
    if lhs_remaining:
        starred_rhs = starred_rhs[:-lhs_remaining]
    if starred_rhs:
        pos = starred_rhs[0].pos
    else:
        pos = target.pos
    starred_assignments.append([
        target, ExprNodes.ListNode(pos=pos, args=starred_rhs)])


class PxdPostParse(CythonTransform, SkipDeclarations):
    """
    Basic interpretation/validity checking that should only be
    done on pxd trees.

    A lot of this checking currently happens in the parser; but
    what is listed below happens here.

    - "def" functions are let through only if they fill the
    getbuffer/releasebuffer slots
    
    - cdef functions are let through only if they are on the
    top level and are declared "inline"
    """
    ERR_INLINE_ONLY = "function definition in pxd file must be declared 'cdef inline'"
    ERR_NOGO_WITH_INLINE = "inline function definition in pxd file cannot be '%s'"

    def __call__(self, node):
        self.scope_type = 'pxd'
        return super(PxdPostParse, self).__call__(node)

    def visit_CClassDefNode(self, node):
        old = self.scope_type
        self.scope_type = 'cclass'
        self.visitchildren(node)
        self.scope_type = old
        return node

    def visit_FuncDefNode(self, node):
        # FuncDefNode always come with an implementation (without
        # an imp they are CVarDefNodes..)
        err = self.ERR_INLINE_ONLY

        if (isinstance(node, Nodes.DefNode) and self.scope_type == 'cclass'
            and node.name in ('__getbuffer__', '__releasebuffer__')):
            err = None # allow these slots
            
        if isinstance(node, Nodes.CFuncDefNode):
            if u'inline' in node.modifiers and self.scope_type == 'pxd':
                node.inline_in_pxd = True
                if node.visibility != 'private':
                    err = self.ERR_NOGO_WITH_INLINE % node.visibility
                elif node.api:
                    err = self.ERR_NOGO_WITH_INLINE % 'api'
                else:
                    err = None # allow inline function
            else:
                err = self.ERR_INLINE_ONLY

        if err:
            self.context.nonfatal_error(PostParseError(node.pos, err))
            return None
        else:
            return node
    
class InterpretCompilerDirectives(CythonTransform, SkipDeclarations):
    """
    After parsing, directives can be stored in a number of places:
    - #cython-comments at the top of the file (stored in ModuleNode)
    - Command-line arguments overriding these
    - @cython.directivename decorators
    - with cython.directivename: statements

    This transform is responsible for interpreting these various sources
    and store the directive in two ways:
    - Set the directives attribute of the ModuleNode for global directives.
    - Use a CompilerDirectivesNode to override directives for a subtree.

    (The first one is primarily to not have to modify with the tree
    structure, so that ModuleNode stay on top.)

    The directives are stored in dictionaries from name to value in effect.
    Each such dictionary is always filled in for all possible directives,
    using default values where no value is given by the user.

    The available directives are controlled in Options.py.

    Note that we have to run this prior to analysis, and so some minor
    duplication of functionality has to occur: We manually track cimports
    and which names the "cython" module may have been imported to.
    """
    unop_method_nodes = {
        'typeof': ExprNodes.TypeofNode,
        
        'operator.address': ExprNodes.AmpersandNode,
        'operator.dereference': ExprNodes.DereferenceNode,
        'operator.preincrement' : ExprNodes.inc_dec_constructor(True, '++'),
        'operator.predecrement' : ExprNodes.inc_dec_constructor(True, '--'),
        'operator.postincrement': ExprNodes.inc_dec_constructor(False, '++'),
        'operator.postdecrement': ExprNodes.inc_dec_constructor(False, '--'),
        
        # For backwards compatability.
        'address': ExprNodes.AmpersandNode,
    }

    binop_method_nodes = {
        'operator.comma'        : ExprNodes.c_binop_constructor(','),
    }
    
    special_methods = cython.set(['declare', 'union', 'struct', 'typedef', 'sizeof',
                                  'cast', 'pointer', 'compiled', 'NULL'])
    special_methods.update(unop_method_nodes.keys())

    def __init__(self, context, compilation_directive_defaults):
        super(InterpretCompilerDirectives, self).__init__(context)
        self.compilation_directive_defaults = {}
        for key, value in compilation_directive_defaults.items():
            self.compilation_directive_defaults[unicode(key)] = value
        self.cython_module_names = cython.set()
        self.directive_names = {}

    def check_directive_scope(self, pos, directive, scope):
        legal_scopes = Options.directive_scopes.get(directive, None)
        if legal_scopes and scope not in legal_scopes:
            self.context.nonfatal_error(PostParseError(pos, 'The %s compiler directive '
                                        'is not allowed in %s scope' % (directive, scope)))
            return False
        else:
            return True
        
    # Set up processing and handle the cython: comments.
    def visit_ModuleNode(self, node):
        for key, value in node.directive_comments.items():
            if not self.check_directive_scope(node.pos, key, 'module'):
                self.wrong_scope_error(node.pos, key, 'module')
                del node.directive_comments[key]

        directives = copy.copy(Options.directive_defaults)
        directives.update(self.compilation_directive_defaults)
        directives.update(node.directive_comments)
        self.directives = directives
        node.directives = directives
        self.visitchildren(node)
        node.cython_module_names = self.cython_module_names
        return node

    # The following four functions track imports and cimports that
    # begin with "cython"
    def is_cython_directive(self, name):
        return (name in Options.directive_types or
                name in self.special_methods or
                PyrexTypes.parse_basic_type(name))

    def visit_CImportStatNode(self, node):
        if node.module_name == u"cython":
            self.cython_module_names.add(node.as_name or u"cython")
        elif node.module_name.startswith(u"cython."):
            if node.as_name:
                self.directive_names[node.as_name] = node.module_name[7:]
            else:
                self.cython_module_names.add(u"cython")
            # if this cimport was a compiler directive, we don't
            # want to leave the cimport node sitting in the tree
            return None
        return node
    
    def visit_FromCImportStatNode(self, node):
        if (node.module_name == u"cython") or \
               node.module_name.startswith(u"cython."):
            submodule = (node.module_name + u".")[7:]
            newimp = []
            for pos, name, as_name, kind in node.imported_names:
                full_name = submodule + name
                if self.is_cython_directive(full_name):
                    if as_name is None:
                        as_name = full_name
                    self.directive_names[as_name] = full_name
                    if kind is not None:
                        self.context.nonfatal_error(PostParseError(pos,
                            "Compiler directive imports must be plain imports"))
                else:
                    newimp.append((pos, name, as_name, kind))
            if not newimp:
                return None
            node.imported_names = newimp
        return node
        
    def visit_FromImportStatNode(self, node):
        if (node.module.module_name.value == u"cython") or \
               node.module.module_name.value.startswith(u"cython."):
            submodule = (node.module.module_name.value + u".")[7:]
            newimp = []
            for name, name_node in node.items:
                full_name = submodule + name
                if self.is_cython_directive(full_name):
                    self.directive_names[name_node.name] = full_name
                else:
                    newimp.append((name, name_node))
            if not newimp:
                return None
            node.items = newimp
        return node

    def visit_SingleAssignmentNode(self, node):
        if (isinstance(node.rhs, ExprNodes.ImportNode) and
                node.rhs.module_name.value == u'cython'):
            node = Nodes.CImportStatNode(node.pos, 
                                         module_name = u'cython',
                                         as_name = node.lhs.name)
            self.visit_CImportStatNode(node)
        else:
            self.visitchildren(node)
        return node
            
    def visit_NameNode(self, node):
        if node.name in self.cython_module_names:
            node.is_cython_module = True
        else:
            node.cython_attribute = self.directive_names.get(node.name)
        return node

    def try_to_parse_directives(self, node):
        # If node is the contents of an directive (in a with statement or
        # decorator), returns a list of (directivename, value) pairs.
        # Otherwise, returns None
        if isinstance(node, ExprNodes.CallNode):
            self.visit(node.function)
            optname = node.function.as_cython_attribute()
            if optname:
                directivetype = Options.directive_types.get(optname)
                if directivetype:
                    args, kwds = node.explicit_args_kwds()
                    directives = []
                    key_value_pairs = []
                    if kwds is not None and directivetype is not dict:
                        for keyvalue in kwds.key_value_pairs:
                            key, value = keyvalue
                            sub_optname = "%s.%s" % (optname, key.value)
                            if Options.directive_types.get(sub_optname):
                                directives.append(self.try_to_parse_directive(sub_optname, [value], None, keyvalue.pos))
                            else:
                                key_value_pairs.append(keyvalue)
                        if not key_value_pairs:
                            kwds = None
                        else:
                            kwds.key_value_pairs = key_value_pairs
                        if directives and not kwds and not args:
                            return directives
                    directives.append(self.try_to_parse_directive(optname, args, kwds, node.function.pos))
                    return directives
        elif isinstance(node, (ExprNodes.AttributeNode, ExprNodes.NameNode)):
            self.visit(node)
            optname = node.as_cython_attribute()
            if optname:
                directivetype = Options.directive_types.get(optname)
                if directivetype is bool:
                    return [(optname, True)]
                elif directivetype is None:
                    return [(optname, None)]
                else:
                    raise PostParseError(
                        node.pos, "The '%s' directive should be used as a function call." % optname)
        return None

    def try_to_parse_directive(self, optname, args, kwds, pos):
        directivetype = Options.directive_types.get(optname)
        if len(args) == 1 and isinstance(args[0], ExprNodes.NoneNode):
            return optname, Options.directive_defaults[optname]
        elif directivetype is bool:
            if kwds is not None or len(args) != 1 or not isinstance(args[0], ExprNodes.BoolNode):
                raise PostParseError(pos,
                    'The %s directive takes one compile-time boolean argument' % optname)
            return (optname, args[0].value)
        elif directivetype is str:
            if kwds is not None or len(args) != 1 or not isinstance(args[0], (ExprNodes.StringNode,
                                                                              ExprNodes.UnicodeNode)):
                raise PostParseError(pos,
                    'The %s directive takes one compile-time string argument' % optname)
            return (optname, str(args[0].value))
        elif directivetype is dict:
            if len(args) != 0:
                raise PostParseError(pos,
                    'The %s directive takes no prepositional arguments' % optname)
            return optname, dict([(key.value, value) for key, value in kwds.key_value_pairs])
        elif directivetype is list:
            if kwds and len(kwds) != 0:
                raise PostParseError(pos,
                    'The %s directive takes no keyword arguments' % optname)
            return optname, [ str(arg.value) for arg in args ]
        else:
            assert False

    def visit_with_directives(self, body, directives):
        olddirectives = self.directives
        newdirectives = copy.copy(olddirectives)
        newdirectives.update(directives)
        self.directives = newdirectives
        assert isinstance(body, Nodes.StatListNode), body
        retbody = self.visit_Node(body)
        directive = Nodes.CompilerDirectivesNode(pos=retbody.pos, body=retbody,
                                                 directives=newdirectives)
        self.directives = olddirectives
        return directive
 
    # Handle decorators
    def visit_FuncDefNode(self, node):
        directives = self._extract_directives(node, 'function')
        if not directives:
            return self.visit_Node(node)
        body = Nodes.StatListNode(node.pos, stats=[node])
        return self.visit_with_directives(body, directives)

    def visit_CVarDefNode(self, node):
        if not node.decorators:
            return node
        for dec in node.decorators:
            for directive in self.try_to_parse_directives(dec.decorator) or ():
                if directive is not None and directive[0] == u'locals':
                    node.directive_locals = directive[1]
                else:
                    self.context.nonfatal_error(PostParseError(dec.pos,
                        "Cdef functions can only take cython.locals() decorator."))
        return node

    def visit_CClassDefNode(self, node):
        directives = self._extract_directives(node, 'cclass')
        if not directives:
            return self.visit_Node(node)
        body = Nodes.StatListNode(node.pos, stats=[node])
        return self.visit_with_directives(body, directives)

    def visit_PyClassDefNode(self, node):
        directives = self._extract_directives(node, 'class')
        if not directives:
            return self.visit_Node(node)
        body = Nodes.StatListNode(node.pos, stats=[node])
        return self.visit_with_directives(body, directives)

    def _extract_directives(self, node, scope_name):
        if not node.decorators:
            return {}
        # Split the decorators into two lists -- real decorators and directives
        directives = []
        realdecs = []
        for dec in node.decorators:
            new_directives = self.try_to_parse_directives(dec.decorator)
            if new_directives is not None:
                for directive in new_directives:
                    if self.check_directive_scope(node.pos, directive[0], scope_name):
                        directives.append(directive)
            else:
                realdecs.append(dec)
        if realdecs and isinstance(node, (Nodes.CFuncDefNode, Nodes.CClassDefNode)):
            raise PostParseError(realdecs[0].pos, "Cdef functions/classes cannot take arbitrary decorators.")
        else:
            node.decorators = realdecs
        # merge or override repeated directives
        optdict = {}
        directives.reverse() # Decorators coming first take precedence
        for directive in directives:
            name, value = directive
            if name in optdict:
                old_value = optdict[name]
                # keywords and arg lists can be merged, everything
                # else overrides completely
                if isinstance(old_value, dict):
                    old_value.update(value)
                elif isinstance(old_value, list):
                    old_value.extend(value)
                else:
                    optdict[name] = value
            else:
                optdict[name] = value
        return optdict

    # Handle with statements
    def visit_WithStatNode(self, node):
        directive_dict = {}
        for directive in self.try_to_parse_directives(node.manager) or []:
            if directive is not None:
                if node.target is not None:
                    self.context.nonfatal_error(
                        PostParseError(node.pos, "Compiler directive with statements cannot contain 'as'"))
                else:
                    name, value = directive
                    if name == 'nogil':
                        # special case: in pure mode, "with nogil" spells "with cython.nogil"
                        node = Nodes.GILStatNode(node.pos, state = "nogil", body = node.body)
                        return self.visit_Node(node)
                    if self.check_directive_scope(node.pos, name, 'with statement'):
                        directive_dict[name] = value
        if directive_dict:
            return self.visit_with_directives(node.body, directive_dict)
        return self.visit_Node(node)

class WithTransform(CythonTransform, SkipDeclarations):

    # EXCINFO is manually set to a variable that contains
    # the exc_info() tuple that can be generated by the enclosing except
    # statement.
    template_without_target = TreeFragment(u"""
        MGR = EXPR
        EXIT = MGR.__exit__
        MGR.__enter__()
        EXC = True
        try:
            try:
                EXCINFO = None
                BODY
            except:
                EXC = False
                if not EXIT(*EXCINFO):
                    raise
        finally:
            if EXC:
                EXIT(None, None, None)
    """, temps=[u'MGR', u'EXC', u"EXIT"],
    pipeline=[NormalizeTree(None)])

    template_with_target = TreeFragment(u"""
        MGR = EXPR
        EXIT = MGR.__exit__
        VALUE = MGR.__enter__()
        EXC = True
        try:
            try:
                EXCINFO = None
                TARGET = VALUE
                BODY
            except:
                EXC = False
                if not EXIT(*EXCINFO):
                    raise
        finally:
            if EXC:
                EXIT(None, None, None)
            MGR = EXIT = VALUE = EXC = None
            
    """, temps=[u'MGR', u'EXC', u"EXIT", u"VALUE"],
    pipeline=[NormalizeTree(None)])

    def visit_WithStatNode(self, node):
        # TODO: Cleanup badly needed
        TemplateTransform.temp_name_counter += 1
        handle = "__tmpvar_%d" % TemplateTransform.temp_name_counter
        
        self.visitchildren(node, ['body'])
        excinfo_temp = ExprNodes.NameNode(node.pos, name=handle)#TempHandle(Builtin.tuple_type)
        if node.target is not None:
            result = self.template_with_target.substitute({
                u'EXPR' : node.manager,
                u'BODY' : node.body,
                u'TARGET' : node.target,
                u'EXCINFO' : excinfo_temp
                }, pos=node.pos)
        else:
            result = self.template_without_target.substitute({
                u'EXPR' : node.manager,
                u'BODY' : node.body,
                u'EXCINFO' : excinfo_temp
                }, pos=node.pos)

        # Set except excinfo target to EXCINFO
        try_except = result.stats[-1].body.stats[-1]
        try_except.except_clauses[0].excinfo_target = ExprNodes.NameNode(node.pos, name=handle)
#            excinfo_temp.ref(node.pos))

#        result.stats[-1].body.stats[-1] = TempsBlockNode(
#            node.pos, temps=[excinfo_temp], body=try_except)

        return result
        
    def visit_ExprNode(self, node):
        # With statements are never inside expressions.
        return node
        

class DecoratorTransform(CythonTransform, SkipDeclarations):

    def visit_DefNode(self, func_node):
        self.visitchildren(func_node)
        if not func_node.decorators:
            return func_node
        return self._handle_decorators(
            func_node, func_node.name)

    def visit_CClassDefNode(self, class_node):
        # This doesn't currently work, so it's disabled.
        #
        # Problem: assignments to cdef class names do not work.  They
        # would require an additional check anyway, as the extension
        # type must not change its C type, so decorators cannot
        # replace an extension type, just alter it and return it.

        self.visitchildren(class_node)
        if not class_node.decorators:
            return class_node
        error(class_node.pos,
              "Decorators not allowed on cdef classes (used on type '%s')" % class_node.class_name)
        return class_node
        #return self._handle_decorators(
        #    class_node, class_node.class_name)

    def visit_ClassDefNode(self, class_node):
        self.visitchildren(class_node)
        if not class_node.decorators:
            return class_node
        return self._handle_decorators(
            class_node, class_node.name)

    def _handle_decorators(self, node, name):
        decorator_result = ExprNodes.NameNode(node.pos, name = name)
        for decorator in node.decorators[::-1]:
            decorator_result = ExprNodes.SimpleCallNode(
                decorator.pos,
                function = decorator.decorator,
                args = [decorator_result])

        name_node = ExprNodes.NameNode(node.pos, name = name)
        reassignment = Nodes.SingleAssignmentNode(
            node.pos,
            lhs = name_node,
            rhs = decorator_result)
        return [node, reassignment]


class AnalyseDeclarationsTransform(CythonTransform):

    basic_property = TreeFragment(u"""
property NAME:
    def __get__(self):
        return ATTR
    def __set__(self, value):
        ATTR = value
    """, level='c_class')
    basic_pyobject_property = TreeFragment(u"""
property NAME:
    def __get__(self):
        return ATTR
    def __set__(self, value):
        ATTR = value
    def __del__(self):
        ATTR = None
    """, level='c_class')
    basic_property_ro = TreeFragment(u"""
property NAME:
    def __get__(self):
        return ATTR
    """, level='c_class')

    def __call__(self, root):
        self.env_stack = [root.scope]
        # needed to determine if a cdef var is declared after it's used.
        self.seen_vars_stack = []
        return super(AnalyseDeclarationsTransform, self).__call__(root)        
    
    def visit_NameNode(self, node):
        self.seen_vars_stack[-1].add(node.name)
        return node

    def visit_ModuleNode(self, node):
        self.seen_vars_stack.append(cython.set())
        node.analyse_declarations(self.env_stack[-1])
        self.visitchildren(node)
        self.seen_vars_stack.pop()
        return node

    def visit_LambdaNode(self, node):
        node.analyse_declarations(self.env_stack[-1])
        self.visitchildren(node)
        return node

    def visit_ClassDefNode(self, node):
        self.env_stack.append(node.scope)
        self.visitchildren(node)
        self.env_stack.pop()
        return node
    
    def visit_CClassDefNode(self, node):
        node = self.visit_ClassDefNode(node)
        if node.scope and node.scope.implemented:
            stats = []
            for entry in node.scope.var_entries:
                if entry.needs_property:
                    property = self.create_Property(entry)
                    property.analyse_declarations(node.scope)
                    self.visit(property)
                    stats.append(property)
            if stats:
                node.body.stats += stats
        return node
        
    def visit_FuncDefNode(self, node):
        self.seen_vars_stack.append(cython.set())
        lenv = node.local_scope
        node.body.analyse_control_flow(lenv) # this will be totally refactored
        node.declare_arguments(lenv)
        for var, type_node in node.directive_locals.items():
            if not lenv.lookup_here(var):   # don't redeclare args
                type = type_node.analyse_as_type(lenv)
                if type:
                    lenv.declare_var(var, type, type_node.pos)
                else:
                    error(type_node.pos, "Not a type")
        node.body.analyse_declarations(lenv)
        self.env_stack.append(lenv)
        self.visitchildren(node)
        self.env_stack.pop()
        self.seen_vars_stack.pop()
        return node

    def visit_ScopedExprNode(self, node):
        env = self.env_stack[-1]
        node.analyse_declarations(env)
        # the node may or may not have a local scope
        if node.has_local_scope:
            self.seen_vars_stack.append(cython.set(self.seen_vars_stack[-1]))
            self.env_stack.append(node.expr_scope)
            node.analyse_scoped_declarations(node.expr_scope)
            self.visitchildren(node)
            self.env_stack.pop()
            self.seen_vars_stack.pop()
        else:
            node.analyse_scoped_declarations(env)
            self.visitchildren(node)
        return node

    def visit_TempResultFromStatNode(self, node):
        self.visitchildren(node)
        node.analyse_declarations(self.env_stack[-1])
        return node

    # Some nodes are no longer needed after declaration
    # analysis and can be dropped. The analysis was performed
    # on these nodes in a seperate recursive process from the
    # enclosing function or module, so we can simply drop them.
    def visit_CDeclaratorNode(self, node):
        # necessary to ensure that all CNameDeclaratorNodes are visited.
        self.visitchildren(node)
        return node
    
    def visit_CTypeDefNode(self, node):
        return node

    def visit_CBaseTypeNode(self, node):
        return None
    
    def visit_CEnumDefNode(self, node):
        if node.visibility == 'public':
            return node
        else:
            return None

    def visit_CStructOrUnionDefNode(self, node):
        return None

    def visit_CNameDeclaratorNode(self, node):
        if node.name in self.seen_vars_stack[-1]:
            entry = self.env_stack[-1].lookup(node.name)
            if entry is None or entry.visibility != 'extern':
                warning(node.pos, "cdef variable '%s' declared after it is used" % node.name, 2)
        self.visitchildren(node)
        return node

    def visit_CVarDefNode(self, node):
        # to ensure all CNameDeclaratorNodes are visited.
        self.visitchildren(node)
        return None
            
    def create_Property(self, entry):
        if entry.visibility == 'public':
            if entry.type.is_pyobject:
                template = self.basic_pyobject_property
            else:
                template = self.basic_property
        elif entry.visibility == 'readonly':
            template = self.basic_property_ro
        property = template.substitute({
                u"ATTR": ExprNodes.AttributeNode(pos=entry.pos,
                                                 obj=ExprNodes.NameNode(pos=entry.pos, name="self"), 
                                                 attribute=entry.name),
            }, pos=entry.pos).stats[0]
        property.name = entry.name
        # ---------------------------------------
        # XXX This should go to AutoDocTransforms
        # ---------------------------------------
        if (Options.docstrings and 
            self.current_directives['embedsignature']):
            attr_name = entry.name
            type_name = entry.type.declaration_code("", for_display=1)
            default_value = ''
            if not entry.type.is_pyobject:
                type_name = "'%s'" % type_name
            elif entry.type.is_extension_type:
                type_name = entry.type.module_name + '.' + type_name
            if entry.init is not None:
                default_value = ' = ' + entry.init
            elif entry.init_to_none:
                default_value = ' = ' + repr(None)
            docstring = attr_name + ': ' + type_name + default_value
            property.doc = EncodedString(docstring)
        # ---------------------------------------
        return property

class AnalyseExpressionsTransform(CythonTransform):

    def visit_ModuleNode(self, node):
        node.scope.infer_types()
        node.body.analyse_expressions(node.scope)
        self.visitchildren(node)
        return node
        
    def visit_FuncDefNode(self, node):
        node.local_scope.infer_types()
        node.body.analyse_expressions(node.local_scope)
        self.visitchildren(node)
        return node

    def visit_ScopedExprNode(self, node):
        if node.has_local_scope:
            node.expr_scope.infer_types()
            node.analyse_scoped_expressions(node.expr_scope)
        self.visitchildren(node)
        return node

class ExpandInplaceOperators(EnvTransform):
    
    def visit_InPlaceAssignmentNode(self, node):
        lhs = node.lhs
        rhs = node.rhs
        if lhs.type.is_cpp_class:
            # No getting around this exact operator here.
            return node
        if isinstance(lhs, ExprNodes.IndexNode) and lhs.is_buffer_access:
            # There is code to handle this case.
            return node

        env = self.current_env()
        def side_effect_free_reference(node, setting=False):
            if isinstance(node, ExprNodes.NameNode):
                return node, []
            elif node.type.is_pyobject and not setting:
                node = LetRefNode(node)
                return node, [node]
            elif isinstance(node, ExprNodes.IndexNode):
                if node.is_buffer_access:
                    raise ValueError, "Buffer access"
                base, temps = side_effect_free_reference(node.base)
                index = LetRefNode(node.index)
                return ExprNodes.IndexNode(node.pos, base=base, index=index), temps + [index]
            elif isinstance(node, ExprNodes.AttributeNode):
                obj, temps = side_effect_free_reference(node.obj)
                return ExprNodes.AttributeNode(node.pos, obj=obj, attribute=node.attribute), temps
            else:
                node = LetRefNode(node)
                return node, [node]
        try:
            lhs, let_ref_nodes = side_effect_free_reference(lhs, setting=True)
        except ValueError:
            return node
        dup = lhs.__class__(**lhs.__dict__)
        binop = ExprNodes.binop_node(node.pos, 
                                     operator = node.operator,
                                     operand1 = dup,
                                     operand2 = rhs,
                                     inplace=True)
        # Manually analyse types for new node.
        lhs.analyse_target_types(env)
        dup.analyse_types(env)
        binop.analyse_operation(env)
        node = Nodes.SingleAssignmentNode(
            node.pos, 
            lhs = lhs,
            rhs=binop.coerce_to(lhs.type, env))
        # Use LetRefNode to avoid side effects.
        let_ref_nodes.reverse()
        for t in let_ref_nodes:
            node = LetNode(t, node)
        return node

    def visit_ExprNode(self, node):
        # In-place assignments can't happen within an expression.
        return node


class AlignFunctionDefinitions(CythonTransform):
    """
    This class takes the signatures from a .pxd file and applies them to 
    the def methods in a .py file. 
    """
    
    def visit_ModuleNode(self, node):
        self.scope = node.scope
        self.directives = node.directives
        self.visitchildren(node)
        return node
    
    def visit_PyClassDefNode(self, node):
        pxd_def = self.scope.lookup(node.name)
        if pxd_def:
            if pxd_def.is_cclass:
                return self.visit_CClassDefNode(node.as_cclass(), pxd_def)
            else:
                error(node.pos, "'%s' redeclared" % node.name)
                error(pxd_def.pos, "previous declaration here")
                return None
        else:
            return node
        
    def visit_CClassDefNode(self, node, pxd_def=None):
        if pxd_def is None:
            pxd_def = self.scope.lookup(node.class_name)
        if pxd_def:
            outer_scope = self.scope
            self.scope = pxd_def.type.scope
        self.visitchildren(node)
        if pxd_def:
            self.scope = outer_scope
        return node
        
    def visit_DefNode(self, node):
        pxd_def = self.scope.lookup(node.name)
        if pxd_def:
            if not pxd_def.is_cfunction:
                error(node.pos, "'%s' redeclared" % node.name)
                error(pxd_def.pos, "previous declaration here")
                return None
            node = node.as_cfunction(pxd_def)
        elif self.scope.is_module_scope and self.directives['auto_cpdef']:
            node = node.as_cfunction(scope=self.scope)
        # Enable this when internal def functions are allowed. 
        # self.visitchildren(node)
        return node
        

class MarkClosureVisitor(CythonTransform):

    def visit_ModuleNode(self, node):
        self.needs_closure = False
        self.visitchildren(node)
        return node

    def visit_FuncDefNode(self, node):
        self.needs_closure = False
        self.visitchildren(node)
        node.needs_closure = self.needs_closure
        self.needs_closure = True
        return node
    
    def visit_CFuncDefNode(self, node):
        self.visit_FuncDefNode(node)
        if node.needs_closure:
            error(node.pos, "closures inside cdef functions not yet supported")
        return node

    def visit_LambdaNode(self, node):
        self.needs_closure = False
        self.visitchildren(node)
        node.needs_closure = self.needs_closure
        self.needs_closure = True
        return node

    def visit_ClassDefNode(self, node):
        self.visitchildren(node)
        self.needs_closure = True
        return node


class CreateClosureClasses(CythonTransform):
    # Output closure classes in module scope for all functions
    # that really need it.

    def __init__(self, context):
        super(CreateClosureClasses, self).__init__(context)
        self.path = []
        self.in_lambda = False

    def visit_ModuleNode(self, node):
        self.module_scope = node.scope
        self.visitchildren(node)
        return node

    def get_scope_use(self, node):
        from_closure = []
        in_closure = []
        for name, entry in node.local_scope.entries.items():
            if entry.from_closure:
                from_closure.append((name, entry))
            elif entry.in_closure and not entry.from_closure:
                in_closure.append((name, entry))
        return from_closure, in_closure

    def create_class_from_scope(self, node, target_module_scope, inner_node=None):
        from_closure, in_closure = self.get_scope_use(node)
        in_closure.sort()

        # Now from the begining
        node.needs_closure = False
        node.needs_outer_scope = False

        func_scope = node.local_scope
        cscope = node.entry.scope
        while cscope.is_py_class_scope or cscope.is_c_class_scope:
            cscope = cscope.outer_scope

        if not from_closure and (self.path or inner_node):
            if not inner_node:
                if not node.assmt:
                    raise InternalError, "DefNode does not have assignment node"
                inner_node = node.assmt.rhs
            inner_node.needs_self_code = False
            node.needs_outer_scope = False
        # Simple cases
        if not in_closure and not from_closure:
            return
        elif not in_closure:
            func_scope.is_passthrough = True
            func_scope.scope_class = cscope.scope_class
            node.needs_outer_scope = True
            return

        as_name = '%s_%s' % (target_module_scope.next_id(Naming.closure_class_prefix), node.entry.cname)

        entry = target_module_scope.declare_c_class(name = as_name,
            pos = node.pos, defining = True, implementing = True)
        func_scope.scope_class = entry
        class_scope = entry.type.scope
        class_scope.is_internal = True
        class_scope.directives = {'final': True}

        if from_closure:
            assert cscope.is_closure_scope
            class_scope.declare_var(pos=node.pos,
                                    name=Naming.outer_scope_cname,
                                    cname=Naming.outer_scope_cname,
                                    type=cscope.scope_class.type,
                                    is_cdef=True)
            node.needs_outer_scope = True
        for name, entry in in_closure:
            class_scope.declare_var(pos=entry.pos,
                                    name=entry.name,
                                    cname=entry.cname,
                                    type=entry.type,
                                    is_cdef=True)
        node.needs_closure = True
        # Do it here because other classes are already checked
        target_module_scope.check_c_class(func_scope.scope_class)

    def visit_LambdaNode(self, node):
        was_in_lambda = self.in_lambda
        self.in_lambda = True
        self.create_class_from_scope(node.def_node, self.module_scope, node)
        self.visitchildren(node)
        self.in_lambda = was_in_lambda
        return node

    def visit_FuncDefNode(self, node):
        if self.in_lambda:
            self.visitchildren(node)
            return node
        if node.needs_closure or self.path:
            self.create_class_from_scope(node, self.module_scope)
            self.path.append(node)
            self.visitchildren(node)
            self.path.pop()
        return node


class GilCheck(VisitorTransform):
    """
    Call `node.gil_check(env)` on each node to make sure we hold the
    GIL when we need it.  Raise an error when on Python operations
    inside a `nogil` environment.
    """
    def __call__(self, root):
        self.env_stack = [root.scope]
        self.nogil = False
        return super(GilCheck, self).__call__(root)

    def visit_FuncDefNode(self, node):
        self.env_stack.append(node.local_scope)
        was_nogil = self.nogil
        self.nogil = node.local_scope.nogil
        if self.nogil and node.nogil_check:
            node.nogil_check(node.local_scope)
        self.visitchildren(node)
        self.env_stack.pop()
        self.nogil = was_nogil
        return node

    def visit_GILStatNode(self, node):
        env = self.env_stack[-1]
        if self.nogil and node.nogil_check: node.nogil_check()
        was_nogil = self.nogil
        self.nogil = (node.state == 'nogil')
        self.visitchildren(node)
        self.nogil = was_nogil
        return node

    def visit_Node(self, node):
        if self.env_stack and self.nogil and node.nogil_check:
            node.nogil_check(self.env_stack[-1])
        self.visitchildren(node)
        return node


class TransformBuiltinMethods(EnvTransform):

    def visit_SingleAssignmentNode(self, node):
        if node.declaration_only:
            return None
        else:
            self.visitchildren(node)
            return node
    
    def visit_AttributeNode(self, node):
        self.visitchildren(node)
        return self.visit_cython_attribute(node)

    def visit_NameNode(self, node):
        return self.visit_cython_attribute(node)
        
    def visit_cython_attribute(self, node):
        attribute = node.as_cython_attribute()
        if attribute:
            if attribute == u'compiled':
                node = ExprNodes.BoolNode(node.pos, value=True)
            elif attribute == u'NULL':
                node = ExprNodes.NullNode(node.pos)
            elif attribute in (u'set', u'frozenset'):
                node = ExprNodes.NameNode(node.pos, name=EncodedString(attribute),
                                          entry=self.current_env().builtin_scope().lookup_here(attribute))
            elif not PyrexTypes.parse_basic_type(attribute):
                error(node.pos, u"'%s' not a valid cython attribute or is being used incorrectly" % attribute)
        return node

    def visit_SimpleCallNode(self, node):

        # locals builtin
        if isinstance(node.function, ExprNodes.NameNode):
            if node.function.name == 'locals':
                lenv = self.current_env()
                entry = lenv.lookup_here('locals')
                if entry:
                    # not the builtin 'locals'
                    return node
                if len(node.args) > 0:
                    error(self.pos, "Builtin 'locals()' called with wrong number of args, expected 0, got %d" % len(node.args))
                    return node
                pos = node.pos
                items = [ ExprNodes.DictItemNode(pos,
                                                 key=ExprNodes.StringNode(pos, value=var),
                                                 value=ExprNodes.NameNode(pos, name=var))
                          for var in lenv.entries ]
                return ExprNodes.DictNode(pos, key_value_pairs=items)

        # cython.foo
        function = node.function.as_cython_attribute()
        if function:
            if function in InterpretCompilerDirectives.unop_method_nodes:
                if len(node.args) != 1:
                    error(node.function.pos, u"%s() takes exactly one argument" % function)
                else:
                    node = InterpretCompilerDirectives.unop_method_nodes[function](node.function.pos, operand=node.args[0])
            elif function in InterpretCompilerDirectives.binop_method_nodes:
                if len(node.args) != 2:
                    error(node.function.pos, u"%s() takes exactly two arguments" % function)
                else:
                    node = InterpretCompilerDirectives.binop_method_nodes[function](node.function.pos, operand1=node.args[0], operand2=node.args[1])
            elif function == u'cast':
                if len(node.args) != 2:
                    error(node.function.pos, u"cast() takes exactly two arguments")
                else:
                    type = node.args[0].analyse_as_type(self.current_env())
                    if type:
                        node = ExprNodes.TypecastNode(node.function.pos, type=type, operand=node.args[1])
                    else:
                        error(node.args[0].pos, "Not a type")
            elif function == u'sizeof':
                if len(node.args) != 1:
                    error(node.function.pos, u"sizeof() takes exactly one argument")
                else:
                    type = node.args[0].analyse_as_type(self.current_env())
                    if type:
                        node = ExprNodes.SizeofTypeNode(node.function.pos, arg_type=type)
                    else:
                        node = ExprNodes.SizeofVarNode(node.function.pos, operand=node.args[0])
            elif function == 'cmod':
                if len(node.args) != 2:
                    error(node.function.pos, u"cmod() takes exactly two arguments")
                else:
                    node = ExprNodes.binop_node(node.function.pos, '%', node.args[0], node.args[1])
                    node.cdivision = True
            elif function == 'cdiv':
                if len(node.args) != 2:
                    error(node.function.pos, u"cdiv() takes exactly two arguments")
                else:
                    node = ExprNodes.binop_node(node.function.pos, '/', node.args[0], node.args[1])
                    node.cdivision = True
            elif function == u'set':
                node.function = ExprNodes.NameNode(node.pos, name=EncodedString('set'))
            else:
                error(node.function.pos, u"'%s' not a valid cython language construct" % function)
        
        self.visitchildren(node)
        return node


class DebugTransform(CythonTransform):
    """
    Create debug information and all functions' visibility to extern in order
    to enable debugging.
    """
    
    def __init__(self, context, options, result):
        super(DebugTransform, self).__init__(context)
        self.visited = cython.set()
        # our treebuilder and debug output writer 
        # (see Cython.Debugger.debug_output.CythonDebugWriter)
        self.tb = self.context.gdb_debug_outputwriter
        #self.c_output_file = options.output_file 
        self.c_output_file = result.c_file
        
        # Closure support, basically treat nested functions as if the AST were
        # never nested
<<<<<<< HEAD
=======
        self.in_funcdef = False
>>>>>>> 9140d0f9
        self.nested_funcdefs = []
        
        # tells visit_NameNode whether it should register step-into functions
        self.register_stepinto = False
        
    def visit_ModuleNode(self, node):
        self.tb.module_name = node.full_module_name
        attrs = dict(
            module_name=node.full_module_name,
            filename=node.pos[0].filename,
            c_filename=self.c_output_file)
        
        self.tb.start('Module', attrs)
        
        # serialize functions
        self.tb.start('Functions')
        # First, serialize functions normally...
        self.visitchildren(node)
<<<<<<< HEAD
        
        # ... then, serialize nested functions
        for nested_funcdef in self.nested_funcdefs:
            self.visit_FuncDefNode(nested_funcdef)
        
        self.register_stepinto = True
        self.serialize_modulenode_as_function(node)
        self.register_stepinto = False
        
=======
        for nested_funcdef in self.nested_funcdefs:
            self.visit_FuncDefNode(nested_funcdef)
>>>>>>> 9140d0f9
        self.tb.end('Functions')
        
        # 2.3 compatibility. Serialize global variables
        self.tb.start('Globals')
        entries = {}

        for k, v in node.scope.entries.iteritems():
            if (v.qualified_name not in self.visited and not
                v.name.startswith('__pyx_') and not 
                v.type.is_cfunction and not
                v.type.is_extension_type):
                entries[k]= v
                
        self.serialize_local_variables(entries)
        self.tb.end('Globals')
        # self.tb.end('Module') # end Module after the line number mapping in
        # Cython.Compiler.ModuleNode.ModuleNode._serialize_lineno_map
        return node
    
    def visit_FuncDefNode(self, node):        
        self.visited.add(node.local_scope.qualified_name)

<<<<<<< HEAD
        if getattr(node, 'is_wrapper', False):
            return node

        if self.register_stepinto:
            self.nested_funcdefs.append(node)
            return node

=======
        if self.in_funcdef:
            if not self.register_stepinto:
                self.nested_funcdefs.append(node)
            return node
        
>>>>>>> 9140d0f9
        # node.entry.visibility = 'extern'
        if node.py_func is None:
            pf_cname = ''
        else:
            pf_cname = node.py_func.entry.func_cname
            
        attrs = dict(
            name=node.entry.name,
            cname=node.entry.func_cname,
            pf_cname=pf_cname,
            qualified_name=node.local_scope.qualified_name,
            lineno=str(node.pos[1]))
        
        self.tb.start('Function', attrs=attrs)
        
        self.tb.start('Locals')
        self.serialize_local_variables(node.local_scope.entries)
        self.tb.end('Locals')

        self.tb.start('Arguments')
        for arg in node.local_scope.arg_entries:
            self.tb.start(arg.name)
            self.tb.end(arg.name)
        self.tb.end('Arguments')

        self.tb.start('StepIntoFunctions')
        self.register_stepinto = True
        self.in_funcdef = True
        self.visitchildren(node)
        self.in_funcdef = False
        self.register_stepinto = False
        self.tb.end('StepIntoFunctions')
        self.tb.end('Function')

        return node

    def visit_NameNode(self, node):
        if (self.register_stepinto and 
            node.type.is_cfunction and 
            getattr(node, 'is_called', False) and
            node.entry.func_cname is not None):
            # don't check node.entry.in_cinclude, as 'cdef extern: ...' 
            # declared functions are not 'in_cinclude'. 
            # This means we will list called 'cdef' functions as 
            # "step into functions", but this is not an issue as they will be 
            # recognized as Cython functions anyway.
            attrs = dict(name=node.entry.func_cname)
            self.tb.start('StepIntoFunction', attrs=attrs)
            self.tb.end('StepIntoFunction')
        
        self.visitchildren(node)
        return node
    
    def serialize_modulenode_as_function(self, node):
        """
        Serialize the module-level code as a function so the debugger will know
        it's a "relevant frame" and it will know where to set the breakpoint
        for 'break modulename'.
        """
        name = node.full_module_name.rpartition('.')[-1]
        
        cname_py2 = 'init' + name
        cname_py3 = 'PyInit_' + name
        
        py2_attrs = dict(
            name=name,
            cname=cname_py2,
            pf_cname='',
            # Ignore the qualified_name, breakpoints should be set using 
            # `cy break modulename:lineno` for module-level breakpoints.
            qualified_name='',
            lineno='1',
            is_initmodule_function="True",
        )
        
        py3_attrs = dict(py2_attrs, cname=cname_py3)
        
        self._serialize_modulenode_as_function(node, py2_attrs)
        self._serialize_modulenode_as_function(node, py3_attrs)
    
    def _serialize_modulenode_as_function(self, node, attrs):
        self.tb.start('Function', attrs=attrs)
        
        self.tb.start('Locals')
        self.serialize_local_variables(node.scope.entries)
        self.tb.end('Locals')

        self.tb.start('Arguments')
        self.tb.end('Arguments')

        self.tb.start('StepIntoFunctions')
        self.register_stepinto = True
        self.visitchildren(node)
        self.register_stepinto = False
        self.tb.end('StepIntoFunctions')
        
        self.tb.end('Function')
    
    def serialize_local_variables(self, entries):
        for entry in entries.values():
            if entry.type.is_pyobject:
                vartype = 'PythonObject'
            else:
                vartype = 'CObject'
            
            if entry.from_closure:
                # We're dealing with a closure where a variable from an outer
                # scope is accessed, get it from the scope object.
                cname = '%s->%s' % (Naming.cur_scope_cname, 
                                    entry.outer_entry.cname)
                
                qname = '%s.%s.%s' % (entry.scope.outer_scope.qualified_name,
                                      entry.scope.name, 
                                      entry.name)
            else:
                cname = entry.cname
                qname = entry.qualified_name
                
            if not entry.pos:
                # this happens for variables that are not in the user's code,
                # e.g. for the global __builtins__, __doc__, etc. We can just
                # set the lineno to 0 for those.
                lineno = '0'
            else:
                lineno = str(entry.pos[1])
            
            attrs = dict(
                name=entry.name,
                cname=cname,
                qualified_name=qname,
                type=vartype,
                lineno=lineno)
            
            self.tb.start('LocalVar', attrs)
            self.tb.end('LocalVar')
        <|MERGE_RESOLUTION|>--- conflicted
+++ resolved
@@ -1593,10 +1593,6 @@
         
         # Closure support, basically treat nested functions as if the AST were
         # never nested
-<<<<<<< HEAD
-=======
-        self.in_funcdef = False
->>>>>>> 9140d0f9
         self.nested_funcdefs = []
         
         # tells visit_NameNode whether it should register step-into functions
@@ -1615,7 +1611,6 @@
         self.tb.start('Functions')
         # First, serialize functions normally...
         self.visitchildren(node)
-<<<<<<< HEAD
         
         # ... then, serialize nested functions
         for nested_funcdef in self.nested_funcdefs:
@@ -1624,11 +1619,6 @@
         self.register_stepinto = True
         self.serialize_modulenode_as_function(node)
         self.register_stepinto = False
-        
-=======
-        for nested_funcdef in self.nested_funcdefs:
-            self.visit_FuncDefNode(nested_funcdef)
->>>>>>> 9140d0f9
         self.tb.end('Functions')
         
         # 2.3 compatibility. Serialize global variables
@@ -1651,7 +1641,6 @@
     def visit_FuncDefNode(self, node):        
         self.visited.add(node.local_scope.qualified_name)
 
-<<<<<<< HEAD
         if getattr(node, 'is_wrapper', False):
             return node
 
@@ -1659,13 +1648,6 @@
             self.nested_funcdefs.append(node)
             return node
 
-=======
-        if self.in_funcdef:
-            if not self.register_stepinto:
-                self.nested_funcdefs.append(node)
-            return node
-        
->>>>>>> 9140d0f9
         # node.entry.visibility = 'extern'
         if node.py_func is None:
             pf_cname = ''
@@ -1693,9 +1675,7 @@
 
         self.tb.start('StepIntoFunctions')
         self.register_stepinto = True
-        self.in_funcdef = True
-        self.visitchildren(node)
-        self.in_funcdef = False
+        self.visitchildren(node)
         self.register_stepinto = False
         self.tb.end('StepIntoFunctions')
         self.tb.end('Function')
