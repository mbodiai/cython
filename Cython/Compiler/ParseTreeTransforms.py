--- conflicted
+++ resolved
@@ -718,22 +718,18 @@
         self.visitchildren(node)
         self.seen_vars_stack.pop()
         return node
-<<<<<<< HEAD
 
     def visit_LambdaNode(self, node):
         node.analyse_declarations(self.env_stack[-1])
         self.visitchildren(node)
         return node
 
-=======
-    
     def visit_ClassDefNode(self, node):
         self.env_stack.append(node.scope)
         self.visitchildren(node)
         self.env_stack.pop()
         return node
         
->>>>>>> 20de226f
     def visit_FuncDefNode(self, node):
         self.seen_vars_stack.append(set())
         lenv = node.create_local_scope(self.env_stack[-1])
