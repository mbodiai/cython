PYTHON setup.py build_ext --inplace
PYTHON -c "import a"

######## setup.py ########


from Cython.Build import cythonize
from distutils.core import setup

setup(
  ext_modules = cythonize("*.pyx"),
)

######## other.pxd ########

cdef class A:
    pass

cdef int foo(int)

######## other.pyx ########

cdef class A:
    pass

cdef int foo(int a):
     return a**2

######## pkg/__init__.py ########


######## pkg/sub.pxd ########

ctypedef int my_int

######## pkg/subpkg/__init__.py ########

######## pkg/subpkg/submod.pxd ########

ctypedef int my_int

######## a.pyx ########



from other cimport (
    A,
    foo,
)
print(A, foo(10))

cimport other

cdef call_fooptr(int (*fptr)(int)):
    return fptr(10)

def call_other_foo():
    x = other.foo  # GH4000 - failed because other was untyped
    return call_fooptr(x) # check that x is correctly resolved as a function pointer
<<<<<<< HEAD
    

=======
>>>>>>> ae4e39db

print(other.A, other.foo(10), call_other_foo())

from pkg cimport sub
cdef sub.my_int a = 100

from pkg.subpkg cimport submod<|MERGE_RESOLUTION|>--- conflicted
+++ resolved
@@ -41,8 +41,6 @@
 
 ######## a.pyx ########
 
-
-
 from other cimport (
     A,
     foo,
@@ -57,11 +55,6 @@
 def call_other_foo():
     x = other.foo  # GH4000 - failed because other was untyped
     return call_fooptr(x) # check that x is correctly resolved as a function pointer
-<<<<<<< HEAD
-    
-
-=======
->>>>>>> ae4e39db
 
 print(other.A, other.foo(10), call_other_foo())
 
