# mode: run
# ticket: 1772

cimport cython
from cython.view cimport array

from cython cimport integral
from cpython cimport Py_INCREF

from Cython import Shadow as pure_cython
ctypedef char * string_t

# floating = cython.fused_type(float, double) floating
# integral = cython.fused_type(int, long) integral
ctypedef cython.floating floating
fused_type1 = cython.fused_type(int, long, float, double, string_t)
fused_type2 = cython.fused_type(string_t)
ctypedef fused_type1 *composed_t
other_t = cython.fused_type(int, double)
ctypedef double *p_double
ctypedef int *p_int
fused_type3 = cython.fused_type(int, double)
fused_composite = cython.fused_type(fused_type2, fused_type3)
just_float = cython.fused_type(float)

def test_pure():
    """
    >>> test_pure()
    10
    """
    mytype = pure_cython.typedef(pure_cython.fused_type(int, long, complex))
    print mytype(10)


cdef cdef_func_with_fused_args(fused_type1 x, fused_type1 y, fused_type2 z):
    if fused_type1 is string_t:
        print x.decode('ascii'), y.decode('ascii'), z.decode('ascii')
    else:
        print x, y, z.decode('ascii')

    return x + y

def test_cdef_func_with_fused_args():
    """
    >>> test_cdef_func_with_fused_args()
    spam ham eggs
    spamham
    10 20 butter
    30
    4.2 8.6 bunny
    12.8
    """
    print cdef_func_with_fused_args(b'spam', b'ham', b'eggs').decode('ascii')
    print cdef_func_with_fused_args(10, 20, b'butter')
    print cdef_func_with_fused_args(4.2, 8.6, b'bunny')

cdef fused_type1 fused_with_pointer(fused_type1 *array):
    for i in range(5):
        if fused_type1 is string_t:
            print array[i].decode('ascii')
        else:
            print array[i]

    obj = array[0] + array[1] + array[2] + array[3] + array[4]
    # if cython.typeof(fused_type1) is string_t:
    Py_INCREF(obj)
    return obj

def test_fused_with_pointer():
    """
    >>> test_fused_with_pointer()
    0
    1
    2
    3
    4
    10
    <BLANKLINE>
    0
    1
    2
    3
    4
    10
    <BLANKLINE>
    0.0
    1.0
    2.0
    3.0
    4.0
    10.0
    <BLANKLINE>
    humpty
    dumpty
    fall
    splatch
    breakfast
    humptydumptyfallsplatchbreakfast
    """
    cdef int[5] int_array
    cdef long[5] long_array
    cdef float[5] float_array
    cdef string_t[5] string_array

    cdef char *s

    strings = [b"humpty", b"dumpty", b"fall", b"splatch", b"breakfast"]

    for i in range(5):
        int_array[i] = i
        long_array[i] = i
        float_array[i] = i
        s = strings[i]
        string_array[i] = s

    print fused_with_pointer(int_array)
    print
    print fused_with_pointer(long_array)
    print
    print fused_with_pointer(float_array)
    print
    print fused_with_pointer(string_array).decode('ascii')

cdef fused_type1* fused_pointer_except_null(fused_type1* x) except NULL:
    if fused_type1 is string_t:
        assert(bool(x[0]))
    else:
        assert(x[0] < 10)
    return x

def test_fused_pointer_except_null(value):
    """
    >>> test_fused_pointer_except_null(1)
    1
    >>> test_fused_pointer_except_null(2.0)
    2.0
    >>> test_fused_pointer_except_null(b'foo')
    foo
    >>> test_fused_pointer_except_null(16)
    Traceback (most recent call last):
    AssertionError
    >>> test_fused_pointer_except_null(15.1)
    Traceback (most recent call last):
    AssertionError
    >>> test_fused_pointer_except_null(b'')
    Traceback (most recent call last):
    AssertionError
    """
    if isinstance(value, int):
        test_int = cython.declare(cython.int, value)
        print fused_pointer_except_null(&test_int)[0]
    elif isinstance(value, float):
        test_float = cython.declare(cython.float, value)
        print fused_pointer_except_null(&test_float)[0]
    elif isinstance(value, bytes):
        test_str = cython.declare(string_t, value)
        print fused_pointer_except_null(&test_str)[0].decode('ascii')

include "cythonarrayutil.pxi"

cpdef cython.integral test_fused_memoryviews(cython.integral[:, ::1] a):
    """
    >>> import cython
    >>> a = create_array((3, 5), mode="c")
    >>> test_fused_memoryviews[cython.int](a)
    7
    """
    return a[1, 2]

ctypedef int[:, ::1] memview_int
ctypedef long[:, ::1] memview_long
memview_t = cython.fused_type(memview_int, memview_long)

def test_fused_memoryview_def(memview_t a):
    """
    >>> a = create_array((3, 5), mode="c")
    >>> test_fused_memoryview_def["memview_int"](a)
    7
    """
    return a[1, 2]

cdef test_specialize(fused_type1 x, fused_type1 *y, composed_t z, other_t *a):
    cdef fused_type1 result

    if composed_t is p_double:
        print "double pointer"

    if fused_type1 in floating:
        result = x + y[0] + z[0] + a[0]
        return result

def test_specializations():
    """
    >>> test_specializations()
    double pointer
    double pointer
    double pointer
    double pointer
    double pointer
    """
    cdef object (*f)(double, double *, double *, int *)

    cdef double somedouble = 2.2
    cdef double otherdouble = 3.3
    cdef int someint = 4

    cdef p_double somedouble_p = &somedouble
    cdef p_double otherdouble_p = &otherdouble
    cdef p_int someint_p = &someint

    f = test_specialize
    assert f(1.1, somedouble_p, otherdouble_p, someint_p) == 10.6

    f = <object (*)(double, double *, double *, int *)> test_specialize
    assert f(1.1, somedouble_p, otherdouble_p, someint_p) == 10.6

    assert (<object (*)(double, double *, double *, int *)>
            test_specialize)(1.1, somedouble_p, otherdouble_p, someint_p) == 10.6

    f = test_specialize[double, int]
    assert f(1.1, somedouble_p, otherdouble_p, someint_p) == 10.6

    assert test_specialize[double, int](1.1, somedouble_p, otherdouble_p, someint_p) == 10.6

    # The following cases are not supported
    # f = test_specialize[double][p_int]
    # print f(1.1, somedouble_p, otherdouble_p)
    # print

    # print test_specialize[double][p_int](1.1, somedouble_p, otherdouble_p)
    # print

    # print test_specialize[double](1.1, somedouble_p, otherdouble_p)
    # print

cdef opt_args(integral x, floating y = 4.0):
    print x, y

def test_opt_args():
    """
    >>> test_opt_args()
    3 4.0
    3 4.0
    3 4.0
    3 4.0
    """
    opt_args[int,  float](3)
    opt_args[int, double](3)
    opt_args[int,  float](3, 4.0)
    opt_args[int, double](3, 4.0)

class NormalClass(object):
    def method(self, cython.integral i):
        print cython.typeof(i), i

def test_normal_class():
    """
    >>> test_normal_class()
    short 10
    """
    NormalClass().method[pure_cython.short](10)

def test_normal_class_refcount():
    """
    >>> test_normal_class_refcount()
    short 10
    0
    """
    import sys
    x = NormalClass()
    c = sys.getrefcount(x)
    x.method[pure_cython.short](10)
    print sys.getrefcount(x) - c

def test_fused_declarations(cython.integral i, cython.floating f):
    """
    >>> test_fused_declarations[pure_cython.short, pure_cython.float](5, 6.6)
    short
    float
    25 43.56
    >>> test_fused_declarations[pure_cython.long, pure_cython.double](5, 6.6)
    long
    double
    25 43.56
    """
    cdef cython.integral squared_int = i * i
    cdef cython.floating squared_float = f * f

    assert cython.typeof(squared_int) == cython.typeof(i)
    assert cython.typeof(squared_float) == cython.typeof(f)

    print cython.typeof(squared_int)
    print cython.typeof(squared_float)
    print '%d %.2f' % (squared_int, squared_float)

def test_sizeof_fused_type(fused_type1 b):
    """
    >>> test_sizeof_fused_type[pure_cython.double](11.1)
    """
    t = sizeof(b), sizeof(fused_type1), sizeof(double)
    assert t[0] == t[1] == t[2], t

def get_array(itemsize, format):
    result = array((10,), itemsize, format)
    result[5] = 5.0
    result[6] = 6.0
    return result

def get_intc_array():
    result = array((10,), sizeof(int), 'i')
    result[5] = 5
    result[6] = 6
    return result

def test_fused_memslice_dtype(cython.floating[:] array):
    """
    Note: the np.ndarray dtype test is in numpy_test

    >>> import cython
    >>> sorted(test_fused_memslice_dtype.__signatures__)
    ['double', 'float']

    >>> test_fused_memslice_dtype[cython.double](get_array(8, 'd'))
    double[:] double[:] 5.0 6.0
    >>> test_fused_memslice_dtype[cython.float](get_array(4, 'f'))
    float[:] float[:] 5.0 6.0
    """
    cdef cython.floating[:] otherarray = array[0:100:1]
    print cython.typeof(array), cython.typeof(otherarray), \
          array[5], otherarray[6]

def test_fused_memslice_dtype_repeated(cython.floating[:] array1, cython.floating[:] array2):
    """
    Note: the np.ndarray dtype test is in numpy_test

    >>> sorted(test_fused_memslice_dtype_repeated.__signatures__)
    ['double', 'float']

    >>> test_fused_memslice_dtype_repeated(get_array(8, 'd'), get_array(8, 'd'))
    double[:] double[:]
    >>> test_fused_memslice_dtype_repeated(get_array(4, 'f'), get_array(4, 'f'))
    float[:] float[:]
    >>> test_fused_memslice_dtype_repeated(get_array(8, 'd'), get_array(4, 'f'))
    Traceback (most recent call last):
    ValueError: Buffer dtype mismatch, expected 'double' but got 'float'
    """
    print cython.typeof(array1), cython.typeof(array2)

def test_fused_memslice_dtype_repeated_2(cython.floating[:] array1, cython.floating[:] array2,
                                         fused_type3[:] array3):
    """
    Note: the np.ndarray dtype test is in numpy_test

    >>> sorted(test_fused_memslice_dtype_repeated_2.__signatures__)
    ['double|double', 'double|int', 'float|double', 'float|int']

    >>> test_fused_memslice_dtype_repeated_2(get_array(8, 'd'), get_array(8, 'd'), get_array(8, 'd'))
    double[:] double[:] double[:]
    >>> test_fused_memslice_dtype_repeated_2(get_array(8, 'd'), get_array(8, 'd'), get_intc_array())
    double[:] double[:] int[:]
    >>> test_fused_memslice_dtype_repeated_2(get_array(4, 'f'), get_array(4, 'f'), get_intc_array())
    float[:] float[:] int[:]
    """
    print cython.typeof(array1), cython.typeof(array2), cython.typeof(array3)

def test_fused_const_memslice_dtype_repeated(const cython.floating[:] array1, cython.floating[:] array2):
    """Test fused types memory view with one being const

    >>> sorted(test_fused_const_memslice_dtype_repeated.__signatures__)
    ['double', 'float']

    >>> test_fused_const_memslice_dtype_repeated(get_array(8, 'd'), get_array(8, 'd'))
    const double[:] double[:]
    >>> test_fused_const_memslice_dtype_repeated(get_array(4, 'f'), get_array(4, 'f'))
    const float[:] float[:]
    >>> test_fused_const_memslice_dtype_repeated(get_array(8, 'd'), get_array(4, 'f'))
    Traceback (most recent call last):
    ValueError: Buffer dtype mismatch, expected 'double' but got 'float'
    """
    print cython.typeof(array1), cython.typeof(array2)

def test_cython_numeric(cython.numeric arg):
    """
    Test to see whether complex numbers have their utility code declared
    properly.

    >>> test_cython_numeric(10.0 + 1j)
    double complex (10+1j)
    """
    print cython.typeof(arg), arg

cdef fused ints_t:
    int
    long

cdef _test_index_fused_args(cython.floating f, ints_t i):
    print cython.typeof(f), cython.typeof(i)

def test_index_fused_args(cython.floating f, ints_t i):
    """
    >>> import cython
    >>> test_index_fused_args[cython.double, cython.int](2.0, 3)
    double int
    """
    _test_index_fused_args[cython.floating, ints_t](f, i)

cdef _test_index_const_fused_args(const cython.floating f, const ints_t i):
    print(cython.typeof(f), cython.typeof(i))

def test_index_const_fused_args(const cython.floating f, const ints_t i):
    """Test indexing function implementation with const fused type args

    >>> import cython
    >>> test_index_const_fused_args[cython.double, cython.int](2.0, 3)
    ('const double', 'const int')
    """
    _test_index_const_fused_args[cython.floating, ints_t](f, i)


def test_composite(fused_composite x):
    """
    >>> print(test_composite(b'a').decode('ascii'))
    a
    >>> test_composite(3)
    6
    >>> test_composite(3.0)
    6.0
    """
    if fused_composite is string_t:
        return x
    else:
        return 2 * x


<<<<<<< HEAD
cdef cdef_func_const_fused_arg(const cython.floating val,
                               const fused_type1 * ptr_to_const,
                               const (cython.floating *) const_ptr):
    print(val, cython.typeof(val))
    print(ptr_to_const[0], cython.typeof(ptr_to_const[0]))
    print(const_ptr[0], cython.typeof(const_ptr[0]))

    ptr_to_const = NULL  # pointer is not const, value is const
    const_ptr[0] = 0.0  # pointer is const, value is not const

def test_cdef_func_with_const_fused_arg():
    """Test cdef function with const fused type argument

    >>> test_cdef_func_with_const_fused_arg()
    (0.0, 'const float')
    (1, 'const int')
    (2.0, 'float')
    """
    cdef float arg0 = 0.0
    cdef int arg1 = 1
    cdef float arg2 = 2.0
    cdef_func_const_fused_arg(arg0, &arg1, &arg2)


cdef in_check_1(just_float x):
    return just_float in floating

cdef in_check_2(just_float x, floating y):
    # the "floating" on the right-hand side of the in statement should not be specialized
    # - the test should still work.
    return just_float in floating

cdef in_check_3(floating x):
    # the floating on the left-hand side of the in statement should be specialized
    # but the one of the right-hand side should not (so that the test can still work).
    return floating in floating

def test_fused_in_check():
    """
    It should be possible to use fused types on in "x in ...fused_type" statements
    even if that type is specialized in the function.

    >>> test_fused_in_check()
    True
    True
    True
    True
    """
    print(in_check_1(1.0))
    print(in_check_2(1.0, 2.0))
    print(in_check_2[float, double](1.0, 2.0))
    print(in_check_3[float](1.0))

=======
>>>>>>> 8359cf76
### see GH3642 - presence of cdef inside "unrelated" caused a type to be incorrectly inferred
cdef unrelated(cython.floating x):
    cdef cython.floating t = 1
    return t

cdef handle_float(float* x): return 'float'

cdef handle_double(double* x): return 'double'

def convert_to_ptr(cython.floating x):
    """
    >>> convert_to_ptr(1.0)
    'double'
    >>> convert_to_ptr['double'](1.0)
    'double'
    >>> convert_to_ptr['float'](1.0)
    'float'
    """
    if cython.floating is float:
        return handle_float(&x)
    elif cython.floating is double:
        return handle_double(&x)<|MERGE_RESOLUTION|>--- conflicted
+++ resolved
@@ -432,7 +432,6 @@
         return 2 * x
 
 
-<<<<<<< HEAD
 cdef cdef_func_const_fused_arg(const cython.floating val,
                                const fused_type1 * ptr_to_const,
                                const (cython.floating *) const_ptr):
@@ -486,8 +485,7 @@
     print(in_check_2[float, double](1.0, 2.0))
     print(in_check_3[float](1.0))
 
-=======
->>>>>>> 8359cf76
+
 ### see GH3642 - presence of cdef inside "unrelated" caused a type to be incorrectly inferred
 cdef unrelated(cython.floating x):
     cdef cython.floating t = 1
