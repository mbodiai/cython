--- conflicted
+++ resolved
@@ -22,24 +22,15 @@
 # "__pyxutil:16:4: '___pyx_npy_uint8' redeclared".  The remaining warnings are
 # unrelated to this test.
 _WARNINGS = """
-<<<<<<< HEAD
 # cpdef redeclaration bug, from TestCythonScope.pyx
 25:10: 'cpdef_method' redeclared
 36:10: 'cpdef_cname_method' redeclared
 
 # from MemoryView.pyx
-975:29: Ambiguous exception value, same as default return value: 0
-975:29: Ambiguous exception value, same as default return value: 0
-1016:46: Ambiguous exception value, same as default return value: 0
-1016:46: Ambiguous exception value, same as default return value: 0
-1106:29: Ambiguous exception value, same as default return value: 0
-1106:29: Ambiguous exception value, same as default return value: 0
-=======
-20:10: 'cpdef_method' redeclared
-31:10: 'cpdef_cname_method' redeclared
-448:72: Argument evaluation order in C function call is undefined and may not be as expected
-448:72: Argument evaluation order in C function call is undefined and may not be as expected
-751:34: Argument evaluation order in C function call is undefined and may not be as expected
-751:34: Argument evaluation order in C function call is undefined and may not be as expected
->>>>>>> 3de4be40
+977:29: Ambiguous exception value, same as default return value: 0
+977:29: Ambiguous exception value, same as default return value: 0
+1018:46: Ambiguous exception value, same as default return value: 0
+1018:46: Ambiguous exception value, same as default return value: 0
+1108:29: Ambiguous exception value, same as default return value: 0
+1108:29: Ambiguous exception value, same as default return value: 0
 """