#!/usr/bin/python

import os
import sys
import re
import gc
import codecs
import shutil
import unittest
import doctest
import operator
import tempfile
import traceback
try:
    from StringIO import StringIO
except ImportError:
    from io import StringIO

try:
    import cPickle as pickle
except ImportError:
    import pickle

try:
    import threading
except ImportError: # No threads, no problems
    threading = None


WITH_CYTHON = True

from distutils.dist import Distribution
from distutils.core import Extension
from distutils.command.build_ext import build_ext as _build_ext
distutils_distro = Distribution()

TEST_DIRS = ['compile', 'errors', 'run', 'wrappers', 'pyregr', 'build']
TEST_RUN_DIRS = ['run', 'wrappers', 'pyregr']

# Lists external modules, and a matcher matching tests
# which should be excluded if the module is not present.
EXT_DEP_MODULES = {
    'numpy' : re.compile('.*\.numpy_.*').match,
    'pstats' : re.compile('.*\.pstats_.*').match,
    'posix' : re.compile('.*\.posix_.*').match,
}

def get_numpy_include_dirs():
    import numpy
    return [numpy.get_include()]

EXT_DEP_INCLUDES = [
    # test name matcher , callable returning list
    (re.compile('numpy_.*').match, get_numpy_include_dirs),
]

VER_DEP_MODULES = {
    # tests are excluded if 'CurrentPythonVersion OP VersionTuple', i.e.
    # (2,4) : (operator.lt, ...) excludes ... when PyVer < 2.4.x
    (2,4) : (operator.lt, lambda x: x in ['run.extern_builtins_T258',
                                          'run.builtin_sorted'
                                          ]),
    (2,5) : (operator.lt, lambda x: x in ['run.any',
                                          'run.all',
                                          ]),
    (2,6) : (operator.lt, lambda x: x in ['run.print_function',
                                          'run.cython3',
                                          'run.pure_py', # decorators, with statement
                                          ]),
    # The next line should start (3,); but this is a dictionary, so
    # we can only have one (3,) key.  Since 2.7 is supposed to be the
    # last 2.x release, things would have to change drastically for this
    # to be unsafe...
    (2,999): (operator.lt, lambda x: x in ['run.special_methods_T561_py3']),
    (3,): (operator.ge, lambda x: x in ['run.non_future_division',
                                        'compile.extsetslice',
                                        'compile.extdelslice',
                                        'run.special_methods_T561_py2']),
}

INCLUDE_DIRS = [ d for d in os.getenv('INCLUDE', '').split(os.pathsep) if d ]
CFLAGS = os.getenv('CFLAGS', '').split()

class build_ext(_build_ext):
    def build_extension(self, ext):
        if ext.language == 'c++':
            try:
                try: # Py2.7+ & Py3.2+
                    compiler_obj = self.compiler_obj
                except AttributeError:
                    compiler_obj = self.compiler
                compiler_obj.compiler_so.remove('-Wstrict-prototypes')
            except Exception:
                pass
        _build_ext.build_extension(self, ext)

class ErrorWriter(object):
    match_error = re.compile('(warning:)?(?:.*:)?\s*([-0-9]+)\s*:\s*([-0-9]+)\s*:\s*(.*)').match
    def __init__(self):
        self.output = []
        self.write = self.output.append

    def _collect(self, collect_errors, collect_warnings):
        s = ''.join(self.output)
        result = []
        for line in s.split('\n'):
            match = self.match_error(line)
            if match:
                is_warning, line, column, message = match.groups()
                if (is_warning and collect_warnings) or \
                        (not is_warning and collect_errors):
                    result.append( (int(line), int(column), message.strip()) )
        result.sort()
        return [ "%d:%d: %s" % values for values in result ]

    def geterrors(self):
        return self._collect(True, False)

    def getwarnings(self):
        return self._collect(False, True)

    def getall(self):
        return self._collect(True, True)

class TestBuilder(object):
    def __init__(self, rootdir, workdir, selectors, exclude_selectors, annotate,
                 cleanup_workdir, cleanup_sharedlibs, with_pyregr, cython_only,
                 languages, test_bugs, fork, language_level):
        self.rootdir = rootdir
        self.workdir = workdir
        self.selectors = selectors
        self.exclude_selectors = exclude_selectors
        self.annotate = annotate
        self.cleanup_workdir = cleanup_workdir
        self.cleanup_sharedlibs = cleanup_sharedlibs
        self.with_pyregr = with_pyregr
        self.cython_only = cython_only
        self.languages = languages
        self.test_bugs = test_bugs
        self.fork = fork
        self.language_level = language_level

    def build_suite(self):
        suite = unittest.TestSuite()
        test_dirs = TEST_DIRS
        filenames = os.listdir(self.rootdir)
        filenames.sort()
        for filename in filenames:
            if not WITH_CYTHON and filename == "errors":
                # we won't get any errors without running Cython
                continue
            path = os.path.join(self.rootdir, filename)
            if os.path.isdir(path) and filename in test_dirs:
                if filename == 'pyregr' and not self.with_pyregr:
                    continue
                suite.addTest(
                    self.handle_directory(path, filename))
        if sys.platform not in ['win32'] and sys.version_info[0] < 3:
            # Non-Windows makefile, can't run Cython under Py3.
            if [1 for selector in self.selectors if selector("embedded")]:
                suite.addTest(unittest.makeSuite(EmbedTest))
        return suite

    def handle_directory(self, path, context):
        workdir = os.path.join(self.workdir, context)
        if not os.path.exists(workdir):
            os.makedirs(workdir)

        expect_errors = (context == 'errors')
        suite = unittest.TestSuite()
        filenames = os.listdir(path)
        filenames.sort()
        for filename in filenames:
            if context == "build" and filename.endswith(".srctree"):
                if not [ 1 for match in self.selectors if match(filename) ]:
                    continue
                suite.addTest(EndToEndTest(filename, workdir, self.cleanup_workdir))
                continue
            if not (filename.endswith(".pyx") or filename.endswith(".py")):
                continue
            if filename.startswith('.'): continue # certain emacs backup files
            if context == 'pyregr' and not filename.startswith('test_'):
                continue
            module = os.path.splitext(filename)[0]
            fqmodule = "%s.%s" % (context, module)
            if not [ 1 for match in self.selectors
                     if match(fqmodule) ]:
                continue
            if self.exclude_selectors:
                if [1 for match in self.exclude_selectors if match(fqmodule)]:
                    continue
            if context == 'pyregr':
                test_class = CythonPyregrTestCase
            elif context in TEST_RUN_DIRS:
                if module.startswith("test_"):
                    test_class = CythonUnitTestCase
                else:
                    test_class = CythonRunTestCase
            else:
                test_class = CythonCompileTestCase
            for test in self.build_tests(test_class, path, workdir,
                                         module, expect_errors):
                suite.addTest(test)
            if context == 'run' and filename.endswith('.py'):
                # additionally test file in real Python
                suite.addTest(PureDoctestTestCase(module, os.path.join(path, filename)))
        return suite

    def build_tests(self, test_class, path, workdir, module, expect_errors):
        if expect_errors:
            if 'cpp' in module and 'cpp' in self.languages:
                languages = ['cpp']
            else:
                languages = self.languages[:1]
        else:
            languages = self.languages
        if 'cpp' in module and 'c' in languages:
            languages = list(languages)
            languages.remove('c')
        tests = [ self.build_test(test_class, path, workdir, module,
                                  language, expect_errors)
                  for language in languages ]
        return tests

    def build_test(self, test_class, path, workdir, module,
                   language, expect_errors):
        workdir = os.path.join(workdir, language)
        if not os.path.exists(workdir):
            os.makedirs(workdir)
        return test_class(path, workdir, module,
                          language=language,
                          expect_errors=expect_errors,
                          annotate=self.annotate,
                          cleanup_workdir=self.cleanup_workdir,
                          cleanup_sharedlibs=self.cleanup_sharedlibs,
                          cython_only=self.cython_only,
                          fork=self.fork,
                          language_level=self.language_level)

class CythonCompileTestCase(unittest.TestCase):
    def __init__(self, test_directory, workdir, module, language='c',
                 expect_errors=False, annotate=False, cleanup_workdir=True,
                 cleanup_sharedlibs=True, cython_only=False, fork=True,
                 language_level=2):
        self.test_directory = test_directory
        self.workdir = workdir
        self.module = module
        self.language = language
        self.expect_errors = expect_errors
        self.annotate = annotate
        self.cleanup_workdir = cleanup_workdir
        self.cleanup_sharedlibs = cleanup_sharedlibs
        self.cython_only = cython_only
        self.fork = fork
        self.language_level = language_level
        unittest.TestCase.__init__(self)

    def shortDescription(self):
        return "compiling (%s) %s" % (self.language, self.module)

    def setUp(self):
        if self.workdir not in sys.path:
            sys.path.insert(0, self.workdir)

    def tearDown(self):
        try:
            sys.path.remove(self.workdir)
        except ValueError:
            pass
        try:
            del sys.modules[self.module]
        except KeyError:
            pass
        cleanup_c_files = WITH_CYTHON and self.cleanup_workdir
        cleanup_lib_files = self.cleanup_sharedlibs
        if os.path.exists(self.workdir):
            for rmfile in os.listdir(self.workdir):
                if not cleanup_c_files:
                    if rmfile[-2:] in (".c", ".h") or rmfile[-4:] == ".cpp":
                        continue
                if not cleanup_lib_files and rmfile.endswith(".so") or rmfile.endswith(".dll"):
                    continue
                if self.annotate and rmfile.endswith(".html"):
                    continue
                try:
                    rmfile = os.path.join(self.workdir, rmfile)
                    if os.path.isdir(rmfile):
                        shutil.rmtree(rmfile, ignore_errors=True)
                    else:
                        os.remove(rmfile)
                except IOError:
                    pass
        else:
            os.makedirs(self.workdir)

    def runTest(self):
        self.runCompileTest()

    def runCompileTest(self):
        self.compile(self.test_directory, self.module, self.workdir,
                     self.test_directory, self.expect_errors, self.annotate)

    def find_module_source_file(self, source_file):
        if not os.path.exists(source_file):
            source_file = source_file[:-1]
        return source_file

    def build_target_filename(self, module_name):
        target = '%s.%s' % (module_name, self.language)
        return target

    def copy_related_files(self, test_directory, target_directory, module_name):
        is_related = re.compile('%s_.*[.].*' % module_name).match
        for filename in os.listdir(test_directory):
            if is_related(filename):
                shutil.copy(os.path.join(test_directory, filename),
                            target_directory)

    def find_source_files(self, workdir, module_name):
        is_related = re.compile('%s_.*[.]%s' % (module_name, self.language)).match
        return [self.build_target_filename(module_name)] + [
            filename for filename in os.listdir(workdir)
            if is_related(filename) and os.path.isfile(os.path.join(workdir, filename)) ]

    def split_source_and_output(self, test_directory, module, workdir):
        source_file = self.find_module_source_file(os.path.join(test_directory, module) + '.pyx')
        source_and_output = codecs.open(source_file, 'rU', 'ISO-8859-1')
        try:
            out = codecs.open(os.path.join(workdir, module + os.path.splitext(source_file)[1]),
                              'w', 'ISO-8859-1')
            for line in source_and_output:
                last_line = line
                if line.startswith("_ERRORS"):
                    out.close()
                    out = ErrorWriter()
                else:
                    out.write(line)
        finally:
            source_and_output.close()
        try:
            geterrors = out.geterrors
        except AttributeError:
            out.close()
            return []
        else:
            return geterrors()

    def run_cython(self, test_directory, module, targetdir, incdir, annotate,
                   extra_compile_options=None):
        include_dirs = INCLUDE_DIRS[:]
        if incdir:
            include_dirs.append(incdir)
        source = self.find_module_source_file(
            os.path.join(test_directory, module + '.pyx'))
        target = os.path.join(targetdir, self.build_target_filename(module))

        if extra_compile_options is None:
            extra_compile_options = {}

        try:
            CompilationOptions
        except NameError:
            from Cython.Compiler.Main import CompilationOptions
            from Cython.Compiler.Main import compile as cython_compile
            from Cython.Compiler.Main import default_options

        options = CompilationOptions(
            default_options,
            include_path = include_dirs,
            output_file = target,
            annotate = annotate,
            use_listing_file = False,
            cplus = self.language == 'cpp',
            language_level = self.language_level,
            generate_pxi = False,
            evaluate_tree_assertions = True,
            **extra_compile_options
            )
        cython_compile(source, options=options,
                       full_module_name=module)

    def run_distutils(self, test_directory, module, workdir, incdir,
                      extra_extension_args=None):
        cwd = os.getcwd()
        os.chdir(workdir)
        try:
            build_extension = build_ext(distutils_distro)
            build_extension.include_dirs = INCLUDE_DIRS[:]
            if incdir:
                build_extension.include_dirs.append(incdir)
            build_extension.finalize_options()
            ext_include_dirs = []
            for match, get_additional_include_dirs in EXT_DEP_INCLUDES:
                if match(module):
                    ext_include_dirs += get_additional_include_dirs()
            self.copy_related_files(test_directory, workdir, module)

            if extra_extension_args is None:
                extra_extension_args = {}

            extension = Extension(
                module,
                sources = self.find_source_files(workdir, module),
                include_dirs = ext_include_dirs,
                extra_compile_args = CFLAGS,
                **extra_extension_args
                )
            if self.language == 'cpp':
                extension.language = 'c++'
            build_extension.extensions = [extension]
            build_extension.build_temp = workdir
            build_extension.build_lib  = workdir
            build_extension.run()
        finally:
            os.chdir(cwd)

    def compile(self, test_directory, module, workdir, incdir,
                expect_errors, annotate):
        expected_errors = errors = ()
        if expect_errors:
            expected_errors = self.split_source_and_output(
                test_directory, module, workdir)
            test_directory = workdir

        if WITH_CYTHON:
            old_stderr = sys.stderr
            try:
                sys.stderr = ErrorWriter()
                self.run_cython(test_directory, module, workdir, incdir, annotate)
                errors = sys.stderr.geterrors()
            finally:
                sys.stderr = old_stderr

        if errors or expected_errors:
            try:
                for expected, error in zip(expected_errors, errors):
                    self.assertEquals(expected, error)
                if len(errors) < len(expected_errors):
                    expected_error = expected_errors[len(errors)]
                    self.assertEquals(expected_error, None)
                elif len(errors) > len(expected_errors):
                    unexpected_error = errors[len(expected_errors)]
                    self.assertEquals(None, unexpected_error)
            except AssertionError:
                print("\n=== Expected errors: ===")
                print('\n'.join(expected_errors))
                print("\n\n=== Got errors: ===")
                print('\n'.join(errors))
                print('\n')
                raise
        else:
            if not self.cython_only:
                self.run_distutils(test_directory, module, workdir, incdir)

class CythonRunTestCase(CythonCompileTestCase):
    def shortDescription(self):
        return "compiling (%s) and running %s" % (self.language, self.module)

    def run(self, result=None):
        if result is None:
            result = self.defaultTestResult()
        result.startTest(self)
        try:
            self.setUp()
            try:
                self.runCompileTest()
                self.run_tests(result)
            finally:
                check_thread_termination()
        except Exception:
            result.addError(self, sys.exc_info())
            result.stopTest(self)
        try:
            self.tearDown()
        except Exception:
            pass

    def run_tests(self, result):
        if not self.cython_only:
            self.run_doctests(self.module, result)

    def run_doctests(self, module_name, result):
        if sys.version_info[0] >= 3 or not hasattr(os, 'fork') or not self.fork:
            doctest.DocTestSuite(module_name).run(result)
            gc.collect()
            return

        # fork to make sure we do not keep the tested module loaded
        result_handle, result_file = tempfile.mkstemp()
        os.close(result_handle)
        child_id = os.fork()
        if not child_id:
            result_code = 0
            try:
                try:
                    tests = None
                    try:
                        partial_result = PartialTestResult(result)
                        tests = doctest.DocTestSuite(module_name)
                        tests.run(partial_result)
                        gc.collect()
                    except Exception:
                        if tests is None:
                            # importing failed, try to fake a test class
                            tests = _FakeClass(
                                failureException=sys.exc_info()[1],
                                _shortDescription=self.shortDescription(),
                                module_name=None)
                        partial_result.addError(tests, sys.exc_info())
                        result_code = 1
                    output = open(result_file, 'wb')
                    pickle.dump(partial_result.data(), output)
                except:
                    traceback.print_exc()
            finally:
                try: output.close()
                except: pass
                os._exit(result_code)

        try:
            cid, result_code = os.waitpid(child_id, 0)
            # os.waitpid returns the child's result code in the
            # upper byte of result_code, and the signal it was
            # killed by in the lower byte
            if result_code & 255:
                raise Exception("Tests in module '%s' were unexpectedly killed by signal %d"%
                                (module_name, result_code & 255))
            result_code = result_code >> 8
            if result_code in (0,1):
                input = open(result_file, 'rb')
                try:
                    PartialTestResult.join_results(result, pickle.load(input))
                finally:
                    input.close()
            if result_code:
                raise Exception("Tests in module '%s' exited with status %d" %
                                (module_name, result_code))
        finally:
            try: os.unlink(result_file)
            except: pass

class PureDoctestTestCase(unittest.TestCase):
    def __init__(self, module_name, module_path):
        self.module_name = module_name
        self.module_path = module_path
        unittest.TestCase.__init__(self, 'run')

    def shortDescription(self):
        return "running pure doctests in %s" % self.module_name

    def run(self, result=None):
        if result is None:
            result = self.defaultTestResult()
        loaded_module_name = 'pure_doctest__' + self.module_name
        result.startTest(self)
        try:
            self.setUp()

            import imp
            m = imp.load_source(loaded_module_name, self.module_path)
            try:
                doctest.DocTestSuite(m).run(result)
            finally:
                del m
                if loaded_module_name in sys.modules:
                    del sys.modules[loaded_module_name]
                check_thread_termination()
        except Exception:
            result.addError(self, sys.exc_info())
            result.stopTest(self)
        try:
            self.tearDown()
        except Exception:
            pass

is_private_field = re.compile('^_[^_]').match

class _FakeClass(object):
    def __init__(self, **kwargs):
        self._shortDescription = kwargs.get('module_name')
        self.__dict__.update(kwargs)
    def shortDescription(self):
        return self._shortDescription

try: # Py2.7+ and Py3.2+
    from unittest.runner import _TextTestResult
except ImportError:
    from unittest import _TextTestResult

class PartialTestResult(_TextTestResult):
    def __init__(self, base_result):
        _TextTestResult.__init__(
            self, self._StringIO(), True,
            base_result.dots + base_result.showAll*2)

    def strip_error_results(self, results):
        for test_case, error in results:
            for attr_name in filter(is_private_field, dir(test_case)):
                if attr_name == '_dt_test':
                    test_case._dt_test = _FakeClass(
                        name=test_case._dt_test.name)
                elif attr_name != '_shortDescription':
                    setattr(test_case, attr_name, None)

    def data(self):
        self.strip_error_results(self.failures)
        self.strip_error_results(self.errors)
        return (self.failures, self.errors, self.testsRun,
                self.stream.getvalue())

    def join_results(result, data):
        """Static method for merging the result back into the main
        result object.
        """
        failures, errors, tests_run, output = data
        if output:
            result.stream.write(output)
        result.errors.extend(errors)
        result.failures.extend(failures)
        result.testsRun += tests_run

    join_results = staticmethod(join_results)

    class _StringIO(StringIO):
        def writeln(self, line):
            self.write("%s\n" % line)


class CythonUnitTestCase(CythonRunTestCase):
    def shortDescription(self):
        return "compiling (%s) tests in %s" % (self.language, self.module)

    def run_tests(self, result):
        unittest.defaultTestLoader.loadTestsFromName(self.module).run(result)


class CythonPyregrTestCase(CythonRunTestCase):
    def _run_unittest(self, result, *classes):
        """Run tests from unittest.TestCase-derived classes."""
        valid_types = (unittest.TestSuite, unittest.TestCase)
        suite = unittest.TestSuite()
        for cls in classes:
            if isinstance(cls, str):
                if cls in sys.modules:
                    suite.addTest(unittest.findTestCases(sys.modules[cls]))
                else:
                    raise ValueError("str arguments must be keys in sys.modules")
            elif isinstance(cls, valid_types):
                suite.addTest(cls)
            else:
                suite.addTest(unittest.makeSuite(cls))
        suite.run(result)

    def _run_doctest(self, result, module):
        self.run_doctests(module, result)

    def run_tests(self, result):
<<<<<<< HEAD
        try:
            from test import test_support as support
        except ImportError: # Py3k
            from test import support

        def run_unittest(*classes):
            return self._run_unittest(result, *classes)
        def run_doctest(module, verbosity=None):
            return self._run_doctest(result, module)

        support.run_unittest = run_unittest
        support.run_doctest = run_doctest

        try:
            module = __import__(self.module)
            if hasattr(module, 'test_main'):
                module.test_main()
        except (unittest.SkipTest, support.ResourceDenied):
            result.addSkip(self, 'ok')
=======
        try:
            from test import test_support as support
        except ImportError: # Py3k
            from test import support
>>>>>>> 7f45b0b7

        def run_unittest(*classes):
            return self._run_unittest(result, *classes)
        def run_doctest(module, verbosity=None):
            return self._run_doctest(result, module)

        support.run_unittest = run_unittest
        support.run_doctest = run_doctest

        try:
            module = __import__(self.module)
            if hasattr(module, 'test_main'):
                module.test_main()
        except (unittest.SkipTest, support.ResourceDenied):
            result.addSkip(self, 'ok')

include_debugger = sys.version_info[:2] > (2, 5)

def collect_unittests(path, module_prefix, suite, selectors):
    def file_matches(filename):
        return filename.startswith("Test") and filename.endswith(".py")

    def package_matches(dirname):
        return dirname == "Tests"

    loader = unittest.TestLoader()

    if include_debugger:
        skipped_dirs = []
    else:
        cython_dir = os.path.dirname(os.path.abspath(__file__))
        skipped_dirs = [os.path.join(cython_dir, 'Cython', 'Debugger')]

    for dirpath, dirnames, filenames in os.walk(path):
        if dirpath != path and "__init__.py" not in filenames:
            skipped_dirs.append(dirpath + os.path.sep)
            continue
        skip = False
        for dir in skipped_dirs:
            if dirpath.startswith(dir):
                skip = True
        if skip:
            continue
        parentname = os.path.split(dirpath)[-1]
        if package_matches(parentname):
            for f in filenames:
                if file_matches(f):
                    filepath = os.path.join(dirpath, f)[:-len(".py")]
                    modulename = module_prefix + filepath[len(path)+1:].replace(os.path.sep, '.')
                    if not [ 1 for match in selectors if match(modulename) ]:
                        continue
                    module = __import__(modulename)
                    for x in modulename.split('.')[1:]:
                        module = getattr(module, x)
                    suite.addTests([loader.loadTestsFromModule(module)])



def collect_doctests(path, module_prefix, suite, selectors):
    def package_matches(dirname):
        if dirname == 'Debugger' and not include_debugger:
            return False
        return dirname not in ("Mac", "Distutils", "Plex")
    def file_matches(filename):
        filename, ext = os.path.splitext(filename)
        blacklist = ['libcython', 'libpython', 'test_libcython_in_gdb',
                     'TestLibCython']
        return (ext == '.py' and not
                '~' in filename and not
                '#' in filename and not
                filename.startswith('.') and not
                filename in blacklist)
    import doctest, types
    for dirpath, dirnames, filenames in os.walk(path):
        for dir in list(dirnames):
            if not package_matches(dir):
                dirnames.remove(dir)
        for f in filenames:
            if file_matches(f):
                if not f.endswith('.py'): continue
                filepath = os.path.join(dirpath, f)
                if os.path.getsize(filepath) == 0: continue
                filepath = filepath[:-len(".py")]
                modulename = module_prefix + filepath[len(path)+1:].replace(os.path.sep, '.')
                if not [ 1 for match in selectors if match(modulename) ]:
                    continue
                if 'in_gdb' in modulename:
                    # These should only be imported from gdb.
                    continue
                module = __import__(modulename)
                for x in modulename.split('.')[1:]:
                    module = getattr(module, x)
                if hasattr(module, "__doc__") or hasattr(module, "__test__"):
                    try:
                        suite.addTest(doctest.DocTestSuite(module))
                    except ValueError: # no tests
                        pass


class EndToEndTest(unittest.TestCase):
    """
    This is a test of build/*.srctree files, where srctree defines a full
    directory structure and its header gives a list of commands to run.
    """
    cython_root = os.path.dirname(os.path.abspath(__file__))

    def __init__(self, treefile, workdir, cleanup_workdir=True):
        self.treefile = treefile
        self.workdir = os.path.join(workdir, os.path.splitext(treefile)[0])
        self.cleanup_workdir = cleanup_workdir
        cython_syspath = self.cython_root
        for path in sys.path[::-1]:
            if path.startswith(self.cython_root):
                # Py3 installation and refnanny build prepend their
                # fixed paths to sys.path => prefer that over the
                # generic one
                cython_syspath = path + os.pathsep + cython_syspath
        self.cython_syspath = cython_syspath
        unittest.TestCase.__init__(self)

    def shortDescription(self):
        return "End-to-end %s" % self.treefile

    def setUp(self):
        from Cython.TestUtils import unpack_source_tree
        _, self.commands = unpack_source_tree(
            os.path.join('tests', 'build', self.treefile), self.workdir)
        self.old_dir = os.getcwd()
        os.chdir(self.workdir)
        if self.workdir not in sys.path:
            sys.path.insert(0, self.workdir)

    def tearDown(self):
        if self.cleanup_workdir:
            shutil.rmtree(self.workdir)
        os.chdir(self.old_dir)

    def runTest(self):
        commands = (self.commands
            .replace("CYTHON", "PYTHON %s" % os.path.join(self.cython_root, 'cython.py'))
            .replace("PYTHON", sys.executable))
        try:
            old_path = os.environ.get('PYTHONPATH')
            os.environ['PYTHONPATH'] = self.cython_syspath + os.pathsep + os.path.join(self.cython_syspath, (old_path or ''))
            for command in commands.split('\n'):
                if sys.version_info[:2] >= (2,4):
                    import subprocess
                    p = subprocess.Popen(commands,
                                         stderr=subprocess.PIPE,
                                         stdout=subprocess.PIPE,
                                         shell=True)
                    out, err = p.communicate()
                    res = p.returncode
                    if res != 0:
                        print(command)
                        print(out)
                        print(err)
                else:
                    res = os.system(command)
                self.assertEqual(0, res, "non-zero exit status")
        finally:
            if old_path:
                os.environ['PYTHONPATH'] = old_path
            else:
                del os.environ['PYTHONPATH']


# TODO: Support cython_freeze needed here as well.
# TODO: Windows support.

class EmbedTest(unittest.TestCase):

    working_dir = "Demos/embed"

    def setUp(self):
        self.old_dir = os.getcwd()
        os.chdir(self.working_dir)
        os.system(
            "make PYTHON='%s' clean > /dev/null" % sys.executable)

    def tearDown(self):
        try:
            os.system(
                "make PYTHON='%s' clean > /dev/null" % sys.executable)
        except:
            pass
        os.chdir(self.old_dir)

    def test_embed(self):
        from distutils import sysconfig
        libname = sysconfig.get_config_var('LIBRARY')
        libdir = sysconfig.get_config_var('LIBDIR')
        if not os.path.isdir(libdir) or libname not in os.listdir(libdir):
            libdir = os.path.join(os.path.dirname(sys.executable), '..', 'lib')
            if not os.path.isdir(libdir) or libname not in os.listdir(libdir):
                libdir = os.path.join(libdir, 'python%d.%d' % sys.version_info[:2], 'config')
                if not os.path.isdir(libdir) or libname not in os.listdir(libdir):
                    # report the error for the original directory
                    libdir = sysconfig.get_config_var('LIBDIR')
        self.assert_(os.system(
            "make PYTHON='%s' LIBDIR1='%s' test > make.output" % (sys.executable, libdir)) == 0)
        try:
            os.remove('make.output')
        except OSError:
            pass

class MissingDependencyExcluder:
    def __init__(self, deps):
        # deps: { module name : matcher func }
        self.exclude_matchers = []
        for mod, matcher in deps.items():
            try:
                __import__(mod)
            except ImportError:
                self.exclude_matchers.append(matcher)
        self.tests_missing_deps = []
    def __call__(self, testname):
        for matcher in self.exclude_matchers:
            if matcher(testname):
                self.tests_missing_deps.append(testname)
                return True
        return False

class VersionDependencyExcluder:
    def __init__(self, deps):
        # deps: { version : matcher func }
        from sys import version_info
        self.exclude_matchers = []
        for ver, (compare, matcher) in deps.items():
            if compare(version_info, ver):
                self.exclude_matchers.append(matcher)
        self.tests_missing_deps = []
    def __call__(self, testname):
        for matcher in self.exclude_matchers:
            if matcher(testname):
                self.tests_missing_deps.append(testname)
                return True
        return False

class FileListExcluder:

    def __init__(self, list_file):
        self.excludes = {}
        f = open(list_file)
        try:
            for line in f.readlines():
                line = line.strip()
                if line and line[0] != '#':
                    self.excludes[line.split()[0]] = True
        finally:
            f.close()

    def __call__(self, testname):
        return testname in self.excludes or testname.split('.')[-1] in self.excludes

def refactor_for_py3(distdir, cy3_dir):
    # need to convert Cython sources first
    import lib2to3.refactor
    from distutils.util import copydir_run_2to3
    fixers = [ fix for fix in lib2to3.refactor.get_fixers_from_package("lib2to3.fixes")
               if fix.split('fix_')[-1] not in ('next',)
               ]
    if not os.path.exists(cy3_dir):
        os.makedirs(cy3_dir)
    import distutils.log as dlog
    dlog.set_threshold(dlog.INFO)
    copydir_run_2to3(distdir, cy3_dir, fixer_names=fixers,
                     template = '''
                     global-exclude *
                     graft Cython
                     recursive-exclude Cython *
                     recursive-include Cython *.py *.pyx *.pxd
                     ''')
    sys.path.insert(0, cy3_dir)

class PendingThreadsError(RuntimeError):
    pass

threads_seen = []

def check_thread_termination(ignore_seen=True):
    if threading is None: # no threading enabled in CPython
        return
    current = threading.currentThread()
    blocking_threads = []
    for t in threading.enumerate():
        if not t.isAlive() or t == current:
            continue
        t.join(timeout=2)
        if t.isAlive():
            if not ignore_seen:
                blocking_threads.append(t)
                continue
            for seen in threads_seen:
                if t is seen:
                    break
            else:
                threads_seen.append(t)
                blocking_threads.append(t)
    if not blocking_threads:
        return
    sys.stderr.write("warning: left-over threads found after running test:\n")
    for t in blocking_threads:
        sys.stderr.write('...%s\n'  % repr(t))
    raise PendingThreadsError("left-over threads found after running test")

def main():
    from optparse import OptionParser
    parser = OptionParser()
    parser.add_option("--no-cleanup", dest="cleanup_workdir",
                      action="store_false", default=True,
                      help="do not delete the generated C files (allows passing --no-cython on next run)")
    parser.add_option("--no-cleanup-sharedlibs", dest="cleanup_sharedlibs",
                      action="store_false", default=True,
                      help="do not delete the generated shared libary files (allows manual module experimentation)")
    parser.add_option("--no-cython", dest="with_cython",
                      action="store_false", default=True,
                      help="do not run the Cython compiler, only the C compiler")
    parser.add_option("--no-c", dest="use_c",
                      action="store_false", default=True,
                      help="do not test C compilation")
    parser.add_option("--no-cpp", dest="use_cpp",
                      action="store_false", default=True,
                      help="do not test C++ compilation")
    parser.add_option("--no-unit", dest="unittests",
                      action="store_false", default=True,
                      help="do not run the unit tests")
    parser.add_option("--no-doctest", dest="doctests",
                      action="store_false", default=True,
                      help="do not run the doctests")
    parser.add_option("--no-file", dest="filetests",
                      action="store_false", default=True,
                      help="do not run the file based tests")
    parser.add_option("--no-pyregr", dest="pyregr",
                      action="store_false", default=True,
                      help="do not run the regression tests of CPython in tests/pyregr/")
    parser.add_option("--cython-only", dest="cython_only",
                      action="store_true", default=False,
                      help="only compile pyx to c, do not run C compiler or run the tests")
    parser.add_option("--no-refnanny", dest="with_refnanny",
                      action="store_false", default=True,
                      help="do not regression test reference counting")
    parser.add_option("--no-fork", dest="fork",
                      action="store_false", default=True,
                      help="do not fork to run tests")
    parser.add_option("--sys-pyregr", dest="system_pyregr",
                      action="store_true", default=False,
                      help="run the regression tests of the CPython installation")
    parser.add_option("-x", "--exclude", dest="exclude",
                      action="append", metavar="PATTERN",
                      help="exclude tests matching the PATTERN")
    parser.add_option("-C", "--coverage", dest="coverage",
                      action="store_true", default=False,
                      help="collect source coverage data for the Compiler")
    parser.add_option("--coverage-xml", dest="coverage_xml",
                      action="store_true", default=False,
                      help="collect source coverage data for the Compiler in XML format")
    parser.add_option("-A", "--annotate", dest="annotate_source",
                      action="store_true", default=True,
                      help="generate annotated HTML versions of the test source files")
    parser.add_option("--no-annotate", dest="annotate_source",
                      action="store_false",
                      help="do not generate annotated HTML versions of the test source files")
    parser.add_option("-v", "--verbose", dest="verbosity",
                      action="count", default=0,
                      help="display test progress, pass twice to print test names")
    parser.add_option("-T", "--ticket", dest="tickets",
                      action="append",
                      help="a bug ticket number to run the respective test in 'tests/*'")
    parser.add_option("-3", dest="language_level",
                      action="store_const", const=3, default=2,
                      help="set language level to Python 3 (useful for running the CPython regression tests)'")
    parser.add_option("--xml-output", dest="xml_output_dir", metavar="DIR",
                      help="write test results in XML to directory DIR")
    parser.add_option("--exit-ok", dest="exit_ok", default=False,
                      action="store_true",
                      help="exit without error code even on test failures")

    options, cmd_args = parser.parse_args()

    DISTDIR = os.path.join(os.getcwd(), os.path.dirname(sys.argv[0]))
    ROOTDIR = os.path.join(DISTDIR, 'tests')
    WORKDIR = os.path.join(os.getcwd(), 'BUILD')

    if sys.version_info[0] >= 3:
        options.doctests = False
        if options.with_cython:
            try:
                # try if Cython is installed in a Py3 version
                import Cython.Compiler.Main
            except Exception:
                # back out anything the import process loaded, then
                # 2to3 the Cython sources to make them re-importable
                cy_modules = [ name for name in sys.modules
                               if name == 'Cython' or name.startswith('Cython.') ]
                for name in cy_modules:
                    del sys.modules[name]
                # hasn't been refactored yet - do it now
                cy3_dir = os.path.join(WORKDIR, 'Cy3')
                if sys.version_info >= (3,1):
                    refactor_for_py3(DISTDIR, cy3_dir)
                elif os.path.isdir(cy3_dir):
                    sys.path.insert(0, cy3_dir)
                else:
                    options.with_cython = False

    WITH_CYTHON = options.with_cython

    if options.coverage or options.coverage_xml:
        if not WITH_CYTHON:
            options.coverage = options.coverage_xml = False
        else:
            from coverage import coverage as _coverage
            coverage = _coverage(branch=True)
            coverage.erase()
            coverage.start()

    if WITH_CYTHON:
        global CompilationOptions, pyrex_default_options, cython_compile
        from Cython.Compiler.Main import \
            CompilationOptions, \
            default_options as pyrex_default_options, \
            compile as cython_compile
        from Cython.Compiler import Errors
        Errors.LEVEL = 0 # show all warnings
        from Cython.Compiler import Options
        Options.generate_cleanup_code = 3   # complete cleanup code
        from Cython.Compiler import DebugFlags
        DebugFlags.debug_temp_code_comments = 1

    # RUN ALL TESTS!
    UNITTEST_MODULE = "Cython"
    UNITTEST_ROOT = os.path.join(os.getcwd(), UNITTEST_MODULE)
    if WITH_CYTHON:
        if os.path.exists(WORKDIR):
            for path in os.listdir(WORKDIR):
                if path in ("support", "Cy3"): continue
                shutil.rmtree(os.path.join(WORKDIR, path), ignore_errors=True)
    if not os.path.exists(WORKDIR):
        os.makedirs(WORKDIR)

    sys.stderr.write("Python %s\n" % sys.version)
    sys.stderr.write("\n")
    if WITH_CYTHON:
        from Cython.Compiler.Version import version
        sys.stderr.write("Running tests against Cython %s\n" % version)
    else:
        sys.stderr.write("Running tests without Cython.\n")

    if options.with_refnanny:
        from pyximport.pyxbuild import pyx_to_dll
        libpath = pyx_to_dll(os.path.join("Cython", "Runtime", "refnanny.pyx"),
                             build_in_temp=True,
                             pyxbuild_dir=os.path.join(WORKDIR, "support"))
        sys.path.insert(0, os.path.split(libpath)[0])
        CFLAGS.append("-DCYTHON_REFNANNY=1")

    if options.xml_output_dir and options.fork:
        # doesn't currently work together
        sys.stderr.write("Disabling forked testing to support XML test output\n")
        options.fork = False

    if WITH_CYTHON and options.language_level == 3:
        sys.stderr.write("Using Cython language level 3.\n")

    sys.stderr.write("\n")

    test_bugs = False
    if options.tickets:
        for ticket_number in options.tickets:
            test_bugs = True
            cmd_args.append('.*T%s$' % ticket_number)
    if not test_bugs:
        for selector in cmd_args:
            if selector.startswith('bugs'):
                test_bugs = True

    import re
    selectors = [ re.compile(r, re.I|re.U).search for r in cmd_args ]
    if not selectors:
        selectors = [ lambda x:True ]

    # Chech which external modules are not present and exclude tests
    # which depends on them (by prefix)

    missing_dep_excluder = MissingDependencyExcluder(EXT_DEP_MODULES)
    version_dep_excluder = VersionDependencyExcluder(VER_DEP_MODULES)
    exclude_selectors = [missing_dep_excluder, version_dep_excluder] # want to pring msg at exit

    if options.exclude:
        exclude_selectors += [ re.compile(r, re.I|re.U).search for r in options.exclude ]

    if not test_bugs:
        exclude_selectors += [ FileListExcluder("tests/bugs.txt") ]

    if sys.platform in ['win32', 'cygwin'] and sys.version_info < (2,6):
        exclude_selectors += [ lambda x: x == "run.specialfloat" ]

    languages = []
    if options.use_c:
        languages.append('c')
    if options.use_cpp:
        languages.append('cpp')

    test_suite = unittest.TestSuite()

    if options.unittests:
        collect_unittests(UNITTEST_ROOT, UNITTEST_MODULE + ".", test_suite, selectors)

    if options.doctests:
        collect_doctests(UNITTEST_ROOT, UNITTEST_MODULE + ".", test_suite, selectors)

    if options.filetests and languages:
        filetests = TestBuilder(ROOTDIR, WORKDIR, selectors, exclude_selectors,
                                options.annotate_source, options.cleanup_workdir,
                                options.cleanup_sharedlibs, options.pyregr,
                                options.cython_only, languages, test_bugs,
                                options.fork, options.language_level)
        test_suite.addTest(filetests.build_suite())

    if options.system_pyregr and languages:
        filetests = TestBuilder(ROOTDIR, WORKDIR, selectors, exclude_selectors,
                                options.annotate_source, options.cleanup_workdir,
                                options.cleanup_sharedlibs, True,
                                options.cython_only, languages, test_bugs,
                                options.fork, options.language_level)
        test_suite.addTest(
            filetests.handle_directory(
                os.path.join(sys.prefix, 'lib', 'python'+sys.version[:3], 'test'),
                'pyregr'))

    if options.xml_output_dir:
        from Cython.Tests.xmlrunner import XMLTestRunner
        test_runner = XMLTestRunner(output=options.xml_output_dir,
                                    verbose=options.verbosity > 0)
    else:
        test_runner = unittest.TextTestRunner(verbosity=options.verbosity)

    result = test_runner.run(test_suite)

    if options.coverage or options.coverage_xml:
        coverage.stop()
        ignored_modules = ('Options', 'Version', 'DebugFlags', 'CmdLine')
        modules = [ module for name, module in sys.modules.items()
                    if module is not None and
                    name.startswith('Cython.Compiler.') and
                    name[len('Cython.Compiler.'):] not in ignored_modules ]
        if options.coverage:
            coverage.report(modules, show_missing=0)
        if options.coverage_xml:
            coverage.xml_report(modules, outfile="coverage-report.xml")

    if missing_dep_excluder.tests_missing_deps:
        sys.stderr.write("Following tests excluded because of missing dependencies on your system:\n")
        for test in missing_dep_excluder.tests_missing_deps:
            sys.stderr.write("   %s\n" % test)

    if options.with_refnanny:
        import refnanny
        sys.stderr.write("\n".join([repr(x) for x in refnanny.reflog]))

    print("ALL DONE")

    if options.exit_ok:
        return_code = 0
    else:
        return_code = not result.wasSuccessful()

    try:
        check_thread_termination(ignore_seen=False)
        sys.exit(return_code)
    except PendingThreadsError:
        # normal program exit won't kill the threads, do it the hard way here
        os._exit(return_code)

if __name__ == '__main__':
    try:
        main()
    except SystemExit: # <= Py2.4 ...
        raise
    except Exception:
        traceback.print_exc()
        try:
            check_thread_termination(ignore_seen=False)
        except PendingThreadsError:
            # normal program exit won't kill the threads, do it the hard way here
            os._exit(1)<|MERGE_RESOLUTION|>--- conflicted
+++ resolved
@@ -655,32 +655,10 @@
         self.run_doctests(module, result)
 
     def run_tests(self, result):
-<<<<<<< HEAD
         try:
             from test import test_support as support
         except ImportError: # Py3k
             from test import support
-
-        def run_unittest(*classes):
-            return self._run_unittest(result, *classes)
-        def run_doctest(module, verbosity=None):
-            return self._run_doctest(result, module)
-
-        support.run_unittest = run_unittest
-        support.run_doctest = run_doctest
-
-        try:
-            module = __import__(self.module)
-            if hasattr(module, 'test_main'):
-                module.test_main()
-        except (unittest.SkipTest, support.ResourceDenied):
-            result.addSkip(self, 'ok')
-=======
-        try:
-            from test import test_support as support
-        except ImportError: # Py3k
-            from test import support
->>>>>>> 7f45b0b7
 
         def run_unittest(*classes):
             return self._run_unittest(result, *classes)
