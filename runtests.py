#!/usr/bin/env python

import atexit
import os
import sys
import re
import gc
import locale
import shutil
import time
import unittest
import doctest
import operator
import subprocess
import tempfile
import traceback
import warnings
import zlib
import glob

try:
    import platform
    IS_PYPY = platform.python_implementation() == 'PyPy'
    IS_CPYTHON = platform.python_implementation() == 'CPython'
except (ImportError, AttributeError):
    IS_CPYTHON = True
    IS_PYPY = False

from io import open as io_open
try:
    from StringIO import StringIO
except ImportError:
    from io import StringIO  # doesn't accept 'str' in Py2

try:
    import cPickle as pickle
except ImportError:
    import pickle

try:
    import threading
except ImportError: # No threads, no problems
    threading = None

try:
    from collections import defaultdict
except ImportError:
    class defaultdict(object):
        def __init__(self, default_factory=lambda : None):
            self._dict = {}
            self.default_factory = default_factory
        def __getitem__(self, key):
            if key not in self._dict:
                self._dict[key] = self.default_factory()
            return self._dict[key]
        def __setitem__(self, key, value):
            self._dict[key] = value
        def __contains__(self, key):
            return key in self._dict
        def __repr__(self):
            return repr(self._dict)
        def __nonzero__(self):
            return bool(self._dict)

try:
    basestring
except NameError:
    basestring = str

WITH_CYTHON = True
CY3_DIR = None

from distutils.command.build_ext import build_ext as _build_ext
from distutils import sysconfig
from distutils import ccompiler
_to_clean = []

@atexit.register
def _cleanup_files():
    """
    This is only used on Cygwin to clean up shared libraries that are unsafe
    to delete while the test suite is running.
    """

    for filename in _to_clean:
        if os.path.isdir(filename):
            shutil.rmtree(filename, ignore_errors=True)
        else:
            try:
                os.remove(filename)
            except OSError:
                pass


def get_distutils_distro(_cache=[]):
    if _cache:
        return _cache[0]
    # late import to accommodate for setuptools override
    from distutils.dist import Distribution
    distutils_distro = Distribution()

    if sys.platform == 'win32':
        # TODO: Figure out why this hackery (see http://thread.gmane.org/gmane.comp.python.cython.devel/8280/).
        config_files = distutils_distro.find_config_files()
        try:
            config_files.remove('setup.cfg')
        except ValueError:
            pass
        distutils_distro.parse_config_files(config_files)

        cfgfiles = distutils_distro.find_config_files()
        try:
            cfgfiles.remove('setup.cfg')
        except ValueError:
            pass
        distutils_distro.parse_config_files(cfgfiles)
    _cache.append(distutils_distro)
    return distutils_distro


EXT_DEP_MODULES = {
    'tag:numpy':    'numpy',
    'tag:pythran':  'pythran',
    'tag:setuptools':  'setuptools.sandbox',
    'tag:asyncio':  'asyncio',
    'tag:pstats':   'pstats',
    'tag:posix':    'posix',
    'tag:array':    'array',
    'tag:coverage': 'Cython.Coverage',
    'Coverage':     'Cython.Coverage',
    'tag:ipython':  'IPython.testing.globalipapp',
    'tag:jedi':     'jedi_BROKEN_AND_DISABLED',
}

def patch_inspect_isfunction():
    import inspect
    orig_isfunction = inspect.isfunction
    def isfunction(obj):
        return orig_isfunction(obj) or type(obj).__name__ == 'cython_function_or_method'
    isfunction._orig_isfunction = orig_isfunction
    inspect.isfunction = isfunction

def unpatch_inspect_isfunction():
    import inspect
    try:
        orig_isfunction = inspect.isfunction._orig_isfunction
    except AttributeError:
        pass
    else:
        inspect.isfunction = orig_isfunction

def def_to_cdef(source):
    '''
    Converts the module-level def methods into cdef methods, i.e.

        @decorator
        def foo([args]):
            """
            [tests]
            """
            [body]

    becomes

        def foo([args]):
            """
            [tests]
            """
            return foo_c([args])

        cdef foo_c([args]):
            [body]
    '''
    output = []
    skip = False
    def_node = re.compile(r'def (\w+)\(([^()*]*)\):').match
    lines = iter(source.split('\n'))
    for line in lines:
        if not line.strip():
            output.append(line)
            continue

        if skip:
            if line[0] != ' ':
                skip = False
            else:
                continue

        if line[0] == '@':
            skip = True
            continue

        m = def_node(line)
        if m:
            name = m.group(1)
            args = m.group(2)
            if args:
                args_no_types = ", ".join(arg.split()[-1] for arg in args.split(','))
            else:
                args_no_types = ""
            output.append("def %s(%s):" % (name, args_no_types))
            line = next(lines)
            if '"""' in line:
                has_docstring = True
                output.append(line)
                for line in lines:
                    output.append(line)
                    if '"""' in line:
                        break
            else:
                has_docstring = False
            output.append("    return %s_c(%s)" % (name, args_no_types))
            output.append('')
            output.append("cdef %s_c(%s):" % (name, args))
            if not has_docstring:
                output.append(line)

        else:
            output.append(line)

    return '\n'.join(output)


def exclude_extension_in_pyver(*versions):
    def check(ext):
        return EXCLUDE_EXT if sys.version_info[:2] in versions else ext
    return check


def update_linetrace_extension(ext):
    ext.define_macros.append(('CYTHON_TRACE', 1))
    return ext


def update_numpy_extension(ext):
    import numpy
    from numpy.distutils.misc_util import get_info

    ext.include_dirs.append(numpy.get_include())

    # We need the npymath library for numpy.math.
    # This is typically a static-only library.
    for attr, value in get_info('npymath').items():
        getattr(ext, attr).extend(value)


def update_openmp_extension(ext):
    ext.openmp = True
    language = ext.language

    if sys.platform == 'win32' and sys.version_info[:2] == (3,4):
        # OpenMP tests fail in appveyor in Py3.4 -> just ignore them, EoL of Py3.4 is early 2019...
        return EXCLUDE_EXT

    if language == 'cpp':
        flags = OPENMP_CPP_COMPILER_FLAGS
    else:
        flags = OPENMP_C_COMPILER_FLAGS

    if flags:
        compile_flags, link_flags = flags
        ext.extra_compile_args.extend(compile_flags.split())
        ext.extra_link_args.extend(link_flags.split())
        return ext
    elif sys.platform == 'win32':
        return ext

    return EXCLUDE_EXT


def update_cpp11_extension(ext):
    """
        update cpp11 extensions that will run on versions of gcc >4.8
    """
    gcc_version = get_gcc_version(ext.language)
    if gcc_version:
        compiler_version = gcc_version.group(1)
        if float(compiler_version) > 4.8:
<<<<<<< HEAD
            ext.extra_compile_args.extend("-std=c++11")
        return ext
=======
            ext.extra_compile_args.append("-std=c++11")
        return ext

    clang_version = get_clang_version(ext.language)
    if clang_version:
        ext.extra_compile_args.append("-std=c++11")
        return ext

>>>>>>> 30d8fe77
    return EXCLUDE_EXT


def get_cc_version(language):
    """
        finds gcc version using Popen
    """
    if language == 'cpp':
        cc = sysconfig.get_config_var('CXX')
    else:
        cc = sysconfig.get_config_var('CC')
    if not cc:
       cc = ccompiler.get_default_compiler()

    if not cc:
        return ''

    # For some reason, cc can be e.g. 'gcc -pthread'
    cc = cc.split()[0]

    # Force english output
    env = os.environ.copy()
    env['LC_MESSAGES'] = 'C'
    try:
        p = subprocess.Popen([cc, "-v"], stderr=subprocess.PIPE, env=env)
    except EnvironmentError:
        # Be compatible with Python 3
        warnings.warn("Unable to find the %s compiler: %s: %s" %
                      (language, os.strerror(sys.exc_info()[1].errno), cc))
        return ''
    _, output = p.communicate()
    return output.decode(locale.getpreferredencoding() or 'ASCII', 'replace')


def get_gcc_version(language):
    matcher = re.compile(r"gcc version (\d+\.\d+)").search
    return matcher(get_cc_version(language))


def get_clang_version(language):
    matcher = re.compile(r"clang(?:-|\s+version\s+)(\d+\.\d+)").search
    return matcher(get_cc_version(language))


def get_openmp_compiler_flags(language):
    """
    As of gcc 4.2, it supports OpenMP 2.5. Gcc 4.4 implements 3.0. We don't
    (currently) check for other compilers.

    returns a two-tuple of (CFLAGS, LDFLAGS) to build the OpenMP extension
    """
    gcc_version = get_gcc_version(language)

    if not gcc_version:
        if sys.platform == 'win32':
            return '/openmp', ''
        else:
            return None # not gcc - FIXME: do something about other compilers

    # gcc defines "__int128_t", assume that at least all 64 bit architectures have it
    global COMPILER_HAS_INT128
    COMPILER_HAS_INT128 = getattr(sys, 'maxsize', getattr(sys, 'maxint', 0)) > 2**60

    compiler_version = gcc_version.group(1)
    if compiler_version and compiler_version.split('.') >= ['4', '2']:
        return '-fopenmp', '-fopenmp'

try:
    locale.setlocale(locale.LC_ALL, '')
except locale.Error:
    pass

COMPILER = None
COMPILER_HAS_INT128 = False
OPENMP_C_COMPILER_FLAGS = get_openmp_compiler_flags('c')
OPENMP_CPP_COMPILER_FLAGS = get_openmp_compiler_flags('cpp')

# Return this from the EXT_EXTRAS matcher callback to exclude the extension
EXCLUDE_EXT = object()

EXT_EXTRAS = {
    'tag:numpy' : update_numpy_extension,
    'tag:openmp': update_openmp_extension,
    'tag:cpp11': update_cpp11_extension,
    'tag:trace' : update_linetrace_extension,
    'tag:bytesformat':  exclude_extension_in_pyver((3, 3), (3, 4)),  # no %-bytes formatting
}


# TODO: use tags
VER_DEP_MODULES = {
    # tests are excluded if 'CurrentPythonVersion OP VersionTuple', i.e.
    # (2,4) : (operator.lt, ...) excludes ... when PyVer < 2.4.x
    (2,7) : (operator.lt, lambda x: x in ['run.withstat_py27', # multi context with statement
                                          'run.yield_inside_lambda',
                                          'run.test_dictviews',
                                          'run.pyclass_special_methods',
                                          'run.set_literals',
                                          ]),
    # The next line should start (3,); but this is a dictionary, so
    # we can only have one (3,) key.  Since 2.7 is supposed to be the
    # last 2.x release, things would have to change drastically for this
    # to be unsafe...
    (2,999): (operator.lt, lambda x: x in ['run.special_methods_T561_py3',
                                           'run.test_raisefrom',
                                           ]),
    (3,): (operator.ge, lambda x: x in ['run.non_future_division',
                                        'compile.extsetslice',
                                        'compile.extdelslice',
                                        'run.special_methods_T561_py2'
                                        ]),
    (3,3) : (operator.lt, lambda x: x in ['build.package_compilation',
                                          'run.yield_from_py33',
                                          'pyximport.pyximport_namespace',
                                          ]),
    (3,4): (operator.lt, lambda x: x in ['run.py34_signature',
                                         ]),
    (3,4,999): (operator.gt, lambda x: x in ['run.initial_file_path',
                                             ]),
    (3,5): (operator.lt, lambda x: x in ['run.py35_pep492_interop',
                                         'run.py35_asyncio_async_def',
                                         'run.mod__spec__',
                                         'run.pep526_variable_annotations',  # typing module
                                         ]),
}

INCLUDE_DIRS = [ d for d in os.getenv('INCLUDE', '').split(os.pathsep) if d ]
CFLAGS = os.getenv('CFLAGS', '').split()
CCACHE = os.getenv('CYTHON_RUNTESTS_CCACHE', '').split()
TEST_SUPPORT_DIR = 'testsupport'

BACKENDS = ['c', 'cpp']

UTF8_BOM_BYTES = r'\xef\xbb\xbf'.encode('ISO-8859-1').decode('unicode_escape')


def memoize(f):
    uncomputed = object()
    f._cache = {}
    def func(*args):
        res = f._cache.get(args, uncomputed)
        if res is uncomputed:
            res = f._cache[args] = f(*args)
        return res
    return func


@memoize
def parse_tags(filepath):
    tags = defaultdict(list)
    parse_tag = re.compile(r'#\s*(\w+)\s*:(.*)$').match
    f = io_open(filepath, encoding='ISO-8859-1', errors='ignore')
    try:
        for line in f:
            # ignore BOM-like bytes and whitespace
            line = line.lstrip(UTF8_BOM_BYTES).strip()
            if not line:
                if tags:
                    break  # assume all tags are in one block
                else:
                    continue
            if line[0] != '#':
                break
            parsed = parse_tag(line)
            if parsed:
                tag, values = parsed.groups()
                if tag in ('coding', 'encoding'):
                    continue
                if tag == 'tags':
                    tag = 'tag'
                    print("WARNING: test tags use the 'tag' directive, not 'tags' (%s)" % filepath)
                if tag not in ('mode', 'tag', 'ticket', 'cython', 'distutils', 'preparse'):
                    print("WARNING: unknown test directive '%s' found (%s)" % (tag, filepath))
                values = values.split(',')
                tags[tag].extend(filter(None, [value.strip() for value in values]))
            elif tags:
                break  # assume all tags are in one block
    finally:
        f.close()
    return tags


list_unchanging_dir = memoize(lambda x: os.listdir(x))


@memoize
def _list_pyregr_data_files(test_directory):
    is_data_file = re.compile('(?:[.](txt|pem|db|html)|^bad.*[.]py)$').search
    return ['__init__.py'] + [
        filename for filename in list_unchanging_dir(test_directory)
        if is_data_file(filename)]


def import_ext(module_name, file_path=None):
    if file_path:
        import imp
        return imp.load_dynamic(module_name, file_path)
    else:
        try:
            from importlib import invalidate_caches
        except ImportError:
            pass
        else:
            invalidate_caches()
        return __import__(module_name, globals(), locals(), ['*'])


class build_ext(_build_ext):
    def build_extension(self, ext):
        try:
            try: # Py2.7+ & Py3.2+
                compiler_obj = self.compiler_obj
            except AttributeError:
                compiler_obj = self.compiler
            if ext.language == 'c++':
                compiler_obj.compiler_so.remove('-Wstrict-prototypes')
            if CCACHE:
                compiler_obj.compiler_so = CCACHE + compiler_obj.compiler_so
            if getattr(ext, 'openmp', None) and compiler_obj.compiler_type == 'msvc':
                ext.extra_compile_args.append('/openmp')
        except Exception:
            pass
        _build_ext.build_extension(self, ext)


class ErrorWriter(object):
    match_error = re.compile('(warning:)?(?:.*:)?\s*([-0-9]+)\s*:\s*([-0-9]+)\s*:\s*(.*)').match

    def __init__(self):
        self.output = []
        self.write = self.output.append

    def _collect(self):
        s = ''.join(self.output)
        results = {'errors': [], 'warnings': []}
        for line in s.splitlines():
            match = self.match_error(line)
            if match:
                is_warning, line, column, message = match.groups()
                results['warnings' if is_warning else 'errors'].append((int(line), int(column), message.strip()))

        return [["%d:%d: %s" % values for values in sorted(results[key])] for key in ('errors', 'warnings')]

    def geterrors(self):
        return self._collect()[0]

    def getwarnings(self):
        return self._collect()[1]

    def getall(self):
        return self._collect()

    def close(self):
        pass  # ignore, only to match file-like interface


class TestBuilder(object):
    def __init__(self, rootdir, workdir, selectors, exclude_selectors, options,
                 with_pyregr, languages, test_bugs, language_level,
                 common_utility_dir, pythran_dir=None,
                 default_mode='run',
                 add_embedded_test=False):
        self.rootdir = rootdir
        self.workdir = workdir
        self.selectors = selectors
        self.exclude_selectors = exclude_selectors
        self.annotate = options.annotate_source
        self.cleanup_workdir = options.cleanup_workdir
        self.cleanup_sharedlibs = options.cleanup_sharedlibs
        self.cleanup_failures = options.cleanup_failures
        self.with_pyregr = with_pyregr
        self.cython_only = options.cython_only
        self.languages = languages
        self.test_bugs = test_bugs
        self.fork = options.fork
        self.language_level = language_level
        self.test_determinism = options.test_determinism
        self.common_utility_dir = common_utility_dir
        self.pythran_dir = pythran_dir
        self.default_mode = default_mode
        self.add_embedded_test = add_embedded_test

    def build_suite(self):
        suite = unittest.TestSuite()
        filenames = os.listdir(self.rootdir)
        filenames.sort()
        for filename in filenames:
            path = os.path.join(self.rootdir, filename)
            if os.path.isdir(path) and filename != TEST_SUPPORT_DIR:
                if filename == 'pyregr' and not self.with_pyregr:
                    continue
                if filename == 'broken' and not self.test_bugs:
                    continue
                suite.addTest(
                    self.handle_directory(path, filename))
        if sys.platform not in ['win32'] and self.add_embedded_test:
            # Non-Windows makefile.
            if [1 for selector in self.selectors if selector("embedded")] \
                and not [1 for selector in self.exclude_selectors if selector("embedded")]:
                suite.addTest(unittest.makeSuite(EmbedTest))
        return suite

    def handle_directory(self, path, context):
        workdir = os.path.join(self.workdir, context)
        if not os.path.exists(workdir):
            os.makedirs(workdir)

        suite = unittest.TestSuite()
        filenames = list_unchanging_dir(path)
        filenames.sort()
        for filename in filenames:
            filepath = os.path.join(path, filename)
            module, ext = os.path.splitext(filename)
            if ext not in ('.py', '.pyx', '.srctree'):
                continue
            if filename.startswith('.'):
                continue # certain emacs backup files
            if context == 'pyregr':
                tags = defaultdict(list)
            else:
                tags = parse_tags(filepath)
            fqmodule = "%s.%s" % (context, module)
            if not [ 1 for match in self.selectors
                     if match(fqmodule, tags) ]:
                continue
            if self.exclude_selectors:
                if [1 for match in self.exclude_selectors
                        if match(fqmodule, tags)]:
                    continue

            mode = self.default_mode
            if tags['mode']:
                mode = tags['mode'][0]
            elif context == 'pyregr':
                mode = 'pyregr'

            if ext == '.srctree':
                if 'cpp' not in tags['tag'] or 'cpp' in self.languages:
                    suite.addTest(EndToEndTest(filepath, workdir, self.cleanup_workdir))
                continue

            # Choose the test suite.
            if mode == 'pyregr':
                if not filename.startswith('test_'):
                    continue
                test_class = CythonPyregrTestCase
            elif mode == 'run':
                if module.startswith("test_"):
                    test_class = CythonUnitTestCase
                else:
                    test_class = CythonRunTestCase
            elif mode in ['compile', 'error']:
                test_class = CythonCompileTestCase
            else:
                raise KeyError('Invalid test mode: ' + mode)

            for test in self.build_tests(test_class, path, workdir,
                                         module, mode == 'error', tags):
                suite.addTest(test)

            if mode == 'run' and ext == '.py' and not self.cython_only and not filename.startswith('test_'):
                # additionally test file in real Python
                min_py_ver = [
                    (int(pyver.group(1)), int(pyver.group(2)))
                    for pyver in map(re.compile(r'pure([0-9]+)[.]([0-9]+)').match, tags['tag'])
                    if pyver
                ]
                if not min_py_ver or any(sys.version_info >= min_ver for min_ver in min_py_ver):
                    suite.addTest(PureDoctestTestCase(module, os.path.join(path, filename), tags))

        return suite

    def build_tests(self, test_class, path, workdir, module, expect_errors, tags):
        warning_errors = 'werror' in tags['tag']
        expect_warnings = 'warnings' in tags['tag']

        if expect_errors:
            if skip_c(tags) and 'cpp' in self.languages:
                languages = ['cpp']
            else:
                languages = self.languages[:1]
        else:
            languages = self.languages

        if skip_c(tags) and 'c' in languages:
            languages = list(languages)
            languages.remove('c')
        elif 'no-cpp' in tags['tag'] and 'cpp' in self.languages:
            languages = list(languages)
            languages.remove('cpp')

        pythran_dir = self.pythran_dir
        if 'pythran' in tags['tag'] and not pythran_dir and 'cpp' in languages:
            import pythran.config
            pythran_ext = pythran.config.make_extension()
            pythran_dir = pythran_ext['include_dirs'][0]

        preparse_list = tags.get('preparse', ['id'])
        tests = [ self.build_test(test_class, path, workdir, module, tags, language,
                                  expect_errors, expect_warnings, warning_errors, preparse,
                                  pythran_dir if language == "cpp" else None)
                  for language in languages
                  for preparse in preparse_list ]
        return tests

    def build_test(self, test_class, path, workdir, module, tags, language,
                   expect_errors, expect_warnings, warning_errors, preparse, pythran_dir):
        language_workdir = os.path.join(workdir, language)
        if not os.path.exists(language_workdir):
            os.makedirs(language_workdir)
        workdir = os.path.join(language_workdir, module)
        if preparse != 'id':
            workdir += '_%s' % str(preparse)
        return test_class(path, workdir, module, tags,
                          language=language,
                          preparse=preparse,
                          expect_errors=expect_errors,
                          expect_warnings=expect_warnings,
                          annotate=self.annotate,
                          cleanup_workdir=self.cleanup_workdir,
                          cleanup_sharedlibs=self.cleanup_sharedlibs,
                          cleanup_failures=self.cleanup_failures,
                          cython_only=self.cython_only,
                          fork=self.fork,
                          language_level=self.language_level,
                          warning_errors=warning_errors,
                          test_determinism=self.test_determinism,
                          common_utility_dir=self.common_utility_dir,
                          pythran_dir=pythran_dir)


def skip_c(tags):
    if 'cpp' in tags['tag']:
        return True

    # We don't want to create a distutils key in the
    # dictionary so we check before looping.
    if 'distutils' in tags:
        for option in tags['distutils']:
            splitted = option.split('=')
            if len(splitted) == 2:
                argument, value = splitted
                if argument.strip() == 'language' and value.strip() == 'c++':
                    return True
    return False


class CythonCompileTestCase(unittest.TestCase):
    def __init__(self, test_directory, workdir, module, tags, language='c', preparse='id',
                 expect_errors=False, expect_warnings=False, annotate=False, cleanup_workdir=True,
                 cleanup_sharedlibs=True, cleanup_failures=True, cython_only=False,
                 fork=True, language_level=2, warning_errors=False,
                 test_determinism=False,
                 common_utility_dir=None, pythran_dir=None):
        self.test_directory = test_directory
        self.tags = tags
        self.workdir = workdir
        self.module = module
        self.language = language
        self.preparse = preparse
        self.name = module if self.preparse == "id" else "%s_%s" % (module, preparse)
        self.expect_errors = expect_errors
        self.expect_warnings = expect_warnings
        self.annotate = annotate
        self.cleanup_workdir = cleanup_workdir
        self.cleanup_sharedlibs = cleanup_sharedlibs
        self.cleanup_failures = cleanup_failures
        self.cython_only = cython_only
        self.fork = fork
        self.language_level = language_level
        self.warning_errors = warning_errors
        self.test_determinism = test_determinism
        self.common_utility_dir = common_utility_dir
        self.pythran_dir = pythran_dir
        unittest.TestCase.__init__(self)

    def shortDescription(self):
        return "compiling (%s%s) %s" % (self.language, "/pythran" if self.pythran_dir is not None else "", self.name)

    def setUp(self):
        from Cython.Compiler import Options
        self._saved_options = [
            (name, getattr(Options, name))
            for name in ('warning_errors', 'clear_to_none', 'error_on_unknown_names', 'error_on_uninitialized')
        ]
        self._saved_default_directives = list(Options.get_directive_defaults().items())
        Options.warning_errors = self.warning_errors
        if sys.version_info >= (3, 4):
            Options._directive_defaults['autotestdict'] = False

        if not os.path.exists(self.workdir):
            os.makedirs(self.workdir)
        if self.workdir not in sys.path:
            sys.path.insert(0, self.workdir)

    def tearDown(self):
        from Cython.Compiler import Options
        for name, value in self._saved_options:
            setattr(Options, name, value)
        Options._directive_defaults = dict(self._saved_default_directives)
        unpatch_inspect_isfunction()

        try:
            sys.path.remove(self.workdir)
        except ValueError:
            pass
        try:
            del sys.modules[self.module]
        except KeyError:
            pass
        cleanup = self.cleanup_failures or self.success
        cleanup_c_files = WITH_CYTHON and self.cleanup_workdir and cleanup
        cleanup_lib_files = self.cleanup_sharedlibs and cleanup
        is_cygwin = sys.platform == 'cygwin'

        if os.path.exists(self.workdir):
            if cleanup_c_files and cleanup_lib_files and not is_cygwin:
                shutil.rmtree(self.workdir, ignore_errors=True)
            else:
                for rmfile in os.listdir(self.workdir):
                    if not cleanup_c_files:
                        if (rmfile[-2:] in (".c", ".h") or
                                rmfile[-4:] == ".cpp" or
                                rmfile.endswith(".html") and rmfile.startswith(self.module)):
                            continue

                    is_shared_obj = rmfile.endswith(".so") or rmfile.endswith(".dll")

                    if not cleanup_lib_files and is_shared_obj:
                        continue

                    try:
                        rmfile = os.path.join(self.workdir, rmfile)
                        if os.path.isdir(rmfile):
                            shutil.rmtree(rmfile, ignore_errors=True)
                        elif is_cygwin and is_shared_obj:
                            # Delete later
                            _to_clean.append(rmfile)
                        else:
                            os.remove(rmfile)
                    except IOError:
                        pass

                if cleanup_c_files and cleanup_lib_files and is_cygwin:
                    # Finally, remove the work dir itself
                    _to_clean.append(self.workdir)

        if cleanup_c_files and os.path.exists(self.workdir + '-again'):
            shutil.rmtree(self.workdir + '-again', ignore_errors=True)


    def runTest(self):
        self.success = False
        self.runCompileTest()
        self.success = True

    def runCompileTest(self):
        return self.compile(
            self.test_directory, self.module, self.workdir,
            self.test_directory, self.expect_errors, self.expect_warnings, self.annotate)

    def find_module_source_file(self, source_file):
        if not os.path.exists(source_file):
            source_file = source_file[:-1]
        return source_file

    def build_target_filename(self, module_name):
        target = '%s.%s' % (module_name, self.language)
        return target

    def related_files(self, test_directory, module_name):
        is_related = re.compile('%s_.*[.].*' % module_name).match
        return [filename for filename in list_unchanging_dir(test_directory)
                if is_related(filename)]

    def copy_files(self, test_directory, target_directory, file_list):
        if self.preparse and self.preparse != 'id':
            preparse_func = globals()[self.preparse]
            def copy(src, dest):
                open(dest, 'w').write(preparse_func(open(src).read()))
        else:
            # use symlink on Unix, copy on Windows
            try:
                copy = os.symlink
            except AttributeError:
                copy = shutil.copy

        join = os.path.join
        for filename in file_list:
            file_path = join(test_directory, filename)
            if os.path.exists(file_path):
                copy(file_path, join(target_directory, filename))

    def source_files(self, workdir, module_name, file_list):
        return ([self.build_target_filename(module_name)] +
            [filename for filename in file_list
             if not os.path.isfile(os.path.join(workdir, filename))])

    def split_source_and_output(self, test_directory, module, workdir):
        source_file = self.find_module_source_file(os.path.join(test_directory, module) + '.pyx')
        source_and_output = io_open(source_file, 'r', encoding='ISO-8859-1')
        error_writer = warnings_writer = None
        try:
            out = io_open(os.path.join(workdir, module + os.path.splitext(source_file)[1]),
                          'w', encoding='ISO-8859-1')
            for line in source_and_output:
                if line.startswith("_ERRORS"):
                    out.close()
                    out = error_writer = ErrorWriter()
                elif line.startswith("_WARNINGS"):
                    out.close()
                    out = warnings_writer = ErrorWriter()
                else:
                    out.write(line)
        finally:
            source_and_output.close()

        return (error_writer.geterrors() if error_writer else [],
                warnings_writer.geterrors() if warnings_writer else [])

    def run_cython(self, test_directory, module, targetdir, incdir, annotate,
                   extra_compile_options=None):
        include_dirs = INCLUDE_DIRS + [os.path.join(test_directory, '..', TEST_SUPPORT_DIR)]
        if incdir:
            include_dirs.append(incdir)

        if self.preparse == 'id':
            source = self.find_module_source_file(
                os.path.join(test_directory, module + '.pyx'))
        else:
            self.copy_files(test_directory, targetdir, [module + '.pyx'])
            source = os.path.join(targetdir, module + '.pyx')
        target = os.path.join(targetdir, self.build_target_filename(module))

        if extra_compile_options is None:
            extra_compile_options = {}

        if 'allow_unknown_names' in self.tags['tag']:
            from Cython.Compiler import Options
            Options.error_on_unknown_names = False

        try:
            CompilationOptions
        except NameError:
            from Cython.Compiler.Main import CompilationOptions
            from Cython.Compiler.Main import compile as cython_compile
            from Cython.Compiler.Main import default_options
        common_utility_include_dir = self.common_utility_dir

        options = CompilationOptions(
            default_options,
            include_path = include_dirs,
            output_file = target,
            annotate = annotate,
            use_listing_file = False,
            cplus = self.language == 'cpp',
            np_pythran = self.pythran_dir is not None,
            language_level = self.language_level,
            generate_pxi = False,
            evaluate_tree_assertions = True,
            common_utility_include_dir = common_utility_include_dir,
            **extra_compile_options
            )
        cython_compile(source, options=options,
                       full_module_name=module)

    def run_distutils(self, test_directory, module, workdir, incdir,
                      extra_extension_args=None):
        cwd = os.getcwd()
        os.chdir(workdir)
        try:
            build_extension = build_ext(get_distutils_distro())
            build_extension.include_dirs = INCLUDE_DIRS[:]
            if incdir:
                build_extension.include_dirs.append(incdir)
            build_extension.finalize_options()
            if COMPILER:
                build_extension.compiler = COMPILER

            ext_compile_flags = CFLAGS[:]

            if  build_extension.compiler == 'mingw32':
                ext_compile_flags.append('-Wno-format')
            if extra_extension_args is None:
                extra_extension_args = {}

            related_files = self.related_files(test_directory, module)
            self.copy_files(test_directory, workdir, related_files)

            from distutils.core import Extension
            extension = Extension(
                module,
                sources=self.source_files(workdir, module, related_files),
                extra_compile_args=ext_compile_flags,
                **extra_extension_args
                )

            if self.language == 'cpp':
                # Set the language now as the fixer might need it
                extension.language = 'c++'

            if 'distutils' in self.tags:
                from Cython.Build.Dependencies import DistutilsInfo
                from Cython.Utils import open_source_file
                pyx_path = os.path.join(self.test_directory, self.module + ".pyx")
                with open_source_file(pyx_path) as f:
                    DistutilsInfo(f).apply(extension)

            if self.pythran_dir:
                from Cython.Build.Dependencies import update_pythran_extension
                update_pythran_extension(extension)

            for matcher, fixer in list(EXT_EXTRAS.items()):
                if isinstance(matcher, str):
                    # lazy init
                    del EXT_EXTRAS[matcher]
                    matcher = string_selector(matcher)
                    EXT_EXTRAS[matcher] = fixer
                if matcher(module, self.tags):
                    newext = fixer(extension)
                    if newext is EXCLUDE_EXT:
                        return
                    extension = newext or extension
            if self.language == 'cpp':
                extension.language = 'c++'
            build_extension.extensions = [extension]
            build_extension.build_temp = workdir
            build_extension.build_lib  = workdir
            build_extension.run()
        finally:
            os.chdir(cwd)

        try:
            get_ext_fullpath = build_extension.get_ext_fullpath
        except AttributeError:
            def get_ext_fullpath(ext_name, self=build_extension):
                # copied from distutils.command.build_ext (missing in Py2.[45])
                fullname = self.get_ext_fullname(ext_name)
                modpath = fullname.split('.')
                filename = self.get_ext_filename(modpath[-1])
                if not self.inplace:
                    filename = os.path.join(*modpath[:-1]+[filename])
                    return os.path.join(self.build_lib, filename)
                package = '.'.join(modpath[0:-1])
                build_py = self.get_finalized_command('build_py')
                package_dir = os.path.abspath(build_py.get_package_dir(package))
                return os.path.join(package_dir, filename)

        return get_ext_fullpath(module)

    def compile(self, test_directory, module, workdir, incdir,
                expect_errors, expect_warnings, annotate):
        expected_errors = expected_warnings = errors = warnings = ()
        if expect_errors or expect_warnings:
            expected_errors, expected_warnings = self.split_source_and_output(
                test_directory, module, workdir)
            test_directory = workdir

        if WITH_CYTHON:
            old_stderr = sys.stderr
            try:
                sys.stderr = ErrorWriter()
                self.run_cython(test_directory, module, workdir, incdir, annotate)
                errors, warnings = sys.stderr.getall()
            finally:
                sys.stderr = old_stderr
            if self.test_determinism and not expect_errors:
                workdir2 = workdir + '-again'
                os.mkdir(workdir2)
                self.run_cython(test_directory, module, workdir2, incdir, annotate)
                diffs = []
                for file in os.listdir(workdir2):
                    if (open(os.path.join(workdir, file)).read()
                        != open(os.path.join(workdir2, file)).read()):
                        diffs.append(file)
                        os.system('diff -u %s/%s %s/%s > %s/%s.diff' % (
                            workdir, file,
                            workdir2, file,
                            workdir2, file))
                if diffs:
                    self.fail('Nondeterministic file generation: %s' % ', '.join(diffs))

        tostderr = sys.__stderr__.write
        if expected_warnings or (expect_warnings and warnings):
            self._match_output(expected_warnings, warnings, tostderr)
        if 'cerror' in self.tags['tag']:
            if errors:
                tostderr("\n=== Expected C compile error ===\n")
                tostderr("\n=== Got Cython errors: ===\n")
                tostderr('\n'.join(errors))
                tostderr('\n\n')
                raise RuntimeError('should have generated extension code')
        elif errors or expected_errors:
            self._match_output(expected_errors, errors, tostderr)
            return None

        so_path = None
        if not self.cython_only:
            from Cython.Utils import captured_fd, print_bytes
            from distutils.errors import CompileError, LinkError
            show_output = True
            get_stderr = get_stdout = None
            try:
                with captured_fd(1) as get_stdout:
                    with captured_fd(2) as get_stderr:
                        so_path = self.run_distutils(test_directory, module, workdir, incdir)
            except Exception as exc:
                if ('cerror' in self.tags['tag'] and
                    ((get_stderr and get_stderr()) or
                     isinstance(exc, (CompileError, LinkError)))):
                    show_output = False  # expected C compiler failure
                else:
                    raise
            else:
                if 'cerror' in self.tags['tag']:
                    raise RuntimeError('should have failed C compile')
            finally:
                if show_output:
                    stdout = get_stdout and get_stdout().strip()
                    if stdout:
                        tostderr("\n=== C/C++ compiler output: ===\n")
                        print_bytes(stdout, end=None, file=sys.__stderr__)
                    stderr = get_stderr and get_stderr().strip()
                    if stderr:
                        tostderr("\n=== C/C++ compiler error output: ===\n")
                        print_bytes(stderr, end=None, file=sys.__stderr__)
                    if stdout or stderr:
                        tostderr("\n==============================\n")
        return so_path

    def _match_output(self, expected_output, actual_output, write):
        try:
            for expected, actual in zip(expected_output, actual_output):
                self.assertEqual(expected, actual)
            if len(actual_output) < len(expected_output):
                expected = expected_output[len(actual_output)]
                self.assertEqual(expected, None)
            elif len(actual_output) > len(expected_output):
                unexpected = actual_output[len(expected_output)]
                self.assertEqual(None, unexpected)
        except AssertionError:
            write("\n=== Expected: ===\n")
            write('\n'.join(expected_output))
            write("\n\n=== Got: ===\n")
            write('\n'.join(actual_output))
            write('\n\n')
            raise


class CythonRunTestCase(CythonCompileTestCase):
    def setUp(self):
        CythonCompileTestCase.setUp(self)
        from Cython.Compiler import Options
        Options.clear_to_none = False

    def shortDescription(self):
        if self.cython_only:
            return CythonCompileTestCase.shortDescription(self)
        else:
            return "compiling (%s%s) and running %s" % (self.language, "/pythran" if self.pythran_dir is not None else "", self.name)

    def run(self, result=None):
        if result is None:
            result = self.defaultTestResult()
        result.startTest(self)
        try:
            self.setUp()
            try:
                self.success = False
                ext_so_path = self.runCompileTest()
                failures, errors = len(result.failures), len(result.errors)
                if not self.cython_only and ext_so_path is not None:
                    self.run_tests(result, ext_so_path)
                if failures == len(result.failures) and errors == len(result.errors):
                    # No new errors...
                    self.success = True
            finally:
                check_thread_termination()
        except Exception:
            result.addError(self, sys.exc_info())
            result.stopTest(self)
        try:
            self.tearDown()
        except Exception:
            pass

    def run_tests(self, result, ext_so_path):
        self.run_doctests(self.module, result, ext_so_path)

    def run_doctests(self, module_or_name, result, ext_so_path):
        def run_test(result):
            if isinstance(module_or_name, basestring):
                module = import_ext(module_or_name, ext_so_path)
            else:
                module = module_or_name
            tests = doctest.DocTestSuite(module)
            tests.run(result)
        run_forked_test(result, run_test, self.shortDescription(), self.fork)

def run_forked_test(result, run_func, test_name, fork=True):
    if not fork or sys.version_info[0] >= 3 or not hasattr(os, 'fork'):
        run_func(result)
        sys.stdout.flush()
        sys.stderr.flush()
        gc.collect()
        return

    # fork to make sure we do not keep the tested module loaded
    result_handle, result_file = tempfile.mkstemp()
    os.close(result_handle)
    child_id = os.fork()
    if not child_id:
        result_code = 0
        output = None
        try:
            try:
                tests = partial_result = None
                try:
                    partial_result = PartialTestResult(result)
                    run_func(partial_result)
                    sys.stdout.flush()
                    sys.stderr.flush()
                    gc.collect()
                except Exception:
                    result_code = 1
                    if partial_result is not None:
                        if tests is None:
                            # importing failed, try to fake a test class
                            tests = _FakeClass(
                                failureException=sys.exc_info()[1],
                                _shortDescription=test_name,
                                module_name=None)
                        partial_result.addError(tests, sys.exc_info())
                output = open(result_file, 'wb')
                pickle.dump(partial_result.data(), output)
            except:
                traceback.print_exc()
        finally:
            try: sys.stderr.flush()
            except: pass
            try: sys.stdout.flush()
            except: pass
            try:
                if output is not None:
                    output.close()
            except:
                pass
            os._exit(result_code)

    try:
        cid, result_code = os.waitpid(child_id, 0)
        module_name = test_name.split()[-1]
        # os.waitpid returns the child's result code in the
        # upper byte of result_code, and the signal it was
        # killed by in the lower byte
        if result_code & 255:
            raise Exception("Tests in module '%s' were unexpectedly killed by signal %d"%
                            (module_name, result_code & 255))
        result_code >>= 8
        if result_code in (0,1):
            input = open(result_file, 'rb')
            try:
                PartialTestResult.join_results(result, pickle.load(input))
            finally:
                input.close()
        if result_code:
            raise Exception("Tests in module '%s' exited with status %d" %
                            (module_name, result_code))
    finally:
        try:
            os.unlink(result_file)
        except:
            pass

class PureDoctestTestCase(unittest.TestCase):
    def __init__(self, module_name, module_path, tags):
        self.tags = tags
        self.module_name = module_name
        self.module_path = module_path
        unittest.TestCase.__init__(self, 'run')

    def shortDescription(self):
        return "running pure doctests in %s" % self.module_name

    def run(self, result=None):
        if result is None:
            result = self.defaultTestResult()
        loaded_module_name = 'pure_doctest__' + self.module_name
        result.startTest(self)
        try:
            self.setUp()

            import imp
            m = imp.load_source(loaded_module_name, self.module_path)
            try:
                doctest.DocTestSuite(m).run(result)
            finally:
                del m
                if loaded_module_name in sys.modules:
                    del sys.modules[loaded_module_name]
                check_thread_termination()
        except Exception:
            result.addError(self, sys.exc_info())
            result.stopTest(self)
        try:
            self.tearDown()
        except Exception:
            pass

        try:
            from mypy import api as mypy_api
            nomypy = False
        except ImportError:
            nomypy = True
        if 'mypy' in self.tags['tag'] and not nomypy:

            mypy_result = mypy_api.run((
                self.module_path,
                '--ignore-missing-imports',
                '--follow-imports', 'skip',
            ))

            if mypy_result[2]:
                import pdb; pdb.set_trace()
                self.fail(mypy_result[0])


is_private_field = re.compile('^_[^_]').match

class _FakeClass(object):
    def __init__(self, **kwargs):
        self._shortDescription = kwargs.get('module_name')
        self.__dict__.update(kwargs)
    def shortDescription(self):
        return self._shortDescription

try: # Py2.7+ and Py3.2+
    from unittest.runner import _TextTestResult
except ImportError:
    from unittest import _TextTestResult

class PartialTestResult(_TextTestResult):
    def __init__(self, base_result):
        _TextTestResult.__init__(
            self, self._StringIO(), True,
            base_result.dots + base_result.showAll*2)

    def strip_error_results(self, results):
        for test_case, error in results:
            for attr_name in filter(is_private_field, dir(test_case)):
                if attr_name == '_dt_test':
                    test_case._dt_test = _FakeClass(
                        name=test_case._dt_test.name)
                elif attr_name != '_shortDescription':
                    setattr(test_case, attr_name, None)

    def data(self):
        self.strip_error_results(self.failures)
        self.strip_error_results(self.errors)
        return (self.failures, self.errors, self.testsRun,
                self.stream.getvalue())

    def join_results(result, data):
        """Static method for merging the result back into the main
        result object.
        """
        failures, errors, tests_run, output = data
        if output:
            result.stream.write(output)
        result.errors.extend(errors)
        result.failures.extend(failures)
        result.testsRun += tests_run

    join_results = staticmethod(join_results)

    class _StringIO(StringIO):
        def writeln(self, line):
            self.write("%s\n" % line)


class CythonUnitTestCase(CythonRunTestCase):
    def shortDescription(self):
        return "compiling (%s) tests in %s" % (self.language, self.name)

    def run_tests(self, result, ext_so_path):
        module = import_ext(self.module, ext_so_path)
        unittest.defaultTestLoader.loadTestsFromModule(module).run(result)


class CythonPyregrTestCase(CythonRunTestCase):
    def setUp(self):
        CythonRunTestCase.setUp(self)
        from Cython.Compiler import Options
        Options.error_on_unknown_names = False
        Options.error_on_uninitialized = False
        Options._directive_defaults.update(dict(
            binding=True, always_allow_keywords=True,
            set_initial_path="SOURCEFILE"))
        patch_inspect_isfunction()

    def related_files(self, test_directory, module_name):
        return _list_pyregr_data_files(test_directory)

    def _run_unittest(self, result, *classes):
        """Run tests from unittest.TestCase-derived classes."""
        valid_types = (unittest.TestSuite, unittest.TestCase)
        suite = unittest.TestSuite()
        for cls in classes:
            if isinstance(cls, str):
                if cls in sys.modules:
                    suite.addTest(unittest.findTestCases(sys.modules[cls]))
                else:
                    raise ValueError("str arguments must be keys in sys.modules")
            elif isinstance(cls, valid_types):
                suite.addTest(cls)
            else:
                suite.addTest(unittest.makeSuite(cls))
        suite.run(result)

    def _run_doctest(self, result, module):
        self.run_doctests(module, result, None)

    def run_tests(self, result, ext_so_path):
        try:
            from test import support
        except ImportError: # Python2.x
            from test import test_support as support

        def run_test(result):
            def run_unittest(*classes):
                return self._run_unittest(result, *classes)
            def run_doctest(module, verbosity=None):
                return self._run_doctest(result, module)

            backup = (support.run_unittest, support.run_doctest)
            support.run_unittest = run_unittest
            support.run_doctest = run_doctest

            try:
                try:
                    sys.stdout.flush() # helps in case of crashes
                    module = import_ext(self.module, ext_so_path)
                    sys.stdout.flush() # helps in case of crashes
                    if hasattr(module, 'test_main'):
                        # help 'doctest.DocFileTest' find the module path through frame inspection
                        fake_caller_module_globals = {
                            'module': module,
                            '__name__': module.__name__,
                        }
                        call_tests = eval(
                            'lambda: module.test_main()',
                            fake_caller_module_globals, fake_caller_module_globals)
                        call_tests()
                        sys.stdout.flush() # helps in case of crashes
                except (unittest.SkipTest, support.ResourceDenied):
                    result.addSkip(self, 'ok')
            finally:
                support.run_unittest, support.run_doctest = backup

        run_forked_test(result, run_test, self.shortDescription(), self.fork)


include_debugger = IS_CPYTHON


def collect_unittests(path, module_prefix, suite, selectors, exclude_selectors):
    def file_matches(filename):
        return filename.startswith("Test") and filename.endswith(".py")

    def package_matches(dirname):
        return dirname == "Tests"

    loader = unittest.TestLoader()

    if include_debugger:
        skipped_dirs = []
    else:
        skipped_dirs = ['Cython' + os.path.sep + 'Debugger' + os.path.sep]

    for dirpath, dirnames, filenames in os.walk(path):
        if dirpath != path and "__init__.py" not in filenames:
            skipped_dirs.append(dirpath + os.path.sep)
            continue
        skip = False
        for dir in skipped_dirs:
            if dirpath.startswith(dir):
                skip = True
        if skip:
            continue
        parentname = os.path.split(dirpath)[-1]
        if package_matches(parentname):
            for f in filenames:
                if file_matches(f):
                    filepath = os.path.join(dirpath, f)[:-len(".py")]
                    modulename = module_prefix + filepath[len(path)+1:].replace(os.path.sep, '.')
                    if not any(1 for match in selectors if match(modulename)):
                        continue
                    if any(1 for match in exclude_selectors if match(modulename)):
                        continue
                    module = __import__(modulename)
                    for x in modulename.split('.')[1:]:
                        module = getattr(module, x)
                    suite.addTests([loader.loadTestsFromModule(module)])


def collect_doctests(path, module_prefix, suite, selectors, exclude_selectors):
    def package_matches(dirname):
        if dirname == 'Debugger' and not include_debugger:
            return False
        return dirname not in ("Mac", "Distutils", "Plex", "Tempita")
    def file_matches(filename):
        filename, ext = os.path.splitext(filename)
        blacklist = ['libcython', 'libpython', 'test_libcython_in_gdb',
                     'TestLibCython']
        return (ext == '.py' and not
                '~' in filename and not
                '#' in filename and not
                filename.startswith('.') and not
                filename in blacklist)
    import doctest
    for dirpath, dirnames, filenames in os.walk(path):
        for dir in list(dirnames):
            if not package_matches(dir):
                dirnames.remove(dir)
        for f in filenames:
            if file_matches(f):
                if not f.endswith('.py'): continue
                filepath = os.path.join(dirpath, f)
                if os.path.getsize(filepath) == 0: continue
                filepath = filepath[:-len(".py")]
                modulename = module_prefix + filepath[len(path)+1:].replace(os.path.sep, '.')
                if not [ 1 for match in selectors if match(modulename) ]:
                    continue
                if [ 1 for match in exclude_selectors if match(modulename) ]:
                    continue
                if 'in_gdb' in modulename:
                    # These should only be imported from gdb.
                    continue
                module = __import__(modulename)
                for x in modulename.split('.')[1:]:
                    module = getattr(module, x)
                if hasattr(module, "__doc__") or hasattr(module, "__test__"):
                    try:
                        suite.addTest(doctest.DocTestSuite(module))
                    except ValueError: # no tests
                        pass


class EndToEndTest(unittest.TestCase):
    """
    This is a test of build/*.srctree files, where srctree defines a full
    directory structure and its header gives a list of commands to run.
    """
    cython_root = os.path.dirname(os.path.abspath(__file__))

    def __init__(self, treefile, workdir, cleanup_workdir=True):
        self.name = os.path.splitext(os.path.basename(treefile))[0]
        self.treefile = treefile
        self.workdir = os.path.join(workdir, self.name)
        self.cleanup_workdir = cleanup_workdir
        cython_syspath = [self.cython_root]
        for path in sys.path:
            if path.startswith(self.cython_root) and path not in cython_syspath:
                # Py3 installation and refnanny build prepend their
                # fixed paths to sys.path => prefer that over the
                # generic one (cython_root itself goes last)
                cython_syspath.append(path)
        self.cython_syspath = os.pathsep.join(cython_syspath[::-1])
        unittest.TestCase.__init__(self)

    def shortDescription(self):
        return "End-to-end %s" % self.name

    def setUp(self):
        from Cython.TestUtils import unpack_source_tree
        _, self.commands = unpack_source_tree(self.treefile, self.workdir)
        self.old_dir = os.getcwd()
        os.chdir(self.workdir)
        if self.workdir not in sys.path:
            sys.path.insert(0, self.workdir)

    def tearDown(self):
        if self.cleanup_workdir:
            for trial in range(5):
                try:
                    shutil.rmtree(self.workdir)
                except OSError:
                    time.sleep(0.1)
                else:
                    break
        os.chdir(self.old_dir)

    def _try_decode(self, content):
        try:
            return content.decode()
        except UnicodeDecodeError:
            return content.decode('iso-8859-1')

    def runTest(self):
        self.success = False
        commands = (self.commands
            .replace("CYTHON", "PYTHON %s" % os.path.join(self.cython_root, 'cython.py'))
            .replace("PYTHON", sys.executable))
        old_path = os.environ.get('PYTHONPATH')
        env = dict(os.environ)
        env['PYTHONPATH'] = self.cython_syspath + os.pathsep + (old_path or '')
        for command in filter(None, commands.splitlines()):
            p = subprocess.Popen(command,
                                 stderr=subprocess.PIPE,
                                 stdout=subprocess.PIPE,
                                 shell=True,
                                 env=env)
            out, err = p.communicate()
            res = p.returncode
            if res != 0:
                print(command)
                print(self._try_decode(out))
                print(self._try_decode(err))
            self.assertEqual(0, res, "non-zero exit status")
        self.success = True


# TODO: Support cython_freeze needed here as well.
# TODO: Windows support.

class EmbedTest(unittest.TestCase):

    working_dir = "Demos/embed"

    def setUp(self):
        self.old_dir = os.getcwd()
        os.chdir(self.working_dir)
        os.system(
            "make PYTHON='%s' clean > /dev/null" % sys.executable)

    def tearDown(self):
        try:
            os.system(
                "make PYTHON='%s' clean > /dev/null" % sys.executable)
        except:
            pass
        os.chdir(self.old_dir)

    def test_embed(self):
        libname = sysconfig.get_config_var('LIBRARY')
        libdir = sysconfig.get_config_var('LIBDIR')
        if not os.path.isdir(libdir) or libname not in os.listdir(libdir):
            libdir = os.path.join(os.path.dirname(sys.executable), '..', 'lib')
            if not os.path.isdir(libdir) or libname not in os.listdir(libdir):
                libdir = os.path.join(libdir, 'python%d.%d' % sys.version_info[:2], 'config')
                if not os.path.isdir(libdir) or libname not in os.listdir(libdir):
                    # report the error for the original directory
                    libdir = sysconfig.get_config_var('LIBDIR')
        cython = 'cython.py'
        if sys.version_info[0] >=3 and CY3_DIR:
            cython = os.path.join(CY3_DIR, cython)
        cython = os.path.abspath(os.path.join('..', '..', cython))
        self.assertTrue(os.system(
            "make PYTHON='%s' CYTHON='%s' LIBDIR1='%s' test > make.output" % (sys.executable, cython, libdir)) == 0)
        try:
            os.remove('make.output')
        except OSError:
            pass


class MissingDependencyExcluder(object):
    def __init__(self, deps):
        # deps: { matcher func : module name }
        self.exclude_matchers = []
        for matcher, mod in deps.items():
            try:
                __import__(mod)
            except ImportError:
                self.exclude_matchers.append(string_selector(matcher))
        self.tests_missing_deps = []
    def __call__(self, testname, tags=None):
        for matcher in self.exclude_matchers:
            if matcher(testname, tags):
                self.tests_missing_deps.append(testname)
                return True
        return False


class VersionDependencyExcluder(object):
    def __init__(self, deps):
        # deps: { version : matcher func }
        from sys import version_info
        self.exclude_matchers = []
        for ver, (compare, matcher) in deps.items():
            if compare(version_info, ver):
                self.exclude_matchers.append(matcher)
        self.tests_missing_deps = []
    def __call__(self, testname, tags=None):
        for matcher in self.exclude_matchers:
            if matcher(testname):
                self.tests_missing_deps.append(testname)
                return True
        return False


class FileListExcluder(object):
    def __init__(self, list_file, verbose=False):
        self.verbose = verbose
        self.excludes = {}
        self._list_file = os.path.relpath(list_file)
        with open(list_file) as f:
            for line in f:
                line = line.strip()
                if line and line[0] != '#':
                    self.excludes[line.split()[0]] = True

    def __call__(self, testname, tags=None):
        exclude = (testname in self.excludes
                   or testname.split('.')[-1] in self.excludes)
        if exclude and self.verbose:
            print("Excluding %s because it's listed in %s"
                  % (testname, self._list_file))
        return exclude


class TagsSelector(object):
    def __init__(self, tag, value):
        self.tag = tag
        self.value = value

    def __call__(self, testname, tags=None):
        if tags is None:
            return False
        else:
            return self.value in tags[self.tag]


class RegExSelector(object):
    def __init__(self, pattern_string):
        try:
            self.regex_matches = re.compile(pattern_string, re.I|re.U).search
        except re.error:
            print('Invalid pattern: %r' % pattern_string)
            raise

    def __call__(self, testname, tags=None):
        return self.regex_matches(testname)


def string_selector(s):
    if ':' in s:
        return TagsSelector(*s.split(':', 1))
    else:
        return RegExSelector(s)


class ShardExcludeSelector(object):
    # This is an exclude selector so it can override the (include) selectors.
    # It may not provide uniform distribution (in time or count), but is a
    # determanistic partition of the tests which is important.
    def __init__(self, shard_num, shard_count):
        self.shard_num = shard_num
        self.shard_count = shard_count

    def __call__(self, testname, tags=None, _hash=zlib.crc32, _is_py2=sys.version_info[0] < 3):
        # Cannot use simple hash() here as shard processes might use different hash seeds.
        # CRC32 is fast and simple, but might return negative values in Py2.
        hashval = _hash(testname) & 0x7fffffff if _is_py2 else _hash(testname.encode())
        return hashval % self.shard_count != self.shard_num


class PendingThreadsError(RuntimeError):
    pass

threads_seen = []

def check_thread_termination(ignore_seen=True):
    if threading is None: # no threading enabled in CPython
        return
    current = threading.currentThread()
    blocking_threads = []
    for t in threading.enumerate():
        if not t.isAlive() or t == current:
            continue
        t.join(timeout=2)
        if t.isAlive():
            if not ignore_seen:
                blocking_threads.append(t)
                continue
            for seen in threads_seen:
                if t is seen:
                    break
            else:
                threads_seen.append(t)
                blocking_threads.append(t)
    if not blocking_threads:
        return
    sys.stderr.write("warning: left-over threads found after running test:\n")
    for t in blocking_threads:
        sys.stderr.write('...%s\n'  % repr(t))
    raise PendingThreadsError("left-over threads found after running test")

def subprocess_output(cmd):
    try:
        p = subprocess.Popen(cmd, stdout=subprocess.PIPE, stderr=subprocess.STDOUT)
        return p.communicate()[0].decode('UTF-8')
    except OSError:
        return ''

def get_version():
    from Cython.Compiler.Version import version as cython_version
    full_version = cython_version
    top = os.path.dirname(os.path.abspath(__file__))
    if os.path.exists(os.path.join(top, '.git')):
        old_dir = os.getcwd()
        try:
            os.chdir(top)
            head_commit = subprocess_output(['git', 'rev-parse', 'HEAD']).strip()
            version_commit = subprocess_output(['git', 'rev-parse', cython_version]).strip()
            diff = subprocess_output(['git', 'diff', '--stat']).strip()
            if head_commit != version_commit:
                full_version += " " + head_commit
            if diff:
                full_version += ' + uncommitted changes'
        finally:
            os.chdir(old_dir)
    return full_version

_orig_stdout, _orig_stderr = sys.stdout, sys.stderr
def flush_and_terminate(status):
    try:
        _orig_stdout.flush()
        _orig_stderr.flush()
    finally:
        os._exit(status)

def main():

    global DISTDIR, WITH_CYTHON
    DISTDIR = os.path.join(os.getcwd(), os.path.dirname(sys.argv[0]))

    from Cython.Compiler import DebugFlags
    args = []
    for arg in sys.argv[1:]:
        if arg.startswith('--debug') and arg[2:].replace('-', '_') in dir(DebugFlags):
            setattr(DebugFlags, arg[2:].replace('-', '_'), True)
        else:
            args.append(arg)

    from optparse import OptionParser
    parser = OptionParser()
    parser.add_option("--no-cleanup", dest="cleanup_workdir",
                      action="store_false", default=True,
                      help="do not delete the generated C files (allows passing --no-cython on next run)")
    parser.add_option("--no-cleanup-sharedlibs", dest="cleanup_sharedlibs",
                      action="store_false", default=True,
                      help="do not delete the generated shared library files (allows manual module experimentation)")
    parser.add_option("--no-cleanup-failures", dest="cleanup_failures",
                      action="store_false", default=True,
                      help="enable --no-cleanup and --no-cleanup-sharedlibs for failed tests only")
    parser.add_option("--no-cython", dest="with_cython",
                      action="store_false", default=True,
                      help="do not run the Cython compiler, only the C compiler")
    parser.add_option("--compiler", dest="compiler", default=None,
                      help="C compiler type")
    backend_list = ','.join(BACKENDS)
    parser.add_option("--backends", dest="backends", default=backend_list,
                      help="select backends to test (default: %s)" % backend_list)
    parser.add_option("--no-c", dest="use_c",
                      action="store_false", default=True,
                      help="do not test C compilation backend")
    parser.add_option("--no-cpp", dest="use_cpp",
                      action="store_false", default=True,
                      help="do not test C++ compilation backend")
    parser.add_option("--no-unit", dest="unittests",
                      action="store_false", default=True,
                      help="do not run the unit tests")
    parser.add_option("--no-doctest", dest="doctests",
                      action="store_false", default=True,
                      help="do not run the doctests")
    parser.add_option("--no-file", dest="filetests",
                      action="store_false", default=True,
                      help="do not run the file based tests")
    parser.add_option("--no-pyregr", dest="pyregr",
                      action="store_false", default=True,
                      help="do not run the regression tests of CPython in tests/pyregr/")
    parser.add_option("--no-examples", dest="examples",
                      action="store_false", default=True,
                      help="Do not run the documentation tests in the examples directory.")
    parser.add_option("--cython-only", dest="cython_only",
                      action="store_true", default=False,
                      help="only compile pyx to c, do not run C compiler or run the tests")
    parser.add_option("--no-refnanny", dest="with_refnanny",
                      action="store_false", default=True,
                      help="do not regression test reference counting")
    parser.add_option("--no-fork", dest="fork",
                      action="store_false", default=True,
                      help="do not fork to run tests")
    parser.add_option("--sys-pyregr", dest="system_pyregr",
                      action="store_true", default=False,
                      help="run the regression tests of the CPython installation")
    parser.add_option("-x", "--exclude", dest="exclude",
                      action="append", metavar="PATTERN",
                      help="exclude tests matching the PATTERN")
    parser.add_option("-j", "--shard_count", dest="shard_count", metavar="N",
                      type=int, default=1,
                      help="shard this run into several parallel runs")
    parser.add_option("--shard_num", dest="shard_num", metavar="K",
                      type=int, default=-1,
                      help="test only this single shard")
    parser.add_option("-C", "--coverage", dest="coverage",
                      action="store_true", default=False,
                      help="collect source coverage data for the Compiler")
    parser.add_option("--coverage-xml", dest="coverage_xml",
                      action="store_true", default=False,
                      help="collect source coverage data for the Compiler in XML format")
    parser.add_option("--coverage-html", dest="coverage_html",
                      action="store_true", default=False,
                      help="collect source coverage data for the Compiler in HTML format")
    parser.add_option("-A", "--annotate", dest="annotate_source",
                      action="store_true", default=True,
                      help="generate annotated HTML versions of the test source files")
    parser.add_option("--no-annotate", dest="annotate_source",
                      action="store_false",
                      help="do not generate annotated HTML versions of the test source files")
    parser.add_option("-v", "--verbose", dest="verbosity",
                      action="count", default=0,
                      help="display test progress, pass twice to print test names")
    parser.add_option("-T", "--ticket", dest="tickets",
                      action="append",
                      help="a bug ticket number to run the respective test in 'tests/*'")
    parser.add_option("-3", dest="language_level",
                      action="store_const", const=3, default=2,
                      help="set language level to Python 3 (useful for running the CPython regression tests)'")
    parser.add_option("--xml-output", dest="xml_output_dir", metavar="DIR",
                      help="write test results in XML to directory DIR")
    parser.add_option("--exit-ok", dest="exit_ok", default=False,
                      action="store_true",
                      help="exit without error code even on test failures")
    parser.add_option("--failfast", dest="failfast", default=False,
                      action="store_true",
                      help="stop on first failure or error")
    parser.add_option("--root-dir", dest="root_dir", default=os.path.join(DISTDIR, 'tests'),
                      help=("Directory to look for the file based "
                            "tests (the ones which are deactivated with '--no-file'."))
    parser.add_option("--examples-dir", dest="examples_dir",
                      default=os.path.join(DISTDIR, 'docs', 'examples'),
                      help="working directory")
    parser.add_option("--work-dir", dest="work_dir", default=os.path.join(os.getcwd(), 'TEST_TMP'),
                      help="working directory")
    parser.add_option("--cython-dir", dest="cython_dir", default=os.getcwd(),
                      help="Cython installation directory (default: use local source version)")
    parser.add_option("--debug", dest="for_debugging", default=False, action="store_true",
                      help="configure for easier use with a debugger (e.g. gdb)")
    parser.add_option("--pyximport-py", dest="pyximport_py", default=False, action="store_true",
                      help="use pyximport to automatically compile imported .pyx and .py files")
    parser.add_option("--watermark", dest="watermark", default=None,
                      help="deterministic generated by string")
    parser.add_option("--use_common_utility_dir", default=False, action="store_true")
    parser.add_option("--use_formal_grammar", default=False, action="store_true")
    parser.add_option("--test_determinism", default=False, action="store_true",
                      help="test whether Cython's output is deterministic")
    parser.add_option("--pythran-dir", dest="pythran_dir", default=None,
                      help="specify Pythran include directory. This will run the C++ tests using Pythran backend for Numpy")

    options, cmd_args = parser.parse_args(args)

    if options.with_cython and sys.version_info[0] >= 3:
        sys.path.insert(0, options.cython_dir)

    WITH_CYTHON = options.with_cython

    coverage = None
    if options.coverage or options.coverage_xml or options.coverage_html:
        if options.shard_count <= 1 and options.shard_num < 0:
            if not WITH_CYTHON:
                options.coverage = options.coverage_xml = options.coverage_html = False
            else:
                print("Enabling coverage analysis")
                from coverage import coverage as _coverage
                coverage = _coverage(branch=True, omit=['Test*'])
                coverage.erase()
                coverage.start()

    if options.xml_output_dir:
        shutil.rmtree(options.xml_output_dir, ignore_errors=True)

    if options.shard_count > 1 and options.shard_num == -1:
        import multiprocessing
        pool = multiprocessing.Pool(options.shard_count)
        tasks = [(options, cmd_args, shard_num) for shard_num in range(options.shard_count)]
        errors = []
        for shard_num, return_code in pool.imap_unordered(runtests_callback, tasks):
            if return_code != 0:
                errors.append(shard_num)
                print("FAILED (%s/%s)" % (shard_num, options.shard_count))
            print("ALL DONE (%s/%s)" % (shard_num, options.shard_count))
        pool.close()
        pool.join()
        if errors:
            print("Errors for shards %s" % ", ".join([str(e) for e in errors]))
            return_code = 1
        else:
            return_code = 0
    else:
        _, return_code = runtests(options, cmd_args, coverage)
    print("ALL DONE")

    try:
        check_thread_termination(ignore_seen=False)
    except PendingThreadsError:
        # normal program exit won't kill the threads, do it the hard way here
        flush_and_terminate(return_code)
    else:
        sys.exit(return_code)


def configure_cython(options):
    global CompilationOptions, pyrex_default_options, cython_compile
    from Cython.Compiler.Main import \
        CompilationOptions, \
        default_options as pyrex_default_options, \
        compile as cython_compile
    from Cython.Compiler import Errors
    Errors.LEVEL = 0  # show all warnings
    from Cython.Compiler import Options
    Options.generate_cleanup_code = 3  # complete cleanup code
    from Cython.Compiler import DebugFlags
    DebugFlags.debug_temp_code_comments = 1
    pyrex_default_options['formal_grammar'] = options.use_formal_grammar
    if options.watermark:
        import Cython.Compiler.Version
        Cython.Compiler.Version.watermark = options.watermark


def runtests_callback(args):
    options, cmd_args, shard_num = args
    options.shard_num = shard_num
    return runtests(options, cmd_args)


def runtests(options, cmd_args, coverage=None):

    WITH_CYTHON = options.with_cython
    ROOTDIR = os.path.abspath(options.root_dir)
    WORKDIR = os.path.abspath(options.work_dir)

    if WITH_CYTHON:
        configure_cython(options)

    xml_output_dir = options.xml_output_dir
    if options.shard_num > -1:
        WORKDIR = os.path.join(WORKDIR, str(options.shard_num))
        if xml_output_dir:
            xml_output_dir = os.path.join(xml_output_dir, 'shard-%03d' % options.shard_num)

    # RUN ALL TESTS!
    UNITTEST_MODULE = "Cython"
    UNITTEST_ROOT = os.path.join(os.path.dirname(__file__), UNITTEST_MODULE)
    if WITH_CYTHON:
        if os.path.exists(WORKDIR):
            for path in os.listdir(WORKDIR):
                if path in ("support", "Cy3"): continue
                shutil.rmtree(os.path.join(WORKDIR, path), ignore_errors=True)
    if not os.path.exists(WORKDIR):
        os.makedirs(WORKDIR)

    if options.shard_num <= 0:
        sys.stderr.write("Python %s\n" % sys.version)
        sys.stderr.write("\n")
        if WITH_CYTHON:
            sys.stderr.write("Running tests against Cython %s\n" % get_version())
        else:
            sys.stderr.write("Running tests without Cython.\n")

    if options.for_debugging:
        options.cleanup_workdir = False
        options.cleanup_sharedlibs = False
        options.fork = False
        if WITH_CYTHON and include_debugger:
            from Cython.Compiler.Main import default_options as compiler_default_options
            compiler_default_options['gdb_debug'] = True
            compiler_default_options['output_dir'] = os.getcwd()

    if IS_PYPY:
        if options.with_refnanny:
            sys.stderr.write("Disabling refnanny in PyPy\n")
            options.with_refnanny = False

    if options.with_refnanny:
        from pyximport.pyxbuild import pyx_to_dll
        libpath = pyx_to_dll(os.path.join("Cython", "Runtime", "refnanny.pyx"),
                             build_in_temp=True,
                             pyxbuild_dir=os.path.join(WORKDIR, "support"))
        sys.path.insert(0, os.path.split(libpath)[0])
        CFLAGS.append("-DCYTHON_REFNANNY=1")

    if xml_output_dir and options.fork:
        # doesn't currently work together
        sys.stderr.write("Disabling forked testing to support XML test output\n")
        options.fork = False

    if WITH_CYTHON and options.language_level == 3:
        sys.stderr.write("Using Cython language level 3.\n")

    test_bugs = False
    if options.tickets:
        for ticket_number in options.tickets:
            test_bugs = True
            cmd_args.append('ticket:%s' % ticket_number)
    if not test_bugs:
        for selector in cmd_args:
            if selector.startswith('bugs'):
                test_bugs = True

    selectors = [ string_selector(r) for r in cmd_args ]
    verbose_excludes = selectors or options.verbosity >= 2
    if not selectors:
        selectors = [ lambda x, tags=None: True ]

    # Check which external modules are not present and exclude tests
    # which depends on them (by prefix)

    missing_dep_excluder = MissingDependencyExcluder(EXT_DEP_MODULES)
    version_dep_excluder = VersionDependencyExcluder(VER_DEP_MODULES)
    exclude_selectors = [missing_dep_excluder, version_dep_excluder] # want to print msg at exit

    try:
        import IPython.core.release
        if list(IPython.core.release._ver) < [1, 0, 0]:
            raise ImportError
    except (ImportError, AttributeError, TypeError):
        exclude_selectors.append(RegExSelector('IPython'))

    try:
        raise ImportError("Jedi typer is currently broken, see GH#1845")
        import jedi
        if not ([0, 9] <= list(map(int, re.findall('[0-9]+', jedi.__version__ or '0')))):
            raise ImportError
    except (ImportError, AttributeError, TypeError):
        exclude_selectors.append(RegExSelector('Jedi'))

    if options.exclude:
        exclude_selectors += [ string_selector(r) for r in options.exclude ]

    if not COMPILER_HAS_INT128 or not IS_CPYTHON:
        exclude_selectors += [RegExSelector('int128')]

    if options.shard_num > -1:
        exclude_selectors.append(ShardExcludeSelector(options.shard_num, options.shard_count))

    if not test_bugs:
        bug_files = [
            ('bugs.txt', True),
            ('pypy_bugs.txt', IS_PYPY),
            ('windows_bugs.txt', sys.platform == 'win32'),
            ('cygwin_bugs.txt', sys.platform == 'cygwin')
        ]

        exclude_selectors += [
            FileListExcluder(os.path.join(ROOTDIR, bugs_file_name),
                             verbose=verbose_excludes)
            for bugs_file_name, condition in bug_files if condition
        ]

    global COMPILER
    if options.compiler:
        COMPILER = options.compiler

    selected_backends = [ name.strip() for name in options.backends.split(',') if name.strip() ]
    backends = []
    for backend in selected_backends:
        if backend == 'c' and not options.use_c:
            continue
        elif backend == 'cpp' and not options.use_cpp:
            continue
        elif backend not in BACKENDS:
            sys.stderr.write("Unknown backend requested: '%s' not one of [%s]\n" % (
                backend, ','.join(BACKENDS)))
            sys.exit(1)
        backends.append(backend)
    if options.shard_num <= 0:
        sys.stderr.write("Backends: %s\n" % ','.join(backends))
    languages = backends

    if 'TRAVIS' in os.environ and sys.platform == 'darwin' and 'cpp' in languages:
        bugs_file_name = 'travis_macos_cpp_bugs.txt'
        exclude_selectors += [
            FileListExcluder(os.path.join(ROOTDIR, bugs_file_name),
                             verbose=verbose_excludes)
        ]

    if options.use_common_utility_dir:
        common_utility_dir = os.path.join(WORKDIR, 'utility_code')
        if not os.path.exists(common_utility_dir):
            os.makedirs(common_utility_dir)
    else:
        common_utility_dir = None

    sys.stderr.write("\n")

    test_suite = unittest.TestSuite()

    if options.unittests:
        collect_unittests(UNITTEST_ROOT, UNITTEST_MODULE + ".", test_suite, selectors, exclude_selectors)

    if options.doctests:
        collect_doctests(UNITTEST_ROOT, UNITTEST_MODULE + ".", test_suite, selectors, exclude_selectors)

    if options.filetests and languages:
        filetests = TestBuilder(ROOTDIR, WORKDIR, selectors, exclude_selectors,
                                options, options.pyregr, languages, test_bugs,
                                options.language_level, common_utility_dir,
                                options.pythran_dir, add_embedded_test=True)
        test_suite.addTest(filetests.build_suite())
    if options.examples and languages:
        for subdirectory in glob.glob(os.path.join(options.examples_dir, "*/")):
            filetests = TestBuilder(subdirectory, WORKDIR, selectors, exclude_selectors,
                                    options, options.pyregr, languages, test_bugs,
                                    options.language_level, common_utility_dir,
                                    options.pythran_dir,
                                    default_mode='compile')
            test_suite.addTest(filetests.build_suite())

    if options.system_pyregr and languages:
        sys_pyregr_dir = os.path.join(sys.prefix, 'lib', 'python'+sys.version[:3], 'test')
        if not os.path.isdir(sys_pyregr_dir):
            sys_pyregr_dir = os.path.join(os.path.dirname(sys.executable), 'Lib', 'test')  # source build
        if os.path.isdir(sys_pyregr_dir):
            filetests = TestBuilder(ROOTDIR, WORKDIR, selectors, exclude_selectors,
                                    options, True, languages, test_bugs,
                                    sys.version_info[0], common_utility_dir)
            sys.stderr.write("Including CPython regression tests in %s\n" % sys_pyregr_dir)
            test_suite.addTest(filetests.handle_directory(sys_pyregr_dir, 'pyregr'))

    if xml_output_dir:
        from Cython.Tests.xmlrunner import XMLTestRunner
        if not os.path.exists(xml_output_dir):
            try:
                os.makedirs(xml_output_dir)
            except OSError:
                pass  # concurrency issue?
        test_runner = XMLTestRunner(output=xml_output_dir,
                                    verbose=options.verbosity > 0)
        if options.failfast:
            sys.stderr.write("--failfast not supported with XML runner\n")
    else:
        text_runner_options = {}
        if options.failfast:
            if sys.version_info < (2, 7):
                sys.stderr.write("--failfast not supported with Python < 2.7\n")
            else:
                text_runner_options['failfast'] = True
        test_runner = unittest.TextTestRunner(verbosity=options.verbosity, **text_runner_options)

    if options.pyximport_py:
        from pyximport import pyximport
        pyximport.install(pyimport=True, build_dir=os.path.join(WORKDIR, '_pyximport'),
                          load_py_module_on_import_failure=True, inplace=True)

    try:
        gc.set_debug(gc.DEBUG_UNCOLLECTABLE)
    except AttributeError:
        pass  # not available on PyPy

    result = test_runner.run(test_suite)

    if common_utility_dir and options.shard_num < 0 and options.cleanup_workdir:
        shutil.rmtree(common_utility_dir)

    if coverage is not None:
        coverage.stop()
        ignored_modules = set(
            'Cython.Compiler.' + name
            for name in ('Version', 'DebugFlags', 'CmdLine')) | set(
            'Cython.' + name
            for name in ('Debugging',))
        ignored_packages = ['Cython.Runtime', 'Cython.Tempita']
        modules = [
            module for name, module in sys.modules.items()
            if module is not None and
            name.startswith('Cython.') and
            '.Tests' not in name and
            name not in ignored_modules and
            not any(name.startswith(package) for package in ignored_packages)
        ]
        if options.coverage:
            coverage.report(modules, show_missing=0)
        if options.coverage_xml:
            coverage.xml_report(modules, outfile="coverage-report.xml")
        if options.coverage_html:
            coverage.html_report(modules, directory="coverage-report-html")

    if missing_dep_excluder.tests_missing_deps:
        sys.stderr.write("Following tests excluded because of missing dependencies on your system:\n")
        for test in missing_dep_excluder.tests_missing_deps:
            sys.stderr.write("   %s\n" % test)

    if options.with_refnanny:
        import refnanny
        sys.stderr.write("\n".join([repr(x) for x in refnanny.reflog]))

    if options.exit_ok:
        return options.shard_num, 0
    else:
        return options.shard_num, not result.wasSuccessful()


if __name__ == '__main__':
    try:
        main()
    except Exception:
        traceback.print_exc()
        try:
            check_thread_termination(ignore_seen=False)
        except PendingThreadsError:
            # normal program exit won't kill the threads, do it the hard way here
            flush_and_terminate(1)
        sys.exit(1)<|MERGE_RESOLUTION|>--- conflicted
+++ resolved
@@ -276,10 +276,6 @@
     if gcc_version:
         compiler_version = gcc_version.group(1)
         if float(compiler_version) > 4.8:
-<<<<<<< HEAD
-            ext.extra_compile_args.extend("-std=c++11")
-        return ext
-=======
             ext.extra_compile_args.append("-std=c++11")
         return ext
 
@@ -288,7 +284,6 @@
         ext.extra_compile_args.append("-std=c++11")
         return ext
 
->>>>>>> 30d8fe77
     return EXCLUDE_EXT
 
 
